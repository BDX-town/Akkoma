# Pleroma: A lightweight social networking server
# Copyright © 2017-2021 Pleroma Authors <https://pleroma.social/>
# SPDX-License-Identifier: AGPL-3.0-only

defmodule Pleroma.Constants do
  use Const

  const(as_public, do: "https://www.w3.org/ns/activitystreams#Public")

  const(object_internal_fields,
    do: [
      "reactions",
      "reaction_count",
      "likes",
      "like_count",
      "announcements",
      "announcement_count",
      "emoji",
      "context_id",
      "deleted_activity_id",
      "pleroma_internal",
      "generator"
    ]
  )

  const(static_only_files,
    do:
      ~w(index.html robots.txt static static-fe finmoji emoji packs sounds images instance sw.js sw-pleroma.js favicon.png schemas doc embed.js embed.css)
  )
<<<<<<< HEAD

  def as_local_public, do: Pleroma.Web.Endpoint.url() <> "/#Public"
=======
>>>>>>> 10dfe814
end<|MERGE_RESOLUTION|>--- conflicted
+++ resolved
@@ -27,9 +27,4 @@
     do:
       ~w(index.html robots.txt static static-fe finmoji emoji packs sounds images instance sw.js sw-pleroma.js favicon.png schemas doc embed.js embed.css)
   )
-<<<<<<< HEAD
-
-  def as_local_public, do: Pleroma.Web.Endpoint.url() <> "/#Public"
-=======
->>>>>>> 10dfe814
 end