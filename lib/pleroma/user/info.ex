--- conflicted
+++ resolved
@@ -42,11 +42,8 @@
     field(:hide_follows, :boolean, default: false)
     field(:hide_favorites, :boolean, default: true)
     field(:pinned_activities, {:array, :string}, default: [])
-<<<<<<< HEAD
     field(:flavour, :string, default: nil)
     field(:email_notifications, :map, default: %{"digest" => false})
-=======
->>>>>>> 662e95e9
     field(:mascot, :map, default: nil)
     field(:emoji, {:array, :map}, default: [])
 
