--- conflicted
+++ resolved
@@ -222,11 +222,8 @@
       :hide_favorites,
       :background,
       :show_role,
-<<<<<<< HEAD
-      :skip_thread_containment
-=======
+      :skip_thread_containment,
       :pleroma_settings_store
->>>>>>> 0f8f63c6
     ])
   end
 
