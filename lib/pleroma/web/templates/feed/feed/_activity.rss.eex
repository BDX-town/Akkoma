--- conflicted
+++ resolved
@@ -20,13 +20,9 @@
     <link><%= @data["external_url"] %></link>
   <% end %>
 
-<<<<<<< HEAD
-  <%= for tag <- Pleroma.Object.hashtags(@object) do %>
-=======
   <link rel="ostatus:conversation"><%= activity_context(@activity) %></link>
 
-  <%= for tag <- @data["tag"] || [] do %>
->>>>>>> 2cf753c5
+  <%= for tag <- Pleroma.Object.hashtags(@object) do %>
     <category term="<%= tag %>"></category>
   <% end %>
 
