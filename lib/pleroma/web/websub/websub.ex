--- conflicted
+++ resolved
@@ -9,14 +9,11 @@
   alias Pleroma.Web.Websub.WebsubServerSubscription
   alias Pleroma.Web.Websub.WebsubClientSubscription
   alias Pleroma.Web.OStatus.FeedRepresenter
-<<<<<<< HEAD
-  alias Pleroma.Web.{XML, Endpoint, OStatus, Federator}
-=======
   alias Pleroma.Web.XML
   alias Pleroma.Web.Endpoint
   alias Pleroma.Web.OStatus
->>>>>>> 06c4935c
   alias Pleroma.Web.Router.Helpers
+  alias Pleroma.Web.Federator
   require Logger
 
   import Ecto.Query
