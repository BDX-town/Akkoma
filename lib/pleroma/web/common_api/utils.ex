# Pleroma: A lightweight social networking server
# Copyright © 2017-2019 Pleroma Authors <https://pleroma.social/>
# SPDX-License-Identifier: AGPL-3.0-only

defmodule Pleroma.Web.CommonAPI.Utils do
  alias Calendar.Strftime
  alias Comeonin.Pbkdf2
  alias Pleroma.Activity
  alias Pleroma.Config
  alias Pleroma.Formatter
  alias Pleroma.Object
  alias Pleroma.Repo
  alias Pleroma.User
  alias Pleroma.Web.ActivityPub.Utils
  alias Pleroma.Web.ActivityPub.Visibility
  alias Pleroma.Web.Endpoint
  alias Pleroma.Web.MediaProxy

  require Logger

  # This is a hack for twidere.
  def get_by_id_or_ap_id(id) do
<<<<<<< HEAD
    activity = Activity.get_by_id(id) || Activity.get_create_by_object_ap_id(id)
=======
    activity =
      Activity.get_by_id_with_object(id) || Activity.get_create_by_object_ap_id_with_object(id)
>>>>>>> e5d553aa

    activity &&
      if activity.data["type"] == "Create" do
        activity
      else
        Activity.get_create_by_object_ap_id_with_object(activity.data["object"])
      end
  end

  def get_replied_to_activity(""), do: nil

  def get_replied_to_activity(id) when not is_nil(id) do
    Activity.get_by_id(id)
  end

  def get_replied_to_activity(_), do: nil

  def attachments_from_ids(data) do
    if Map.has_key?(data, "descriptions") do
      attachments_from_ids_descs(data["media_ids"], data["descriptions"])
    else
      attachments_from_ids_no_descs(data["media_ids"])
    end
  end

  def attachments_from_ids_no_descs(ids) do
    Enum.map(ids || [], fn media_id ->
      Repo.get(Object, media_id).data
    end)
  end

  def attachments_from_ids_descs(ids, descs_str) do
    {_, descs} = Jason.decode(descs_str)

    Enum.map(ids || [], fn media_id ->
      Map.put(Repo.get(Object, media_id).data, "name", descs[media_id])
    end)
  end

  def to_for_user_and_mentions(user, mentions, inReplyTo, "public") do
    mentioned_users = Enum.map(mentions, fn {_, %{ap_id: ap_id}} -> ap_id end)

    to = ["https://www.w3.org/ns/activitystreams#Public" | mentioned_users]
    cc = [user.follower_address]

    if inReplyTo do
      {Enum.uniq([inReplyTo.data["actor"] | to]), cc}
    else
      {to, cc}
    end
  end

  def to_for_user_and_mentions(user, mentions, inReplyTo, "unlisted") do
    mentioned_users = Enum.map(mentions, fn {_, %{ap_id: ap_id}} -> ap_id end)

    to = [user.follower_address | mentioned_users]
    cc = ["https://www.w3.org/ns/activitystreams#Public"]

    if inReplyTo do
      {Enum.uniq([inReplyTo.data["actor"] | to]), cc}
    else
      {to, cc}
    end
  end

  def to_for_user_and_mentions(user, mentions, inReplyTo, "private") do
    {to, cc} = to_for_user_and_mentions(user, mentions, inReplyTo, "direct")
    {[user.follower_address | to], cc}
  end

  def to_for_user_and_mentions(_user, mentions, inReplyTo, "direct") do
    mentioned_users = Enum.map(mentions, fn {_, %{ap_id: ap_id}} -> ap_id end)

    if inReplyTo do
      {Enum.uniq([inReplyTo.data["actor"] | mentioned_users]), []}
    else
      {mentioned_users, []}
    end
  end

  def make_content_html(
        status,
        attachments,
        data,
        visibility
      ) do
    no_attachment_links =
      data
      |> Map.get("no_attachment_links", Config.get([:instance, :no_attachment_links]))
      |> Kernel.in([true, "true"])

    content_type = get_content_type(data["content_type"])

    options =
      if visibility == "direct" && Config.get([:instance, :safe_dm_mentions]) do
        [safe_mention: true]
      else
        []
      end

    status
    |> format_input(content_type, options)
    |> maybe_add_attachments(attachments, no_attachment_links)
    |> maybe_add_nsfw_tag(data)
  end

  defp get_content_type(content_type) do
    if Enum.member?(Config.get([:instance, :allowed_post_formats]), content_type) do
      content_type
    else
      "text/plain"
    end
  end

  defp maybe_add_nsfw_tag({text, mentions, tags}, %{"sensitive" => sensitive})
       when sensitive in [true, "True", "true", "1"] do
    {text, mentions, [{"#nsfw", "nsfw"} | tags]}
  end

  defp maybe_add_nsfw_tag(data, _), do: data

  def make_context(%Activity{data: %{"context" => context}}), do: context
  def make_context(_), do: Utils.generate_context_id()

  def maybe_add_attachments(parsed, _attachments, true = _no_links), do: parsed

  def maybe_add_attachments({text, mentions, tags}, attachments, _no_links) do
    text = add_attachments(text, attachments)
    {text, mentions, tags}
  end

  def add_attachments(text, attachments) do
    attachment_text =
      Enum.map(attachments, fn
        %{"url" => [%{"href" => href} | _]} = attachment ->
          name = attachment["name"] || URI.decode(Path.basename(href))
          href = MediaProxy.url(href)
          "<a href=\"#{href}\" class='attachment'>#{shortname(name)}</a>"

        _ ->
          ""
      end)

    Enum.join([text | attachment_text], "<br>")
  end

  def format_input(text, format, options \\ [])

  @doc """
  Formatting text to plain text.
  """
  def format_input(text, "text/plain", options) do
    text
    |> Formatter.html_escape("text/plain")
    |> Formatter.linkify(options)
    |> (fn {text, mentions, tags} ->
          {String.replace(text, ~r/\r?\n/, "<br>"), mentions, tags}
        end).()
  end

  @doc """
  Formatting text to html.
  """
  def format_input(text, "text/html", options) do
    text
    |> Formatter.html_escape("text/html")
    |> Formatter.linkify(options)
  end

  @doc """
  Formatting text to markdown.
  """
  def format_input(text, "text/markdown", options) do
    options = Keyword.put(options, :mentions_escape, true)

    text
    |> Formatter.linkify(options)
    |> (fn {text, mentions, tags} -> {Earmark.as_html!(text), mentions, tags} end).()
    |> Formatter.html_escape("text/html")
  end

  def make_note_data(
        actor,
        to,
        context,
        content_html,
        attachments,
        inReplyTo,
        tags,
        cw \\ nil,
        cc \\ []
      ) do
    object = %{
      "type" => "Note",
      "to" => to,
      "cc" => cc,
      "content" => content_html,
      "summary" => cw,
      "context" => context,
      "attachment" => attachments,
      "actor" => actor,
      "tag" => tags |> Enum.map(fn {_, tag} -> tag end) |> Enum.uniq()
    }

    if inReplyTo do
      object
      |> Map.put("inReplyTo", inReplyTo.data["object"]["id"])
      |> Map.put("inReplyToStatusId", inReplyTo.id)
    else
      object
    end
  end

  def format_naive_asctime(date) do
    date |> DateTime.from_naive!("Etc/UTC") |> format_asctime
  end

  def format_asctime(date) do
    Strftime.strftime!(date, "%a %b %d %H:%M:%S %z %Y")
  end

  def date_to_asctime(date) when is_binary(date) do
    with {:ok, date, _offset} <- DateTime.from_iso8601(date) do
      format_asctime(date)
    else
      _e ->
        Logger.warn("Date #{date} in wrong format, must be ISO 8601")
        ""
    end
  end

  def date_to_asctime(date) do
    Logger.warn("Date #{date} in wrong format, must be ISO 8601")
    ""
  end

  def to_masto_date(%NaiveDateTime{} = date) do
    date
    |> NaiveDateTime.to_iso8601()
    |> String.replace(~r/(\.\d+)?$/, ".000Z", global: false)
  end

  def to_masto_date(date) do
    try do
      date
      |> NaiveDateTime.from_iso8601!()
      |> NaiveDateTime.to_iso8601()
      |> String.replace(~r/(\.\d+)?$/, ".000Z", global: false)
    rescue
      _e -> ""
    end
  end

  defp shortname(name) do
    if String.length(name) < 30 do
      name
    else
      String.slice(name, 0..30) <> "…"
    end
  end

  def confirm_current_password(user, password) do
    with %User{local: true} = db_user <- User.get_by_id(user.id),
         true <- Pbkdf2.checkpw(password, db_user.password_hash) do
      {:ok, db_user}
    else
      _ -> {:error, "Invalid password."}
    end
  end

  def emoji_from_profile(%{info: _info} = user) do
    (Formatter.get_emoji(user.bio) ++ Formatter.get_emoji(user.name))
    |> Enum.map(fn {shortcode, url, _} ->
      %{
        "type" => "Emoji",
        "icon" => %{"type" => "Image", "url" => "#{Endpoint.url()}#{url}"},
        "name" => ":#{shortcode}:"
      }
    end)
  end

  def maybe_notify_to_recipients(
        recipients,
        %Activity{data: %{"to" => to, "type" => _type}} = _activity
      ) do
    recipients ++ to
  end

  def maybe_notify_mentioned_recipients(
        recipients,
        %Activity{data: %{"to" => _to, "type" => type} = data} = activity
      )
      when type == "Create" do
    object = Object.normalize(activity)

    object_data =
      cond do
        !is_nil(object) ->
          object.data

        is_map(data["object"]) ->
          data["object"]

        true ->
          %{}
      end

    tagged_mentions = maybe_extract_mentions(object_data)

    recipients ++ tagged_mentions
  end

  def maybe_notify_mentioned_recipients(recipients, _), do: recipients

  def maybe_notify_subscribers(
        recipients,
        %Activity{data: %{"actor" => actor, "type" => type}} = activity
      )
      when type == "Create" do
    with %User{} = user <- User.get_cached_by_ap_id(actor) do
      subscriber_ids =
        user
        |> User.subscribers()
        |> Enum.filter(&Visibility.visible_for_user?(activity, &1))
        |> Enum.map(& &1.ap_id)

      recipients ++ subscriber_ids
    end
  end

  def maybe_notify_subscribers(recipients, _), do: recipients

  def maybe_extract_mentions(%{"tag" => tag}) do
    tag
    |> Enum.filter(fn x -> is_map(x) end)
    |> Enum.filter(fn x -> x["type"] == "Mention" end)
    |> Enum.map(fn x -> x["href"] end)
  end

  def maybe_extract_mentions(_), do: []

  def make_report_content_html(nil), do: {:ok, {nil, [], []}}

  def make_report_content_html(comment) do
    max_size = Pleroma.Config.get([:instance, :max_report_comment_size], 1000)

    if String.length(comment) <= max_size do
      {:ok, format_input(comment, "text/plain")}
    else
      {:error, "Comment must be up to #{max_size} characters"}
    end
  end

  def get_report_statuses(%User{ap_id: actor}, %{"status_ids" => status_ids}) do
    {:ok, Activity.all_by_actor_and_id(actor, status_ids)}
  end

  def get_report_statuses(_, _), do: {:ok, nil}

  # DEPRECATED mostly, context objects are now created at insertion time.
  def context_to_conversation_id(context) do
    with %Object{id: id} <- Object.get_cached_by_ap_id(context) do
      id
    else
      _e ->
        changeset = Object.context_mapping(context)

        case Repo.insert(changeset) do
          {:ok, %{id: id}} ->
            id

          # This should be solved by an upsert, but it seems ecto
          # has problems accessing the constraint inside the jsonb.
          {:error, _} ->
            Object.get_cached_by_ap_id(context).id
        end
    end
  end

  def conversation_id_to_context(id) do
    with %Object{data: %{"id" => context}} <- Repo.get(Object, id) do
      context
    else
      _e ->
        {:error, "No such conversation"}
    end
  end
end<|MERGE_RESOLUTION|>--- conflicted
+++ resolved
@@ -20,12 +20,8 @@
 
   # This is a hack for twidere.
   def get_by_id_or_ap_id(id) do
-<<<<<<< HEAD
-    activity = Activity.get_by_id(id) || Activity.get_create_by_object_ap_id(id)
-=======
     activity =
       Activity.get_by_id_with_object(id) || Activity.get_create_by_object_ap_id_with_object(id)
->>>>>>> e5d553aa
 
     activity &&
       if activity.data["type"] == "Create" do
