--- conflicted
+++ resolved
@@ -63,17 +63,11 @@
   end
 
   def delete(activity_id, user) do
-<<<<<<< HEAD
-    with %Activity{data: %{"object" => object_id}} <- Repo.get(Activity, activity_id),
-         %Object{} = object <- Object.normalize(object_id),
-         true <- user.info.is_moderator || user.ap_id == object.data["actor"],
-=======
     with %Activity{data: %{"object" => _}} = activity <-
            Activity.get_by_id_with_object(activity_id),
          %Object{} = object <- Object.normalize(activity),
          true <- User.superuser?(user) || user.ap_id == object.data["actor"],
          {:ok, _} <- unpin(activity_id, user),
->>>>>>> 73df3046
          {:ok, delete} <- ActivityPub.delete(object) do
       {:ok, delete}
     end
@@ -81,12 +75,8 @@
 
   def repeat(id_or_ap_id, user) do
     with %Activity{} = activity <- get_by_id_or_ap_id(id_or_ap_id),
-<<<<<<< HEAD
-         object <- Object.normalize(activity.data["object"]) do
-=======
          object <- Object.normalize(activity),
          nil <- Utils.get_existing_announce(user.ap_id, object) do
->>>>>>> 73df3046
       ActivityPub.announce(user, object)
     else
       _ ->
@@ -96,11 +86,7 @@
 
   def unrepeat(id_or_ap_id, user) do
     with %Activity{} = activity <- get_by_id_or_ap_id(id_or_ap_id),
-<<<<<<< HEAD
-         object <- Object.normalize(activity.data["object"]) do
-=======
          object <- Object.normalize(activity) do
->>>>>>> 73df3046
       ActivityPub.unannounce(user, object)
     else
       _ ->
@@ -110,12 +96,8 @@
 
   def favorite(id_or_ap_id, user) do
     with %Activity{} = activity <- get_by_id_or_ap_id(id_or_ap_id),
-<<<<<<< HEAD
-         object <- Object.normalize(activity.data["object"]) do
-=======
          object <- Object.normalize(activity),
          nil <- Utils.get_existing_like(user.ap_id, object) do
->>>>>>> 73df3046
       ActivityPub.like(user, object)
     else
       _ ->
@@ -125,11 +107,7 @@
 
   def unfavorite(id_or_ap_id, user) do
     with %Activity{} = activity <- get_by_id_or_ap_id(id_or_ap_id),
-<<<<<<< HEAD
-         object <- Object.normalize(activity.data["object"]) do
-=======
          object <- Object.normalize(activity) do
->>>>>>> 73df3046
       ActivityPub.unlike(user, object)
     else
       _ ->
@@ -146,16 +124,11 @@
       nil ->
         "public"
 
-<<<<<<< HEAD
-      inReplyTo ->
+      in_reply_to ->
         # XXX: these heuristics should be moved out of MastodonAPI.
-        with %Object{} = object <- Object.normalize(inReplyTo.data["object"]) do
+        with %Object{} = object <- Object.normalize(in_reply_to) do
           Pleroma.Web.MastodonAPI.StatusView.get_visibility(object.data)
         end
-=======
-      in_reply_to ->
-        Pleroma.Web.MastodonAPI.StatusView.get_visibility(in_reply_to.data["object"])
->>>>>>> 73df3046
     end
   end
 
