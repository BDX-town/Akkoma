--- conflicted
+++ resolved
@@ -22,13 +22,8 @@
 
   plug(OAuthScopesPlug, %{scopes: ["write:notifications"]} when action not in @oauth_read_actions)
 
-<<<<<<< HEAD
-  plug(Pleroma.Plugs.EnsurePublicOrAuthenticatedPlug)
-
   defdelegate open_api_operation(action), to: Pleroma.Web.ApiSpec.NotificationOperation
 
-=======
->>>>>>> dae91630
   # GET /api/v1/notifications
   def index(conn, %{account_id: account_id} = params) do
     case Pleroma.User.get_cached_by_id(account_id) do
