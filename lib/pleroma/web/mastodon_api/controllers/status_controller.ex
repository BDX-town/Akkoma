# Pleroma: A lightweight social networking server
# Copyright © 2017-2020 Pleroma Authors <https://pleroma.social/>
# SPDX-License-Identifier: AGPL-3.0-only

defmodule Pleroma.Web.MastodonAPI.StatusController do
  use Pleroma.Web, :controller

  import Pleroma.Web.ControllerHelper,
    only: [try_render: 3, add_link_headers: 2]

  require Ecto.Query

  alias Pleroma.Activity
  alias Pleroma.Bookmark
  alias Pleroma.Object
  alias Pleroma.Plugs.OAuthScopesPlug
  alias Pleroma.Plugs.RateLimiter
  alias Pleroma.Repo
  alias Pleroma.ScheduledActivity
  alias Pleroma.User
  alias Pleroma.Web.ActivityPub.ActivityPub
  alias Pleroma.Web.ActivityPub.Visibility
  alias Pleroma.Web.CommonAPI
  alias Pleroma.Web.MastodonAPI.AccountView
  alias Pleroma.Web.MastodonAPI.ScheduledActivityView

  plug(Pleroma.Web.ApiSpec.CastAndValidate)
  plug(:skip_plug, Pleroma.Plugs.EnsurePublicOrAuthenticatedPlug when action in [:index, :show])

  @unauthenticated_access %{fallback: :proceed_unauthenticated, scopes: []}

  plug(
    OAuthScopesPlug,
    %{@unauthenticated_access | scopes: ["read:statuses"]}
    when action in [
           :index,
           :show,
           :card,
           :context
         ]
  )

  plug(
    OAuthScopesPlug,
    %{scopes: ["write:statuses"]}
    when action in [
           :create,
           :delete,
           :reblog,
           :unreblog
         ]
  )

  plug(OAuthScopesPlug, %{scopes: ["read:favourites"]} when action == :favourites)

  plug(
    OAuthScopesPlug,
    %{scopes: ["write:favourites"]} when action in [:favourite, :unfavourite]
  )

  plug(
    OAuthScopesPlug,
    %{scopes: ["write:mutes"]} when action in [:mute_conversation, :unmute_conversation]
  )

  plug(
    OAuthScopesPlug,
    %{@unauthenticated_access | scopes: ["read:accounts"]}
    when action in [:favourited_by, :reblogged_by]
  )

  plug(OAuthScopesPlug, %{scopes: ["write:accounts"]} when action in [:pin, :unpin])

  # Note: scope not present in Mastodon: read:bookmarks
  plug(OAuthScopesPlug, %{scopes: ["read:bookmarks"]} when action == :bookmarks)

  # Note: scope not present in Mastodon: write:bookmarks
  plug(
    OAuthScopesPlug,
    %{scopes: ["write:bookmarks"]} when action in [:bookmark, :unbookmark]
  )

  @rate_limited_status_actions ~w(reblog unreblog favourite unfavourite create delete)a

  plug(
    RateLimiter,
    [name: :status_id_action, bucket_name: "status_id_action:reblog_unreblog", params: ["id"]]
    when action in ~w(reblog unreblog)a
  )

  plug(
    RateLimiter,
    [name: :status_id_action, bucket_name: "status_id_action:fav_unfav", params: ["id"]]
    when action in ~w(favourite unfavourite)a
  )

  plug(RateLimiter, [name: :statuses_actions] when action in @rate_limited_status_actions)

  action_fallback(Pleroma.Web.MastodonAPI.FallbackController)

  defdelegate open_api_operation(action), to: Pleroma.Web.ApiSpec.StatusOperation

  @doc """
  GET `/api/v1/statuses?ids[]=1&ids[]=2`

  `ids` query param is required
  """
<<<<<<< HEAD
  def index(%{assigns: %{user: user}} = conn, %{"ids" => ids} = _params) do
=======
  def index(%{assigns: %{user: user}} = conn, %{ids: ids} = params) do
>>>>>>> 156c8a50
    limit = 100

    activities =
      ids
      |> Enum.take(limit)
      |> Activity.all_by_ids_with_object()
      |> Enum.filter(&Visibility.visible_for_user?(&1, user))

    render(conn, "index.json",
      activities: activities,
      for: user,
      as: :activity
    )
  end

  @doc """
  POST /api/v1/statuses

  Creates a scheduled status when `scheduled_at` param is present and it's far enough
  """
  def create(
        %{
          assigns: %{user: user},
          body_params: %{status: _, scheduled_at: scheduled_at} = params
        } = conn,
        _
      )
      when not is_nil(scheduled_at) do
    params = Map.put(params, :in_reply_to_status_id, params[:in_reply_to_id])

    attrs = %{
      params: Map.new(params, fn {key, value} -> {to_string(key), value} end),
      scheduled_at: scheduled_at
    }

    with {:far_enough, true} <- {:far_enough, ScheduledActivity.far_enough?(scheduled_at)},
         {:ok, scheduled_activity} <- ScheduledActivity.create(user, attrs) do
      conn
      |> put_view(ScheduledActivityView)
      |> render("show.json", scheduled_activity: scheduled_activity)
    else
      {:far_enough, _} ->
        params = Map.drop(params, [:scheduled_at])
        create(%Plug.Conn{conn | body_params: params}, %{})

      error ->
        error
    end
  end

  @doc """
  POST /api/v1/statuses

  Creates a regular status
  """
  def create(%{assigns: %{user: user}, body_params: %{status: _} = params} = conn, _) do
    params = Map.put(params, :in_reply_to_status_id, params[:in_reply_to_id])

    with {:ok, activity} <- CommonAPI.post(user, params) do
      try_render(conn, "show.json",
        activity: activity,
        for: user,
        as: :activity,
        with_direct_conversation_id: true
      )
    else
      {:error, message} ->
        conn
        |> put_status(:unprocessable_entity)
        |> json(%{error: message})
    end
  end

  def create(%{assigns: %{user: _user}, body_params: %{media_ids: _} = params} = conn, _) do
    params = Map.put(params, :status, "")
    create(%Plug.Conn{conn | body_params: params}, %{})
  end

  @doc "GET /api/v1/statuses/:id"
  def show(%{assigns: %{user: user}} = conn, %{id: id}) do
    with %Activity{} = activity <- Activity.get_by_id_with_object(id),
         true <- Visibility.visible_for_user?(activity, user) do
      try_render(conn, "show.json",
        activity: activity,
        for: user,
        with_direct_conversation_id: true
      )
    else
      _ -> {:error, :not_found}
    end
  end

  @doc "DELETE /api/v1/statuses/:id"
  def delete(%{assigns: %{user: user}} = conn, %{id: id}) do
    with {:ok, %Activity{}} <- CommonAPI.delete(id, user) do
      json(conn, %{})
    else
      {:error, :not_found} = e -> e
      _e -> render_error(conn, :forbidden, "Can't delete this post")
    end
  end

  @doc "POST /api/v1/statuses/:id/reblog"
  def reblog(%{assigns: %{user: user}, body_params: params} = conn, %{id: ap_id_or_id}) do
    with {:ok, announce, _activity} <- CommonAPI.repeat(ap_id_or_id, user, params),
         %Activity{} = announce <- Activity.normalize(announce.data) do
      try_render(conn, "show.json", %{activity: announce, for: user, as: :activity})
    end
  end

  @doc "POST /api/v1/statuses/:id/unreblog"
  def unreblog(%{assigns: %{user: user}} = conn, %{id: activity_id}) do
    with {:ok, _unannounce} <- CommonAPI.unrepeat(activity_id, user),
         %Activity{} = activity <- Activity.get_by_id(activity_id) do
      try_render(conn, "show.json", %{activity: activity, for: user, as: :activity})
    end
  end

  @doc "POST /api/v1/statuses/:id/favourite"
  def favourite(%{assigns: %{user: user}} = conn, %{id: activity_id}) do
    with {:ok, _fav} <- CommonAPI.favorite(user, activity_id),
         %Activity{} = activity <- Activity.get_by_id(activity_id) do
      try_render(conn, "show.json", activity: activity, for: user, as: :activity)
    end
  end

  @doc "POST /api/v1/statuses/:id/unfavourite"
  def unfavourite(%{assigns: %{user: user}} = conn, %{id: activity_id}) do
    with {:ok, _unfav} <- CommonAPI.unfavorite(activity_id, user),
         %Activity{} = activity <- Activity.get_by_id(activity_id) do
      try_render(conn, "show.json", activity: activity, for: user, as: :activity)
    end
  end

  @doc "POST /api/v1/statuses/:id/pin"
  def pin(%{assigns: %{user: user}} = conn, %{id: ap_id_or_id}) do
    with {:ok, activity} <- CommonAPI.pin(ap_id_or_id, user) do
      try_render(conn, "show.json", activity: activity, for: user, as: :activity)
    end
  end

  @doc "POST /api/v1/statuses/:id/unpin"
  def unpin(%{assigns: %{user: user}} = conn, %{id: ap_id_or_id}) do
    with {:ok, activity} <- CommonAPI.unpin(ap_id_or_id, user) do
      try_render(conn, "show.json", activity: activity, for: user, as: :activity)
    end
  end

  @doc "POST /api/v1/statuses/:id/bookmark"
  def bookmark(%{assigns: %{user: user}} = conn, %{id: id}) do
    with %Activity{} = activity <- Activity.get_by_id_with_object(id),
         %User{} = user <- User.get_cached_by_nickname(user.nickname),
         true <- Visibility.visible_for_user?(activity, user),
         {:ok, _bookmark} <- Bookmark.create(user.id, activity.id) do
      try_render(conn, "show.json", activity: activity, for: user, as: :activity)
    end
  end

  @doc "POST /api/v1/statuses/:id/unbookmark"
  def unbookmark(%{assigns: %{user: user}} = conn, %{id: id}) do
    with %Activity{} = activity <- Activity.get_by_id_with_object(id),
         %User{} = user <- User.get_cached_by_nickname(user.nickname),
         true <- Visibility.visible_for_user?(activity, user),
         {:ok, _bookmark} <- Bookmark.destroy(user.id, activity.id) do
      try_render(conn, "show.json", activity: activity, for: user, as: :activity)
    end
  end

  @doc "POST /api/v1/statuses/:id/mute"
  def mute_conversation(%{assigns: %{user: user}} = conn, %{id: id}) do
    with %Activity{} = activity <- Activity.get_by_id(id),
         {:ok, activity} <- CommonAPI.add_mute(user, activity) do
      try_render(conn, "show.json", activity: activity, for: user, as: :activity)
    end
  end

  @doc "POST /api/v1/statuses/:id/unmute"
  def unmute_conversation(%{assigns: %{user: user}} = conn, %{id: id}) do
    with %Activity{} = activity <- Activity.get_by_id(id),
         {:ok, activity} <- CommonAPI.remove_mute(user, activity) do
      try_render(conn, "show.json", activity: activity, for: user, as: :activity)
    end
  end

  @doc "GET /api/v1/statuses/:id/card"
  @deprecated "https://github.com/tootsuite/mastodon/pull/11213"
  def card(%{assigns: %{user: user}} = conn, %{id: status_id}) do
    with %Activity{} = activity <- Activity.get_by_id(status_id),
         true <- Visibility.visible_for_user?(activity, user) do
      data = Pleroma.Web.RichMedia.Helpers.fetch_data_for_activity(activity)
      render(conn, "card.json", data)
    else
      _ -> render_error(conn, :not_found, "Record not found")
    end
  end

  @doc "GET /api/v1/statuses/:id/favourited_by"
  def favourited_by(%{assigns: %{user: user}} = conn, %{id: id}) do
    with %Activity{} = activity <- Activity.get_by_id_with_object(id),
         {:visible, true} <- {:visible, Visibility.visible_for_user?(activity, user)},
         %Object{data: %{"likes" => likes}} <- Object.normalize(activity) do
      users =
        User
        |> Ecto.Query.where([u], u.ap_id in ^likes)
        |> Repo.all()
        |> Enum.filter(&(not User.blocks?(user, &1)))

      conn
      |> put_view(AccountView)
      |> render("index.json", for: user, users: users, as: :user)
    else
      {:visible, false} -> {:error, :not_found}
      _ -> json(conn, [])
    end
  end

  @doc "GET /api/v1/statuses/:id/reblogged_by"
  def reblogged_by(%{assigns: %{user: user}} = conn, %{id: id}) do
    with %Activity{} = activity <- Activity.get_by_id_with_object(id),
         {:visible, true} <- {:visible, Visibility.visible_for_user?(activity, user)},
         %Object{data: %{"announcements" => announces, "id" => ap_id}} <-
           Object.normalize(activity) do
      announces =
        "Announce"
        |> Activity.Queries.by_type()
        |> Ecto.Query.where([a], a.actor in ^announces)
        # this is to use the index
        |> Activity.Queries.by_object_id(ap_id)
        |> Repo.all()
        |> Enum.filter(&Visibility.visible_for_user?(&1, user))
        |> Enum.map(& &1.actor)
        |> Enum.uniq()

      users =
        User
        |> Ecto.Query.where([u], u.ap_id in ^announces)
        |> Repo.all()
        |> Enum.filter(&(not User.blocks?(user, &1)))

      conn
      |> put_view(AccountView)
      |> render("index.json", for: user, users: users, as: :user)
    else
      {:visible, false} -> {:error, :not_found}
      _ -> json(conn, [])
    end
  end

  @doc "GET /api/v1/statuses/:id/context"
  def context(%{assigns: %{user: user}} = conn, %{id: id}) do
    with %Activity{} = activity <- Activity.get_by_id(id) do
      activities =
        ActivityPub.fetch_activities_for_context(activity.data["context"], %{
          "blocking_user" => user,
          "user" => user,
          "exclude_id" => activity.id
        })

      render(conn, "context.json", activity: activity, activities: activities, user: user)
    end
  end

  @doc "GET /api/v1/favourites"
  def favourites(%{assigns: %{user: %User{} = user}} = conn, params) do
    params =
      params
      |> Map.new(fn {key, value} -> {to_string(key), value} end)
      |> Map.take(Pleroma.Pagination.page_keys())

    activities = ActivityPub.fetch_favourites(user, params)

    conn
    |> add_link_headers(activities)
    |> render("index.json",
      activities: activities,
      for: user,
      as: :activity
    )
  end

  @doc "GET /api/v1/bookmarks"
  def bookmarks(%{assigns: %{user: user}} = conn, params) do
    user = User.get_cached_by_id(user.id)

    bookmarks =
      user.id
      |> Bookmark.for_user_query()
      |> Pleroma.Pagination.fetch_paginated(params)

    activities =
      bookmarks
      |> Enum.map(fn b -> Map.put(b.activity, :bookmark, Map.delete(b, :activity)) end)

    conn
    |> add_link_headers(bookmarks)
    |> render("index.json",
      activities: activities,
      for: user,
      as: :activity
    )
  end
end<|MERGE_RESOLUTION|>--- conflicted
+++ resolved
@@ -105,11 +105,7 @@
 
   `ids` query param is required
   """
-<<<<<<< HEAD
-  def index(%{assigns: %{user: user}} = conn, %{"ids" => ids} = _params) do
-=======
-  def index(%{assigns: %{user: user}} = conn, %{ids: ids} = params) do
->>>>>>> 156c8a50
+  def index(%{assigns: %{user: user}} = conn, %{ids: ids} = _params) do
     limit = 100
 
     activities =
