# Pleroma: A lightweight social networking server
# Copyright © 2017-2020 Pleroma Authors <https://pleroma.social/>
# SPDX-License-Identifier: AGPL-3.0-only

defmodule Pleroma.Web.MastodonAPI.AccountController do
  use Pleroma.Web, :controller

  import Pleroma.Web.ControllerHelper,
    only: [
      add_link_headers: 2,
      truthy_param?: 1,
      assign_account_by_id: 2,
      json_response: 3,
      skip_relationships?: 1
    ]

  alias Pleroma.Plugs.OAuthScopesPlug
  alias Pleroma.Plugs.RateLimiter
  alias Pleroma.User
  alias Pleroma.Web.ActivityPub.ActivityPub
  alias Pleroma.Web.CommonAPI
  alias Pleroma.Web.MastodonAPI.ListView
  alias Pleroma.Web.MastodonAPI.MastodonAPI
  alias Pleroma.Web.MastodonAPI.MastodonAPIController
  alias Pleroma.Web.MastodonAPI.StatusView
  alias Pleroma.Web.OAuth.Token
  alias Pleroma.Web.TwitterAPI.TwitterAPI

  plug(:skip_plug, OAuthScopesPlug when action == :identity_proofs)

  plug(
    OAuthScopesPlug,
    %{fallback: :proceed_unauthenticated, scopes: ["read:accounts"]}
    when action == :show
  )

  plug(
    OAuthScopesPlug,
    %{scopes: ["read:accounts"]}
    when action in [:endorsements, :verify_credentials, :followers, :following]
  )

  plug(OAuthScopesPlug, %{scopes: ["write:accounts"]} when action == :update_credentials)

  plug(OAuthScopesPlug, %{scopes: ["read:lists"]} when action == :lists)

  plug(
    OAuthScopesPlug,
    %{scopes: ["follow", "read:blocks"]} when action == :blocks
  )

  plug(
    OAuthScopesPlug,
    %{scopes: ["follow", "write:blocks"]} when action in [:block, :unblock]
  )

  plug(OAuthScopesPlug, %{scopes: ["read:follows"]} when action == :relationships)

  # Note: :follows (POST /api/v1/follows) is the same as :follow, consider removing :follows
  plug(
    OAuthScopesPlug,
    %{scopes: ["follow", "write:follows"]} when action in [:follows, :follow, :unfollow]
  )

  plug(OAuthScopesPlug, %{scopes: ["follow", "read:mutes"]} when action == :mutes)

  plug(OAuthScopesPlug, %{scopes: ["follow", "write:mutes"]} when action in [:mute, :unmute])

  plug(
    Pleroma.Plugs.EnsurePublicOrAuthenticatedPlug
    when action not in [:create, :show, :statuses]
  )

  @relationship_actions [:follow, :unfollow]
  @needs_account ~W(followers following lists follow unfollow mute unmute block unblock)a

  plug(
    RateLimiter,
    [name: :relation_id_action, params: ["id", "uri"]] when action in @relationship_actions
  )

  plug(RateLimiter, [name: :relations_actions] when action in @relationship_actions)
  plug(RateLimiter, [name: :app_account_creation] when action == :create)
  plug(:assign_account_by_id when action in @needs_account)

  plug(OpenApiSpex.Plug.CastAndValidate, render_error: Pleroma.Web.ApiSpec.RenderError)

  action_fallback(Pleroma.Web.MastodonAPI.FallbackController)

  defdelegate open_api_operation(action), to: Pleroma.Web.ApiSpec.AccountOperation

  @doc "POST /api/v1/accounts"
  def create(%{assigns: %{app: app}, body_params: params} = conn, _params) do
    params =
      params
      |> Map.take([
        :email,
        :bio,
        :captcha_solution,
        :captcha_token,
        :captcha_answer_data,
        :token,
        :password,
        :fullname
      ])
<<<<<<< HEAD
      |> Map.put(:nickname, params.username)
      |> Map.put(:fullname, params.fullname || params.username)
      |> Map.put(:bio, params.bio || "")
      |> Map.put(:confirm, params.password)
=======
      |> Map.put("nickname", nickname)
      |> Map.put("fullname", params["fullname"] || nickname)
      |> Map.put("bio", params["bio"] || "")
      |> Map.put("confirm", params["password"])
      |> Map.put("trusted_app", app.trusted)
>>>>>>> 28165dad

    with :ok <- validate_email_param(params),
         {:ok, user} <- TwitterAPI.register_user(params, need_confirmation: true),
         {:ok, token} <- Token.create_token(app, user, %{scopes: app.scopes}) do
      json(conn, %{
        token_type: "Bearer",
        access_token: token.token,
        scope: app.scopes,
        created_at: Token.Utils.format_created_at(token)
      })
    else
      {:error, errors} -> json_response(conn, :bad_request, errors)
    end
  end

  def create(%{assigns: %{app: _app}} = conn, _) do
    render_error(conn, :bad_request, "Missing parameters")
  end

  def create(conn, _) do
    render_error(conn, :forbidden, "Invalid credentials")
  end

  defp validate_email_param(%{:email => email}) when not is_nil(email), do: :ok

  defp validate_email_param(_) do
    case Pleroma.Config.get([:instance, :account_activation_required]) do
      true -> {:error, %{"error" => "Missing parameters"}}
      _ -> :ok
    end
  end

  @doc "GET /api/v1/accounts/verify_credentials"
  def verify_credentials(%{assigns: %{user: user}} = conn, _) do
    chat_token = Phoenix.Token.sign(conn, "user socket", user.id)

    render(conn, "show.json",
      user: user,
      for: user,
      with_pleroma_settings: true,
      with_chat_token: chat_token
    )
  end

  @doc "PATCH /api/v1/accounts/update_credentials"
<<<<<<< HEAD
  def update_credentials(%{assigns: %{user: original_user}, body_params: params} = conn, _params) do
    user = original_user

    params =
      params
      |> Map.from_struct()
      |> Enum.filter(fn {_, value} -> not is_nil(value) end)
      |> Enum.into(%{})

=======
  def update_credentials(%{assigns: %{user: user}} = conn, params) do
>>>>>>> 28165dad
    user_params =
      [
        :no_rich_text,
        :locked,
        :hide_followers_count,
        :hide_follows_count,
        :hide_followers,
        :hide_follows,
        :hide_favorites,
        :show_role,
        :skip_thread_containment,
        :allow_following_move,
        :discoverable
      ]
      |> Enum.reduce(%{}, fn key, acc ->
        add_if_present(acc, params, key, key, &{:ok, truthy_param?(&1)})
      end)
      |> add_if_present(params, :display_name, :name)
      |> add_if_present(params, :note, :bio)
      |> add_if_present(params, :avatar, :avatar)
      |> add_if_present(params, :header, :banner)
      |> add_if_present(params, :pleroma_background_image, :background)
      |> add_if_present(
        params,
        :fields_attributes,
        :raw_fields,
        &{:ok, normalize_fields_attributes(&1)}
      )
      |> add_if_present(params, :pleroma_settings_store, :pleroma_settings_store)
      |> add_if_present(params, :default_scope, :default_scope)
      |> add_if_present(params, :actor_type, :actor_type)

    changeset = User.update_changeset(user, user_params)

    with {:ok, user} <- User.update_and_set_cache(changeset) do
      render(conn, "show.json", user: user, for: user, with_pleroma_settings: true)
    else
      _e -> render_error(conn, :forbidden, "Invalid request")
    end
  end

  defp add_if_present(map, params, params_field, map_field, value_function \\ &{:ok, &1}) do
    with true <- Map.has_key?(params, params_field),
         {:ok, new_value} <- value_function.(Map.get(params, params_field)) do
      Map.put(map, map_field, new_value)
    else
      _ -> map
    end
  end

  defp normalize_fields_attributes(fields) do
    if Enum.all?(fields, &is_tuple/1) do
      Enum.map(fields, fn {_, v} -> v end)
    else
      Enum.map(fields, fn
        %Pleroma.Web.ApiSpec.Schemas.AccountAttributeField{} = field ->
          %{"name" => field.name, "value" => field.value}

        field ->
          field
      end)
    end
  end

  @doc "GET /api/v1/accounts/relationships"
  def relationships(%{assigns: %{user: user}} = conn, %{id: id}) do
    targets = User.get_all_by_ids(List.wrap(id))

    render(conn, "relationships.json", user: user, targets: targets)
  end

  # Instead of returning a 400 when no "id" params is present, Mastodon returns an empty array.
  def relationships(%{assigns: %{user: _user}} = conn, _), do: json(conn, [])

  @doc "GET /api/v1/accounts/:id"
  def show(%{assigns: %{user: for_user}} = conn, %{id: nickname_or_id}) do
    with %User{} = user <- User.get_cached_by_nickname_or_id(nickname_or_id, for: for_user),
         true <- User.visible_for?(user, for_user) do
      render(conn, "show.json", user: user, for: for_user)
    else
      _e -> render_error(conn, :not_found, "Can't find user")
    end
  end

  @doc "GET /api/v1/accounts/:id/statuses"
  def statuses(%{assigns: %{user: reading_user}} = conn, params) do
    with %User{} = user <- User.get_cached_by_nickname_or_id(params.id, for: reading_user),
         true <- User.visible_for?(user, reading_user) do
      params =
        params
        |> Map.delete(:tagged)
        |> Enum.filter(&(not is_nil(&1)))
        |> Map.new(fn {key, value} -> {to_string(key), value} end)
        |> Map.put("tag", params[:tagged])

      activities = ActivityPub.fetch_user_activities(user, reading_user, params)

      conn
      |> add_link_headers(activities)
      |> put_view(StatusView)
      |> render("index.json",
        activities: activities,
        for: reading_user,
        as: :activity,
        skip_relationships: skip_relationships?(params)
      )
    else
      _e -> render_error(conn, :not_found, "Can't find user")
    end
  end

  @doc "GET /api/v1/accounts/:id/followers"
  def followers(%{assigns: %{user: for_user, account: user}} = conn, params) do
    params =
      params
      |> Enum.map(fn {key, value} -> {to_string(key), value} end)
      |> Enum.into(%{})

    followers =
      cond do
        for_user && user.id == for_user.id -> MastodonAPI.get_followers(user, params)
        user.hide_followers -> []
        true -> MastodonAPI.get_followers(user, params)
      end

    conn
    |> add_link_headers(followers)
    |> render("index.json", for: for_user, users: followers, as: :user)
  end

  @doc "GET /api/v1/accounts/:id/following"
  def following(%{assigns: %{user: for_user, account: user}} = conn, params) do
    params =
      params
      |> Enum.map(fn {key, value} -> {to_string(key), value} end)
      |> Enum.into(%{})

    followers =
      cond do
        for_user && user.id == for_user.id -> MastodonAPI.get_friends(user, params)
        user.hide_follows -> []
        true -> MastodonAPI.get_friends(user, params)
      end

    conn
    |> add_link_headers(followers)
    |> render("index.json", for: for_user, users: followers, as: :user)
  end

  @doc "GET /api/v1/accounts/:id/lists"
  def lists(%{assigns: %{user: user, account: account}} = conn, _params) do
    lists = Pleroma.List.get_lists_account_belongs(user, account)

    conn
    |> put_view(ListView)
    |> render("index.json", lists: lists)
  end

  @doc "POST /api/v1/accounts/:id/follow"
  def follow(%{assigns: %{user: %{id: id}, account: %{id: id}}}, _params) do
    {:error, :not_found}
  end

  def follow(%{assigns: %{user: follower, account: followed}} = conn, params) do
    with {:ok, follower} <- MastodonAPI.follow(follower, followed, params) do
      render(conn, "relationship.json", user: follower, target: followed)
    else
      {:error, message} -> json_response(conn, :forbidden, %{error: message})
    end
  end

  @doc "POST /api/v1/accounts/:id/unfollow"
  def unfollow(%{assigns: %{user: %{id: id}, account: %{id: id}}}, _params) do
    {:error, :not_found}
  end

  def unfollow(%{assigns: %{user: follower, account: followed}} = conn, _params) do
    with {:ok, follower} <- CommonAPI.unfollow(follower, followed) do
      render(conn, "relationship.json", user: follower, target: followed)
    end
  end

  @doc "POST /api/v1/accounts/:id/mute"
  def mute(%{assigns: %{user: muter, account: muted}, body_params: params} = conn, _params) do
    with {:ok, _user_relationships} <- User.mute(muter, muted, params.notifications) do
      render(conn, "relationship.json", user: muter, target: muted)
    else
      {:error, message} -> json_response(conn, :forbidden, %{error: message})
    end
  end

  @doc "POST /api/v1/accounts/:id/unmute"
  def unmute(%{assigns: %{user: muter, account: muted}} = conn, _params) do
    with {:ok, _user_relationships} <- User.unmute(muter, muted) do
      render(conn, "relationship.json", user: muter, target: muted)
    else
      {:error, message} -> json_response(conn, :forbidden, %{error: message})
    end
  end

  @doc "POST /api/v1/accounts/:id/block"
  def block(%{assigns: %{user: blocker, account: blocked}} = conn, _params) do
    with {:ok, _user_block} <- User.block(blocker, blocked),
         {:ok, _activity} <- ActivityPub.block(blocker, blocked) do
      render(conn, "relationship.json", user: blocker, target: blocked)
    else
      {:error, message} -> json_response(conn, :forbidden, %{error: message})
    end
  end

  @doc "POST /api/v1/accounts/:id/unblock"
  def unblock(%{assigns: %{user: blocker, account: blocked}} = conn, _params) do
    with {:ok, _user_block} <- User.unblock(blocker, blocked),
         {:ok, _activity} <- ActivityPub.unblock(blocker, blocked) do
      render(conn, "relationship.json", user: blocker, target: blocked)
    else
      {:error, message} -> json_response(conn, :forbidden, %{error: message})
    end
  end

  @doc "POST /api/v1/follows"
  def follows(%{assigns: %{user: follower}, body_params: %{uri: uri}} = conn, _) do
    with {_, %User{} = followed} <- {:followed, User.get_cached_by_nickname(uri)},
         {_, true} <- {:followed, follower.id != followed.id},
         {:ok, follower, followed, _} <- CommonAPI.follow(follower, followed) do
      render(conn, "show.json", user: followed, for: follower)
    else
      {:followed, _} -> {:error, :not_found}
      {:error, message} -> json_response(conn, :forbidden, %{error: message})
    end
  end

  @doc "GET /api/v1/mutes"
  def mutes(%{assigns: %{user: user}} = conn, _) do
    users = User.muted_users(user, _restrict_deactivated = true)
    render(conn, "index.json", users: users, for: user, as: :user)
  end

  @doc "GET /api/v1/blocks"
  def blocks(%{assigns: %{user: user}} = conn, _) do
    users = User.blocked_users(user, _restrict_deactivated = true)
    render(conn, "index.json", users: users, for: user, as: :user)
  end

  @doc "GET /api/v1/endorsements"
  def endorsements(conn, params), do: MastodonAPIController.empty_array(conn, params)

  @doc "GET /api/v1/identity_proofs"
  def identity_proofs(conn, params), do: MastodonAPIController.empty_array(conn, params)
end<|MERGE_RESOLUTION|>--- conflicted
+++ resolved
@@ -103,18 +103,11 @@
         :password,
         :fullname
       ])
-<<<<<<< HEAD
       |> Map.put(:nickname, params.username)
       |> Map.put(:fullname, params.fullname || params.username)
       |> Map.put(:bio, params.bio || "")
       |> Map.put(:confirm, params.password)
-=======
-      |> Map.put("nickname", nickname)
-      |> Map.put("fullname", params["fullname"] || nickname)
-      |> Map.put("bio", params["bio"] || "")
-      |> Map.put("confirm", params["password"])
-      |> Map.put("trusted_app", app.trusted)
->>>>>>> 28165dad
+      |> Map.put(:trusted_app, app.trusted)
 
     with :ok <- validate_email_param(params),
          {:ok, user} <- TwitterAPI.register_user(params, need_confirmation: true),
@@ -160,7 +153,6 @@
   end
 
   @doc "PATCH /api/v1/accounts/update_credentials"
-<<<<<<< HEAD
   def update_credentials(%{assigns: %{user: original_user}, body_params: params} = conn, _params) do
     user = original_user
 
@@ -170,9 +162,6 @@
       |> Enum.filter(fn {_, value} -> not is_nil(value) end)
       |> Enum.into(%{})
 
-=======
-  def update_credentials(%{assigns: %{user: user}} = conn, params) do
->>>>>>> 28165dad
     user_params =
       [
         :no_rich_text,
