--- conflicted
+++ resolved
@@ -5,37 +5,9 @@
 defmodule Pleroma.Web.MastodonAPI.MastodonAPIController do
   use Pleroma.Web, :controller
 
-<<<<<<< HEAD
-  import Pleroma.Web.ControllerHelper, only: [add_link_headers: 2]
-
-  alias Pleroma.Activity
-  alias Pleroma.Bookmark
-  alias Pleroma.Config
-  alias Pleroma.HTTP
-  alias Pleroma.Object
-  alias Pleroma.Pagination
-  alias Pleroma.Plugs.OAuthScopesPlug
-  alias Pleroma.Plugs.RateLimiter
-  alias Pleroma.Repo
-  alias Pleroma.Stats
-  alias Pleroma.User
-  alias Pleroma.Web
-  alias Pleroma.Web.ActivityPub.ActivityPub
-  alias Pleroma.Web.ActivityPub.Visibility
-  alias Pleroma.Web.CommonAPI
-  alias Pleroma.Web.MastodonAPI.AccountView
-  alias Pleroma.Web.MastodonAPI.AppView
-  alias Pleroma.Web.MastodonAPI.MastodonView
-  alias Pleroma.Web.MastodonAPI.StatusView
-  alias Pleroma.Web.MediaProxy
-  alias Pleroma.Web.OAuth.App
-  alias Pleroma.Web.OAuth.Authorization
-  alias Pleroma.Web.OAuth.Scopes
-  alias Pleroma.Web.OAuth.Token
-  alias Pleroma.Web.TwitterAPI.TwitterAPI
-
   require Logger
 
+  alias Pleroma.Plugs.OAuthScopesPlug
   @unauthenticated_access %{fallback: :proceed_unauthenticated, scopes: []}
 
   # Note: :index action handles attempt of unauthenticated access to private instance with redirect
@@ -98,10 +70,6 @@
 
   @local_mastodon_name "Mastodon-Local"
 
-=======
-  require Logger
-
->>>>>>> 9e34919d
   action_fallback(Pleroma.Web.MastodonAPI.FallbackController)
 
   # Stubs for unimplemented mastodon api
