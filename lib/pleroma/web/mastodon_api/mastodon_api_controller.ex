# Pleroma: A lightweight social networking server
# Copyright © 2017-2019 Pleroma Authors <https://pleroma.social/>
# SPDX-License-Identifier: AGPL-3.0-only

defmodule Pleroma.Web.MastodonAPI.MastodonAPIController do
  use Pleroma.Web, :controller
  alias Ecto.Changeset
  alias Pleroma.Activity
  alias Pleroma.Bookmark
  alias Pleroma.Config
  alias Pleroma.Conversation.Participation
  alias Pleroma.Filter
  alias Pleroma.Formatter
  alias Pleroma.HTTP
  alias Pleroma.Notification
  alias Pleroma.Object
  alias Pleroma.Pagination
  alias Pleroma.Plugs.RateLimiter
  alias Pleroma.Repo
  alias Pleroma.ScheduledActivity
  alias Pleroma.Stats
  alias Pleroma.User
  alias Pleroma.Web
  alias Pleroma.Web.ActivityPub.ActivityPub
  alias Pleroma.Web.ActivityPub.Visibility
  alias Pleroma.Web.CommonAPI
  alias Pleroma.Web.MastodonAPI.AccountView
  alias Pleroma.Web.MastodonAPI.AppView
  alias Pleroma.Web.MastodonAPI.ConversationView
  alias Pleroma.Web.MastodonAPI.FilterView
  alias Pleroma.Web.MastodonAPI.ListView
  alias Pleroma.Web.MastodonAPI.MastodonAPI
  alias Pleroma.Web.MastodonAPI.MastodonView
  alias Pleroma.Web.MastodonAPI.NotificationView
  alias Pleroma.Web.MastodonAPI.ReportView
  alias Pleroma.Web.MastodonAPI.ScheduledActivityView
  alias Pleroma.Web.MastodonAPI.StatusView
  alias Pleroma.Web.MediaProxy
  alias Pleroma.Web.OAuth.App
  alias Pleroma.Web.OAuth.Authorization
  alias Pleroma.Web.OAuth.Scopes
  alias Pleroma.Web.OAuth.Token
  alias Pleroma.Web.TwitterAPI.TwitterAPI

  alias Pleroma.Web.ControllerHelper
  import Ecto.Query

  require Logger

  @rate_limited_status_actions ~w(reblog_status unreblog_status fav_status unfav_status
    post_status delete_status)a

  plug(
    RateLimiter,
    {:status_id_action, bucket_name: "status_id_action:reblog_unreblog", params: ["id"]}
    when action in ~w(reblog_status unreblog_status)a
  )

  plug(
    RateLimiter,
    {:status_id_action, bucket_name: "status_id_action:fav_unfav", params: ["id"]}
    when action in ~w(fav_status unfav_status)a
  )

  plug(RateLimiter, :statuses_actions when action in @rate_limited_status_actions)
  plug(RateLimiter, :app_account_creation when action == :account_register)
  plug(RateLimiter, :search when action in [:search, :search2, :account_search])

  @local_mastodon_name "Mastodon-Local"

  action_fallback(:errors)

  def create_app(conn, params) do
    scopes = Scopes.fetch_scopes(params, ["read"])

    app_attrs =
      params
      |> Map.drop(["scope", "scopes"])
      |> Map.put("scopes", scopes)

    with cs <- App.register_changeset(%App{}, app_attrs),
         false <- cs.changes[:client_name] == @local_mastodon_name,
         {:ok, app} <- Repo.insert(cs) do
      conn
      |> put_view(AppView)
      |> render("show.json", %{app: app})
    end
  end

  defp add_if_present(
         map,
         params,
         params_field,
         map_field,
         value_function \\ fn x -> {:ok, x} end
       ) do
    if Map.has_key?(params, params_field) do
      case value_function.(params[params_field]) do
        {:ok, new_value} -> Map.put(map, map_field, new_value)
        :error -> map
      end
    else
      map
    end
  end

  def update_credentials(%{assigns: %{user: user}} = conn, params) do
    original_user = user

    user_params =
      %{}
      |> add_if_present(params, "display_name", :name)
      |> add_if_present(params, "note", :bio, fn value -> {:ok, User.parse_bio(value, user)} end)
      |> add_if_present(params, "avatar", :avatar, fn value ->
        with %Plug.Upload{} <- value,
             {:ok, object} <- ActivityPub.upload(value, type: :avatar) do
          {:ok, object.data}
        else
          _ -> :error
        end
      end)

    emojis_text = (user_params["display_name"] || "") <> (user_params["note"] || "")

    user_info_emojis =
      ((user.info.emoji || []) ++ Formatter.get_emoji_map(emojis_text))
      |> Enum.dedup()

    info_params =
      [
        :no_rich_text,
        :locked,
        :hide_followers,
        :hide_follows,
        :hide_favorites,
        :show_role,
        :skip_thread_containment
      ]
      |> Enum.reduce(%{}, fn key, acc ->
        add_if_present(acc, params, to_string(key), key, fn value ->
          {:ok, ControllerHelper.truthy_param?(value)}
        end)
      end)
      |> add_if_present(params, "default_scope", :default_scope)
      |> add_if_present(params, "pleroma_settings_store", :pleroma_settings_store, fn value ->
        {:ok, Map.merge(user.info.pleroma_settings_store, value)}
      end)
      |> add_if_present(params, "header", :banner, fn value ->
        with %Plug.Upload{} <- value,
             {:ok, object} <- ActivityPub.upload(value, type: :banner) do
          {:ok, object.data}
        else
          _ -> :error
        end
      end)
      |> add_if_present(params, "pleroma_background_image", :background, fn value ->
        with %Plug.Upload{} <- value,
             {:ok, object} <- ActivityPub.upload(value, type: :background) do
          {:ok, object.data}
        else
          _ -> :error
        end
      end)
      |> Map.put(:emoji, user_info_emojis)

    info_cng = User.Info.profile_update(user.info, info_params)

    with changeset <- User.update_changeset(user, user_params),
         changeset <- Ecto.Changeset.put_embed(changeset, :info, info_cng),
         {:ok, user} <- User.update_and_set_cache(changeset) do
      if original_user != user do
        CommonAPI.update(user)
      end

      json(
        conn,
        AccountView.render("account.json", %{user: user, for: user, with_pleroma_settings: true})
      )
    else
      _e -> render_error(conn, :forbidden, "Invalid request")
    end
  end

  def update_avatar(%{assigns: %{user: user}} = conn, %{"img" => ""}) do
    change = Changeset.change(user, %{avatar: nil})
    {:ok, user} = User.update_and_set_cache(change)
    CommonAPI.update(user)

    json(conn, %{url: nil})
  end

  def update_avatar(%{assigns: %{user: user}} = conn, params) do
    {:ok, object} = ActivityPub.upload(params, type: :avatar)
    change = Changeset.change(user, %{avatar: object.data})
    {:ok, user} = User.update_and_set_cache(change)
    CommonAPI.update(user)
    %{"url" => [%{"href" => href} | _]} = object.data

    json(conn, %{url: href})
  end

  def update_banner(%{assigns: %{user: user}} = conn, %{"banner" => ""}) do
    with new_info <- %{"banner" => %{}},
         info_cng <- User.Info.profile_update(user.info, new_info),
         changeset <- Ecto.Changeset.change(user) |> Ecto.Changeset.put_embed(:info, info_cng),
         {:ok, user} <- User.update_and_set_cache(changeset) do
      CommonAPI.update(user)

      json(conn, %{url: nil})
    end
  end

  def update_banner(%{assigns: %{user: user}} = conn, params) do
    with {:ok, object} <- ActivityPub.upload(%{"img" => params["banner"]}, type: :banner),
         new_info <- %{"banner" => object.data},
         info_cng <- User.Info.profile_update(user.info, new_info),
         changeset <- Ecto.Changeset.change(user) |> Ecto.Changeset.put_embed(:info, info_cng),
         {:ok, user} <- User.update_and_set_cache(changeset) do
      CommonAPI.update(user)
      %{"url" => [%{"href" => href} | _]} = object.data

      json(conn, %{url: href})
    end
  end

  def update_background(%{assigns: %{user: user}} = conn, %{"img" => ""}) do
    with new_info <- %{"background" => %{}},
         info_cng <- User.Info.profile_update(user.info, new_info),
         changeset <- Ecto.Changeset.change(user) |> Ecto.Changeset.put_embed(:info, info_cng),
         {:ok, _user} <- User.update_and_set_cache(changeset) do
      json(conn, %{url: nil})
    end
  end

  def update_background(%{assigns: %{user: user}} = conn, params) do
    with {:ok, object} <- ActivityPub.upload(params, type: :background),
         new_info <- %{"background" => object.data},
         info_cng <- User.Info.profile_update(user.info, new_info),
         changeset <- Ecto.Changeset.change(user) |> Ecto.Changeset.put_embed(:info, info_cng),
         {:ok, _user} <- User.update_and_set_cache(changeset) do
      %{"url" => [%{"href" => href} | _]} = object.data

      json(conn, %{url: href})
    end
  end

  def verify_credentials(%{assigns: %{user: user}} = conn, _) do
    chat_token = Phoenix.Token.sign(conn, "user socket", user.id)

    account =
      AccountView.render("account.json", %{
        user: user,
        for: user,
        with_pleroma_settings: true,
        with_chat_token: chat_token
      })

    json(conn, account)
  end

  def verify_app_credentials(%{assigns: %{user: _user, token: token}} = conn, _) do
    with %Token{app: %App{} = app} <- Repo.preload(token, :app) do
      conn
      |> put_view(AppView)
      |> render("short.json", %{app: app})
    end
  end

  def user(%{assigns: %{user: for_user}} = conn, %{"id" => nickname_or_id}) do
    with %User{} = user <- User.get_cached_by_nickname_or_id(nickname_or_id),
         true <- User.auth_active?(user) || user.id == for_user.id || User.superuser?(for_user) do
      account = AccountView.render("account.json", %{user: user, for: for_user})
      json(conn, account)
    else
      _e -> render_error(conn, :not_found, "Can't find user")
    end
  end

  @mastodon_api_level "2.7.2"

  def masto_instance(conn, _params) do
    instance = Config.get(:instance)

    response = %{
      uri: Web.base_url(),
      title: Keyword.get(instance, :name),
      description: Keyword.get(instance, :description),
      version: "#{@mastodon_api_level} (compatible; #{Pleroma.Application.named_version()})",
      email: Keyword.get(instance, :email),
      urls: %{
        streaming_api: Pleroma.Web.Endpoint.websocket_url()
      },
      stats: Stats.get_stats(),
      thumbnail: Web.base_url() <> "/instance/thumbnail.jpeg",
      languages: ["en"],
      registrations: Pleroma.Config.get([:instance, :registrations_open]),
      # Extra (not present in Mastodon):
      max_toot_chars: Keyword.get(instance, :limit),
      poll_limits: Keyword.get(instance, :poll_limits)
    }

    json(conn, response)
  end

  def peers(conn, _params) do
    json(conn, Stats.get_peers())
  end

  defp mastodonized_emoji do
    Pleroma.Emoji.get_all()
    |> Enum.map(fn {shortcode, relative_url, tags} ->
      url = to_string(URI.merge(Web.base_url(), relative_url))

      %{
        "shortcode" => shortcode,
        "static_url" => url,
        "visible_in_picker" => true,
        "url" => url,
        "tags" => tags,
        # Assuming that a comma is authorized in the category name
        "category" => (tags -- ["Custom"]) |> Enum.join(",")
      }
    end)
  end

  def custom_emojis(conn, _params) do
    mastodon_emoji = mastodonized_emoji()
    json(conn, mastodon_emoji)
  end

  defp add_link_headers(conn, method, activities, param \\ nil, params \\ %{}) do
    params =
      conn.params
      |> Map.drop(["since_id", "max_id", "min_id"])
      |> Map.merge(params)

    last = List.last(activities)

    if last do
      max_id = last.id

      limit =
        params
        |> Map.get("limit", "20")
        |> String.to_integer()

      min_id =
        if length(activities) <= limit do
          activities
          |> List.first()
          |> Map.get(:id)
        else
          activities
          |> Enum.at(limit * -1)
          |> Map.get(:id)
        end

      {next_url, prev_url} =
        if param do
          {
            mastodon_api_url(
              Pleroma.Web.Endpoint,
              method,
              param,
              Map.merge(params, %{max_id: max_id})
            ),
            mastodon_api_url(
              Pleroma.Web.Endpoint,
              method,
              param,
              Map.merge(params, %{min_id: min_id})
            )
          }
        else
          {
            mastodon_api_url(
              Pleroma.Web.Endpoint,
              method,
              Map.merge(params, %{max_id: max_id})
            ),
            mastodon_api_url(
              Pleroma.Web.Endpoint,
              method,
              Map.merge(params, %{min_id: min_id})
            )
          }
        end

      conn
      |> put_resp_header("link", "<#{next_url}>; rel=\"next\", <#{prev_url}>; rel=\"prev\"")
    else
      conn
    end
  end

  def home_timeline(%{assigns: %{user: user}} = conn, params) do
    params =
      params
      |> Map.put("type", ["Create", "Announce"])
      |> Map.put("blocking_user", user)
      |> Map.put("muting_user", user)
      |> Map.put("user", user)

    activities =
      [user.ap_id | user.following]
      |> ActivityPub.fetch_activities(params)
      |> Enum.reverse()

    conn
    |> add_link_headers(:home_timeline, activities)
    |> put_view(StatusView)
    |> render("index.json", %{activities: activities, for: user, as: :activity})
  end

  def public_timeline(%{assigns: %{user: user}} = conn, params) do
    local_only = params["local"] in [true, "True", "true", "1"]

    activities =
      params
      |> Map.put("type", ["Create", "Announce"])
      |> Map.put("local_only", local_only)
      |> Map.put("blocking_user", user)
      |> Map.put("muting_user", user)
      |> ActivityPub.fetch_public_activities()
      |> Enum.reverse()

    conn
    |> add_link_headers(:public_timeline, activities, false, %{"local" => local_only})
    |> put_view(StatusView)
    |> render("index.json", %{activities: activities, for: user, as: :activity})
  end

  def user_statuses(%{assigns: %{user: reading_user}} = conn, params) do
<<<<<<< HEAD
    with %User{} = user <- User.get_cached_by_nickname_or_id(params["id"]) do
=======
    with %User{} = user <- User.get_cached_by_id(params["id"]) do
      params =
        params
        |> Map.put("tag", params["tagged"])

>>>>>>> 03bcb408
      activities = ActivityPub.fetch_user_activities(user, reading_user, params)

      conn
      |> add_link_headers(:user_statuses, activities, params["id"])
      |> put_view(StatusView)
      |> render("index.json", %{
        activities: activities,
        for: reading_user,
        as: :activity
      })
    end
  end

  def dm_timeline(%{assigns: %{user: user}} = conn, params) do
    params =
      params
      |> Map.put("type", "Create")
      |> Map.put("blocking_user", user)
      |> Map.put("user", user)
      |> Map.put(:visibility, "direct")

    activities =
      [user.ap_id]
      |> ActivityPub.fetch_activities_query(params)
      |> Pagination.fetch_paginated(params)

    conn
    |> add_link_headers(:dm_timeline, activities)
    |> put_view(StatusView)
    |> render("index.json", %{activities: activities, for: user, as: :activity})
  end

  def get_status(%{assigns: %{user: user}} = conn, %{"id" => id}) do
    with %Activity{} = activity <- Activity.get_by_id_with_object(id),
         true <- Visibility.visible_for_user?(activity, user) do
      conn
      |> put_view(StatusView)
      |> try_render("status.json", %{activity: activity, for: user})
    end
  end

  def get_context(%{assigns: %{user: user}} = conn, %{"id" => id}) do
    with %Activity{} = activity <- Activity.get_by_id(id),
         activities <-
           ActivityPub.fetch_activities_for_context(activity.data["context"], %{
             "blocking_user" => user,
             "user" => user
           }),
         activities <-
           activities |> Enum.filter(fn %{id: aid} -> to_string(aid) != to_string(id) end),
         activities <-
           activities |> Enum.filter(fn %{data: %{"type" => type}} -> type == "Create" end),
         grouped_activities <- Enum.group_by(activities, fn %{id: id} -> id < activity.id end) do
      result = %{
        ancestors:
          StatusView.render(
            "index.json",
            for: user,
            activities: grouped_activities[true] || [],
            as: :activity
          )
          |> Enum.reverse(),
        # credo:disable-for-previous-line Credo.Check.Refactor.PipeChainStart
        descendants:
          StatusView.render(
            "index.json",
            for: user,
            activities: grouped_activities[false] || [],
            as: :activity
          )
          |> Enum.reverse()
        # credo:disable-for-previous-line Credo.Check.Refactor.PipeChainStart
      }

      json(conn, result)
    end
  end

  def get_poll(%{assigns: %{user: user}} = conn, %{"id" => id}) do
    with %Object{} = object <- Object.get_by_id(id),
         %Activity{} = activity <- Activity.get_create_by_object_ap_id(object.data["id"]),
         true <- Visibility.visible_for_user?(activity, user) do
      conn
      |> put_view(StatusView)
      |> try_render("poll.json", %{object: object, for: user})
    else
      nil -> render_error(conn, :not_found, "Record not found")
      false -> render_error(conn, :not_found, "Record not found")
    end
  end

  defp get_cached_vote_or_vote(user, object, choices) do
    idempotency_key = "polls:#{user.id}:#{object.data["id"]}"

    {_, res} =
      Cachex.fetch(:idempotency_cache, idempotency_key, fn _ ->
        case CommonAPI.vote(user, object, choices) do
          {:error, _message} = res -> {:ignore, res}
          res -> {:commit, res}
        end
      end)

    res
  end

  def poll_vote(%{assigns: %{user: user}} = conn, %{"id" => id, "choices" => choices}) do
    with %Object{} = object <- Object.get_by_id(id),
         true <- object.data["type"] == "Question",
         %Activity{} = activity <- Activity.get_create_by_object_ap_id(object.data["id"]),
         true <- Visibility.visible_for_user?(activity, user),
         {:ok, _activities, object} <- get_cached_vote_or_vote(user, object, choices) do
      conn
      |> put_view(StatusView)
      |> try_render("poll.json", %{object: object, for: user})
    else
      nil ->
        render_error(conn, :not_found, "Record not found")

      false ->
        render_error(conn, :not_found, "Record not found")

      {:error, message} ->
        conn
        |> put_status(:unprocessable_entity)
        |> json(%{error: message})
    end
  end

  def scheduled_statuses(%{assigns: %{user: user}} = conn, params) do
    with scheduled_activities <- MastodonAPI.get_scheduled_activities(user, params) do
      conn
      |> add_link_headers(:scheduled_statuses, scheduled_activities)
      |> put_view(ScheduledActivityView)
      |> render("index.json", %{scheduled_activities: scheduled_activities})
    end
  end

  def show_scheduled_status(%{assigns: %{user: user}} = conn, %{"id" => scheduled_activity_id}) do
    with %ScheduledActivity{} = scheduled_activity <-
           ScheduledActivity.get(user, scheduled_activity_id) do
      conn
      |> put_view(ScheduledActivityView)
      |> render("show.json", %{scheduled_activity: scheduled_activity})
    else
      _ -> {:error, :not_found}
    end
  end

  def update_scheduled_status(
        %{assigns: %{user: user}} = conn,
        %{"id" => scheduled_activity_id} = params
      ) do
    with %ScheduledActivity{} = scheduled_activity <-
           ScheduledActivity.get(user, scheduled_activity_id),
         {:ok, scheduled_activity} <- ScheduledActivity.update(scheduled_activity, params) do
      conn
      |> put_view(ScheduledActivityView)
      |> render("show.json", %{scheduled_activity: scheduled_activity})
    else
      nil -> {:error, :not_found}
      error -> error
    end
  end

  def delete_scheduled_status(%{assigns: %{user: user}} = conn, %{"id" => scheduled_activity_id}) do
    with %ScheduledActivity{} = scheduled_activity <-
           ScheduledActivity.get(user, scheduled_activity_id),
         {:ok, scheduled_activity} <- ScheduledActivity.delete(scheduled_activity) do
      conn
      |> put_view(ScheduledActivityView)
      |> render("show.json", %{scheduled_activity: scheduled_activity})
    else
      nil -> {:error, :not_found}
      error -> error
    end
  end

  def post_status(%{assigns: %{user: user}} = conn, %{"status" => _} = params) do
    params =
      params
      |> Map.put("in_reply_to_status_id", params["in_reply_to_id"])

    scheduled_at = params["scheduled_at"]

    if scheduled_at && ScheduledActivity.far_enough?(scheduled_at) do
      with {:ok, scheduled_activity} <-
             ScheduledActivity.create(user, %{"params" => params, "scheduled_at" => scheduled_at}) do
        conn
        |> put_view(ScheduledActivityView)
        |> render("show.json", %{scheduled_activity: scheduled_activity})
      end
    else
      params = Map.drop(params, ["scheduled_at"])

      case CommonAPI.post(user, params) do
        {:error, message} ->
          conn
          |> put_status(:unprocessable_entity)
          |> json(%{error: message})

        {:ok, activity} ->
          conn
          |> put_view(StatusView)
          |> try_render("status.json", %{activity: activity, for: user, as: :activity})
      end
    end
  end

  def delete_status(%{assigns: %{user: user}} = conn, %{"id" => id}) do
    with {:ok, %Activity{}} <- CommonAPI.delete(id, user) do
      json(conn, %{})
    else
      _e -> render_error(conn, :forbidden, "Can't delete this post")
    end
  end

  def reblog_status(%{assigns: %{user: user}} = conn, %{"id" => ap_id_or_id}) do
    with {:ok, announce, _activity} <- CommonAPI.repeat(ap_id_or_id, user),
         %Activity{} = announce <- Activity.normalize(announce.data) do
      conn
      |> put_view(StatusView)
      |> try_render("status.json", %{activity: announce, for: user, as: :activity})
    end
  end

  def unreblog_status(%{assigns: %{user: user}} = conn, %{"id" => ap_id_or_id}) do
    with {:ok, _unannounce, %{data: %{"id" => id}}} <- CommonAPI.unrepeat(ap_id_or_id, user),
         %Activity{} = activity <- Activity.get_create_by_object_ap_id_with_object(id) do
      conn
      |> put_view(StatusView)
      |> try_render("status.json", %{activity: activity, for: user, as: :activity})
    end
  end

  def fav_status(%{assigns: %{user: user}} = conn, %{"id" => ap_id_or_id}) do
    with {:ok, _fav, %{data: %{"id" => id}}} <- CommonAPI.favorite(ap_id_or_id, user),
         %Activity{} = activity <- Activity.get_create_by_object_ap_id(id) do
      conn
      |> put_view(StatusView)
      |> try_render("status.json", %{activity: activity, for: user, as: :activity})
    end
  end

  def unfav_status(%{assigns: %{user: user}} = conn, %{"id" => ap_id_or_id}) do
    with {:ok, _, _, %{data: %{"id" => id}}} <- CommonAPI.unfavorite(ap_id_or_id, user),
         %Activity{} = activity <- Activity.get_create_by_object_ap_id(id) do
      conn
      |> put_view(StatusView)
      |> try_render("status.json", %{activity: activity, for: user, as: :activity})
    end
  end

  def pin_status(%{assigns: %{user: user}} = conn, %{"id" => ap_id_or_id}) do
    with {:ok, activity} <- CommonAPI.pin(ap_id_or_id, user) do
      conn
      |> put_view(StatusView)
      |> try_render("status.json", %{activity: activity, for: user, as: :activity})
    end
  end

  def unpin_status(%{assigns: %{user: user}} = conn, %{"id" => ap_id_or_id}) do
    with {:ok, activity} <- CommonAPI.unpin(ap_id_or_id, user) do
      conn
      |> put_view(StatusView)
      |> try_render("status.json", %{activity: activity, for: user, as: :activity})
    end
  end

  def bookmark_status(%{assigns: %{user: user}} = conn, %{"id" => id}) do
    with %Activity{} = activity <- Activity.get_by_id_with_object(id),
         %User{} = user <- User.get_cached_by_nickname(user.nickname),
         true <- Visibility.visible_for_user?(activity, user),
         {:ok, _bookmark} <- Bookmark.create(user.id, activity.id) do
      conn
      |> put_view(StatusView)
      |> try_render("status.json", %{activity: activity, for: user, as: :activity})
    end
  end

  def unbookmark_status(%{assigns: %{user: user}} = conn, %{"id" => id}) do
    with %Activity{} = activity <- Activity.get_by_id_with_object(id),
         %User{} = user <- User.get_cached_by_nickname(user.nickname),
         true <- Visibility.visible_for_user?(activity, user),
         {:ok, _bookmark} <- Bookmark.destroy(user.id, activity.id) do
      conn
      |> put_view(StatusView)
      |> try_render("status.json", %{activity: activity, for: user, as: :activity})
    end
  end

  def mute_conversation(%{assigns: %{user: user}} = conn, %{"id" => id}) do
    activity = Activity.get_by_id(id)

    with {:ok, activity} <- CommonAPI.add_mute(user, activity) do
      conn
      |> put_view(StatusView)
      |> try_render("status.json", %{activity: activity, for: user, as: :activity})
    end
  end

  def unmute_conversation(%{assigns: %{user: user}} = conn, %{"id" => id}) do
    activity = Activity.get_by_id(id)

    with {:ok, activity} <- CommonAPI.remove_mute(user, activity) do
      conn
      |> put_view(StatusView)
      |> try_render("status.json", %{activity: activity, for: user, as: :activity})
    end
  end

  def notifications(%{assigns: %{user: user}} = conn, params) do
    notifications = MastodonAPI.get_notifications(user, params)

    conn
    |> add_link_headers(:notifications, notifications)
    |> put_view(NotificationView)
    |> render("index.json", %{notifications: notifications, for: user})
  end

  def get_notification(%{assigns: %{user: user}} = conn, %{"id" => id} = _params) do
    with {:ok, notification} <- Notification.get(user, id) do
      conn
      |> put_view(NotificationView)
      |> render("show.json", %{notification: notification, for: user})
    else
      {:error, reason} ->
        conn
        |> put_status(:forbidden)
        |> json(%{"error" => reason})
    end
  end

  def clear_notifications(%{assigns: %{user: user}} = conn, _params) do
    Notification.clear(user)
    json(conn, %{})
  end

  def dismiss_notification(%{assigns: %{user: user}} = conn, %{"id" => id} = _params) do
    with {:ok, _notif} <- Notification.dismiss(user, id) do
      json(conn, %{})
    else
      {:error, reason} ->
        conn
        |> put_status(:forbidden)
        |> json(%{"error" => reason})
    end
  end

  def destroy_multiple(%{assigns: %{user: user}} = conn, %{"ids" => ids} = _params) do
    Notification.destroy_multiple(user, ids)
    json(conn, %{})
  end

  def relationships(%{assigns: %{user: user}} = conn, %{"id" => id}) do
    id = List.wrap(id)
    q = from(u in User, where: u.id in ^id)
    targets = Repo.all(q)

    conn
    |> put_view(AccountView)
    |> render("relationships.json", %{user: user, targets: targets})
  end

  # Instead of returning a 400 when no "id" params is present, Mastodon returns an empty array.
  def relationships(%{assigns: %{user: _user}} = conn, _), do: json(conn, [])

  def update_media(%{assigns: %{user: user}} = conn, data) do
    with %Object{} = object <- Repo.get(Object, data["id"]),
         true <- Object.authorize_mutation(object, user),
         true <- is_binary(data["description"]),
         description <- data["description"] do
      new_data = %{object.data | "name" => description}

      {:ok, _} =
        object
        |> Object.change(%{data: new_data})
        |> Repo.update()

      attachment_data = Map.put(new_data, "id", object.id)

      conn
      |> put_view(StatusView)
      |> render("attachment.json", %{attachment: attachment_data})
    end
  end

  def upload(%{assigns: %{user: user}} = conn, %{"file" => file} = data) do
    with {:ok, object} <-
           ActivityPub.upload(
             file,
             actor: User.ap_id(user),
             description: Map.get(data, "description")
           ) do
      attachment_data = Map.put(object.data, "id", object.id)

      conn
      |> put_view(StatusView)
      |> render("attachment.json", %{attachment: attachment_data})
    end
  end

  def set_mascot(%{assigns: %{user: user}} = conn, %{"file" => file}) do
    with {:ok, object} <- ActivityPub.upload(file, actor: User.ap_id(user)),
         %{} = attachment_data <- Map.put(object.data, "id", object.id),
         %{type: type} = rendered <-
           StatusView.render("attachment.json", %{attachment: attachment_data}) do
      # Reject if not an image
      if type == "image" do
        # Sure!
        # Save to the user's info
        info_changeset = User.Info.mascot_update(user.info, rendered)

        user_changeset =
          user
          |> Ecto.Changeset.change()
          |> Ecto.Changeset.put_embed(:info, info_changeset)

        {:ok, _user} = User.update_and_set_cache(user_changeset)

        conn
        |> json(rendered)
      else
        render_error(conn, :unsupported_media_type, "mascots can only be images")
      end
    end
  end

  def get_mascot(%{assigns: %{user: user}} = conn, _params) do
    mascot = User.get_mascot(user)

    conn
    |> json(mascot)
  end

  def favourited_by(%{assigns: %{user: user}} = conn, %{"id" => id}) do
    with %Activity{data: %{"object" => object}} <- Activity.get_by_id(id),
         %Object{data: %{"likes" => likes}} <- Object.normalize(object) do
      q = from(u in User, where: u.ap_id in ^likes)
      users = Repo.all(q)

      conn
      |> put_view(AccountView)
      |> render("accounts.json", %{for: user, users: users, as: :user})
    else
      _ -> json(conn, [])
    end
  end

  def reblogged_by(%{assigns: %{user: user}} = conn, %{"id" => id}) do
    with %Activity{data: %{"object" => object}} <- Activity.get_by_id(id),
         %Object{data: %{"announcements" => announces}} <- Object.normalize(object) do
      q = from(u in User, where: u.ap_id in ^announces)
      users = Repo.all(q)

      conn
      |> put_view(AccountView)
      |> render("accounts.json", %{for: user, users: users, as: :user})
    else
      _ -> json(conn, [])
    end
  end

  def hashtag_timeline(%{assigns: %{user: user}} = conn, params) do
    local_only = params["local"] in [true, "True", "true", "1"]

    tags =
      [params["tag"], params["any"]]
      |> List.flatten()
      |> Enum.uniq()
      |> Enum.filter(& &1)
      |> Enum.map(&String.downcase(&1))

    tag_all =
      params["all"] ||
        []
        |> Enum.map(&String.downcase(&1))

    tag_reject =
      params["none"] ||
        []
        |> Enum.map(&String.downcase(&1))

    activities =
      params
      |> Map.put("type", "Create")
      |> Map.put("local_only", local_only)
      |> Map.put("blocking_user", user)
      |> Map.put("muting_user", user)
      |> Map.put("tag", tags)
      |> Map.put("tag_all", tag_all)
      |> Map.put("tag_reject", tag_reject)
      |> ActivityPub.fetch_public_activities()
      |> Enum.reverse()

    conn
    |> add_link_headers(:hashtag_timeline, activities, params["tag"], %{"local" => local_only})
    |> put_view(StatusView)
    |> render("index.json", %{activities: activities, for: user, as: :activity})
  end

  def followers(%{assigns: %{user: for_user}} = conn, %{"id" => id} = params) do
    with %User{} = user <- User.get_cached_by_id(id),
         followers <- MastodonAPI.get_followers(user, params) do
      followers =
        cond do
          for_user && user.id == for_user.id -> followers
          user.info.hide_followers -> []
          true -> followers
        end

      conn
      |> add_link_headers(:followers, followers, user)
      |> put_view(AccountView)
      |> render("accounts.json", %{for: for_user, users: followers, as: :user})
    end
  end

  def following(%{assigns: %{user: for_user}} = conn, %{"id" => id} = params) do
    with %User{} = user <- User.get_cached_by_id(id),
         followers <- MastodonAPI.get_friends(user, params) do
      followers =
        cond do
          for_user && user.id == for_user.id -> followers
          user.info.hide_follows -> []
          true -> followers
        end

      conn
      |> add_link_headers(:following, followers, user)
      |> put_view(AccountView)
      |> render("accounts.json", %{for: for_user, users: followers, as: :user})
    end
  end

  def follow_requests(%{assigns: %{user: followed}} = conn, _params) do
    with {:ok, follow_requests} <- User.get_follow_requests(followed) do
      conn
      |> put_view(AccountView)
      |> render("accounts.json", %{for: followed, users: follow_requests, as: :user})
    end
  end

  def authorize_follow_request(%{assigns: %{user: followed}} = conn, %{"id" => id}) do
    with %User{} = follower <- User.get_cached_by_id(id),
         {:ok, follower} <- CommonAPI.accept_follow_request(follower, followed) do
      conn
      |> put_view(AccountView)
      |> render("relationship.json", %{user: followed, target: follower})
    else
      {:error, message} ->
        conn
        |> put_status(:forbidden)
        |> json(%{error: message})
    end
  end

  def reject_follow_request(%{assigns: %{user: followed}} = conn, %{"id" => id}) do
    with %User{} = follower <- User.get_cached_by_id(id),
         {:ok, follower} <- CommonAPI.reject_follow_request(follower, followed) do
      conn
      |> put_view(AccountView)
      |> render("relationship.json", %{user: followed, target: follower})
    else
      {:error, message} ->
        conn
        |> put_status(:forbidden)
        |> json(%{error: message})
    end
  end

  def follow(%{assigns: %{user: follower}} = conn, %{"id" => id}) do
    with {_, %User{} = followed} <- {:followed, User.get_cached_by_id(id)},
         {_, true} <- {:followed, follower.id != followed.id},
         {:ok, follower} <- MastodonAPI.follow(follower, followed, conn.params) do
      conn
      |> put_view(AccountView)
      |> render("relationship.json", %{user: follower, target: followed})
    else
      {:followed, _} ->
        {:error, :not_found}

      {:error, message} ->
        conn
        |> put_status(:forbidden)
        |> json(%{error: message})
    end
  end

  def follow(%{assigns: %{user: follower}} = conn, %{"uri" => uri}) do
    with {_, %User{} = followed} <- {:followed, User.get_cached_by_nickname(uri)},
         {_, true} <- {:followed, follower.id != followed.id},
         {:ok, follower, followed, _} <- CommonAPI.follow(follower, followed) do
      conn
      |> put_view(AccountView)
      |> render("account.json", %{user: followed, for: follower})
    else
      {:followed, _} ->
        {:error, :not_found}

      {:error, message} ->
        conn
        |> put_status(:forbidden)
        |> json(%{error: message})
    end
  end

  def unfollow(%{assigns: %{user: follower}} = conn, %{"id" => id}) do
    with {_, %User{} = followed} <- {:followed, User.get_cached_by_id(id)},
         {_, true} <- {:followed, follower.id != followed.id},
         {:ok, follower} <- CommonAPI.unfollow(follower, followed) do
      conn
      |> put_view(AccountView)
      |> render("relationship.json", %{user: follower, target: followed})
    else
      {:followed, _} ->
        {:error, :not_found}

      error ->
        error
    end
  end

  def mute(%{assigns: %{user: muter}} = conn, %{"id" => id} = params) do
    notifications =
      if Map.has_key?(params, "notifications"),
        do: params["notifications"] in [true, "True", "true", "1"],
        else: true

    with %User{} = muted <- User.get_cached_by_id(id),
         {:ok, muter} <- User.mute(muter, muted, notifications) do
      conn
      |> put_view(AccountView)
      |> render("relationship.json", %{user: muter, target: muted})
    else
      {:error, message} ->
        conn
        |> put_status(:forbidden)
        |> json(%{error: message})
    end
  end

  def unmute(%{assigns: %{user: muter}} = conn, %{"id" => id}) do
    with %User{} = muted <- User.get_cached_by_id(id),
         {:ok, muter} <- User.unmute(muter, muted) do
      conn
      |> put_view(AccountView)
      |> render("relationship.json", %{user: muter, target: muted})
    else
      {:error, message} ->
        conn
        |> put_status(:forbidden)
        |> json(%{error: message})
    end
  end

  def mutes(%{assigns: %{user: user}} = conn, _) do
    with muted_accounts <- User.muted_users(user) do
      res = AccountView.render("accounts.json", users: muted_accounts, for: user, as: :user)
      json(conn, res)
    end
  end

  def block(%{assigns: %{user: blocker}} = conn, %{"id" => id}) do
    with %User{} = blocked <- User.get_cached_by_id(id),
         {:ok, blocker} <- User.block(blocker, blocked),
         {:ok, _activity} <- ActivityPub.block(blocker, blocked) do
      conn
      |> put_view(AccountView)
      |> render("relationship.json", %{user: blocker, target: blocked})
    else
      {:error, message} ->
        conn
        |> put_status(:forbidden)
        |> json(%{error: message})
    end
  end

  def unblock(%{assigns: %{user: blocker}} = conn, %{"id" => id}) do
    with %User{} = blocked <- User.get_cached_by_id(id),
         {:ok, blocker} <- User.unblock(blocker, blocked),
         {:ok, _activity} <- ActivityPub.unblock(blocker, blocked) do
      conn
      |> put_view(AccountView)
      |> render("relationship.json", %{user: blocker, target: blocked})
    else
      {:error, message} ->
        conn
        |> put_status(:forbidden)
        |> json(%{error: message})
    end
  end

  def blocks(%{assigns: %{user: user}} = conn, _) do
    with blocked_accounts <- User.blocked_users(user) do
      res = AccountView.render("accounts.json", users: blocked_accounts, for: user, as: :user)
      json(conn, res)
    end
  end

  def domain_blocks(%{assigns: %{user: %{info: info}}} = conn, _) do
    json(conn, info.domain_blocks || [])
  end

  def block_domain(%{assigns: %{user: blocker}} = conn, %{"domain" => domain}) do
    User.block_domain(blocker, domain)
    json(conn, %{})
  end

  def unblock_domain(%{assigns: %{user: blocker}} = conn, %{"domain" => domain}) do
    User.unblock_domain(blocker, domain)
    json(conn, %{})
  end

  def subscribe(%{assigns: %{user: user}} = conn, %{"id" => id}) do
    with %User{} = subscription_target <- User.get_cached_by_id(id),
         {:ok, subscription_target} = User.subscribe(user, subscription_target) do
      conn
      |> put_view(AccountView)
      |> render("relationship.json", %{user: user, target: subscription_target})
    else
      {:error, message} ->
        conn
        |> put_status(:forbidden)
        |> json(%{error: message})
    end
  end

  def unsubscribe(%{assigns: %{user: user}} = conn, %{"id" => id}) do
    with %User{} = subscription_target <- User.get_cached_by_id(id),
         {:ok, subscription_target} = User.unsubscribe(user, subscription_target) do
      conn
      |> put_view(AccountView)
      |> render("relationship.json", %{user: user, target: subscription_target})
    else
      {:error, message} ->
        conn
        |> put_status(:forbidden)
        |> json(%{error: message})
    end
  end

  def favourites(%{assigns: %{user: user}} = conn, params) do
    params =
      params
      |> Map.put("type", "Create")
      |> Map.put("favorited_by", user.ap_id)
      |> Map.put("blocking_user", user)

    activities =
      ActivityPub.fetch_activities([], params)
      |> Enum.reverse()

    conn
    |> add_link_headers(:favourites, activities)
    |> put_view(StatusView)
    |> render("index.json", %{activities: activities, for: user, as: :activity})
  end

  def user_favourites(%{assigns: %{user: for_user}} = conn, %{"id" => id} = params) do
    with %User{} = user <- User.get_by_id(id),
         false <- user.info.hide_favorites do
      params =
        params
        |> Map.put("type", "Create")
        |> Map.put("favorited_by", user.ap_id)
        |> Map.put("blocking_user", for_user)

      recipients =
        if for_user do
          ["https://www.w3.org/ns/activitystreams#Public"] ++
            [for_user.ap_id | for_user.following]
        else
          ["https://www.w3.org/ns/activitystreams#Public"]
        end

      activities =
        recipients
        |> ActivityPub.fetch_activities(params)
        |> Enum.reverse()

      conn
      |> add_link_headers(:favourites, activities)
      |> put_view(StatusView)
      |> render("index.json", %{activities: activities, for: for_user, as: :activity})
    else
      nil -> {:error, :not_found}
      true -> render_error(conn, :forbidden, "Can't get favorites")
    end
  end

  def bookmarks(%{assigns: %{user: user}} = conn, params) do
    user = User.get_cached_by_id(user.id)

    bookmarks =
      Bookmark.for_user_query(user.id)
      |> Pagination.fetch_paginated(params)

    activities =
      bookmarks
      |> Enum.map(fn b -> Map.put(b.activity, :bookmark, Map.delete(b, :activity)) end)

    conn
    |> add_link_headers(:bookmarks, bookmarks)
    |> put_view(StatusView)
    |> render("index.json", %{activities: activities, for: user, as: :activity})
  end

  def get_lists(%{assigns: %{user: user}} = conn, opts) do
    lists = Pleroma.List.for_user(user, opts)
    res = ListView.render("lists.json", lists: lists)
    json(conn, res)
  end

  def get_list(%{assigns: %{user: user}} = conn, %{"id" => id}) do
    with %Pleroma.List{} = list <- Pleroma.List.get(id, user) do
      res = ListView.render("list.json", list: list)
      json(conn, res)
    else
      _e -> render_error(conn, :not_found, "Record not found")
    end
  end

  def account_lists(%{assigns: %{user: user}} = conn, %{"id" => account_id}) do
    lists = Pleroma.List.get_lists_account_belongs(user, account_id)
    res = ListView.render("lists.json", lists: lists)
    json(conn, res)
  end

  def delete_list(%{assigns: %{user: user}} = conn, %{"id" => id}) do
    with %Pleroma.List{} = list <- Pleroma.List.get(id, user),
         {:ok, _list} <- Pleroma.List.delete(list) do
      json(conn, %{})
    else
      _e ->
        json(conn, dgettext("errors", "error"))
    end
  end

  def create_list(%{assigns: %{user: user}} = conn, %{"title" => title}) do
    with {:ok, %Pleroma.List{} = list} <- Pleroma.List.create(title, user) do
      res = ListView.render("list.json", list: list)
      json(conn, res)
    end
  end

  def add_to_list(%{assigns: %{user: user}} = conn, %{"id" => id, "account_ids" => accounts}) do
    accounts
    |> Enum.each(fn account_id ->
      with %Pleroma.List{} = list <- Pleroma.List.get(id, user),
           %User{} = followed <- User.get_cached_by_id(account_id) do
        Pleroma.List.follow(list, followed)
      end
    end)

    json(conn, %{})
  end

  def remove_from_list(%{assigns: %{user: user}} = conn, %{"id" => id, "account_ids" => accounts}) do
    accounts
    |> Enum.each(fn account_id ->
      with %Pleroma.List{} = list <- Pleroma.List.get(id, user),
           %User{} = followed <- User.get_cached_by_id(account_id) do
        Pleroma.List.unfollow(list, followed)
      end
    end)

    json(conn, %{})
  end

  def list_accounts(%{assigns: %{user: user}} = conn, %{"id" => id}) do
    with %Pleroma.List{} = list <- Pleroma.List.get(id, user),
         {:ok, users} = Pleroma.List.get_following(list) do
      conn
      |> put_view(AccountView)
      |> render("accounts.json", %{for: user, users: users, as: :user})
    end
  end

  def rename_list(%{assigns: %{user: user}} = conn, %{"id" => id, "title" => title}) do
    with %Pleroma.List{} = list <- Pleroma.List.get(id, user),
         {:ok, list} <- Pleroma.List.rename(list, title) do
      res = ListView.render("list.json", list: list)
      json(conn, res)
    else
      _e ->
        json(conn, dgettext("errors", "error"))
    end
  end

  def list_timeline(%{assigns: %{user: user}} = conn, %{"list_id" => id} = params) do
    with %Pleroma.List{title: _title, following: following} <- Pleroma.List.get(id, user) do
      params =
        params
        |> Map.put("type", "Create")
        |> Map.put("blocking_user", user)
        |> Map.put("muting_user", user)

      # we must filter the following list for the user to avoid leaking statuses the user
      # does not actually have permission to see (for more info, peruse security issue #270).
      activities =
        following
        |> Enum.filter(fn x -> x in user.following end)
        |> ActivityPub.fetch_activities_bounded(following, params)
        |> Enum.reverse()

      conn
      |> put_view(StatusView)
      |> render("index.json", %{activities: activities, for: user, as: :activity})
    else
      _e -> render_error(conn, :forbidden, "Error.")
    end
  end

  def index(%{assigns: %{user: user}} = conn, _params) do
    token = get_session(conn, :oauth_token)

    if user && token do
      mastodon_emoji = mastodonized_emoji()

      limit = Config.get([:instance, :limit])

      accounts =
        Map.put(%{}, user.id, AccountView.render("account.json", %{user: user, for: user}))

      initial_state =
        %{
          meta: %{
            streaming_api_base_url: Pleroma.Web.Endpoint.websocket_url(),
            access_token: token,
            locale: "en",
            domain: Pleroma.Web.Endpoint.host(),
            admin: "1",
            me: "#{user.id}",
            unfollow_modal: false,
            boost_modal: false,
            delete_modal: true,
            auto_play_gif: false,
            display_sensitive_media: false,
            reduce_motion: false,
            max_toot_chars: limit,
            mascot: User.get_mascot(user)["url"]
          },
          poll_limits: Config.get([:instance, :poll_limits]),
          rights: %{
            delete_others_notice: present?(user.info.is_moderator),
            admin: present?(user.info.is_admin)
          },
          compose: %{
            me: "#{user.id}",
            default_privacy: user.info.default_scope,
            default_sensitive: false,
            allow_content_types: Config.get([:instance, :allowed_post_formats])
          },
          media_attachments: %{
            accept_content_types: [
              ".jpg",
              ".jpeg",
              ".png",
              ".gif",
              ".webm",
              ".mp4",
              ".m4v",
              "image\/jpeg",
              "image\/png",
              "image\/gif",
              "video\/webm",
              "video\/mp4"
            ]
          },
          settings:
            user.info.settings ||
              %{
                onboarded: true,
                home: %{
                  shows: %{
                    reblog: true,
                    reply: true
                  }
                },
                notifications: %{
                  alerts: %{
                    follow: true,
                    favourite: true,
                    reblog: true,
                    mention: true
                  },
                  shows: %{
                    follow: true,
                    favourite: true,
                    reblog: true,
                    mention: true
                  },
                  sounds: %{
                    follow: true,
                    favourite: true,
                    reblog: true,
                    mention: true
                  }
                }
              },
          push_subscription: nil,
          accounts: accounts,
          custom_emojis: mastodon_emoji,
          char_limit: limit
        }
        |> Jason.encode!()

      conn
      |> put_layout(false)
      |> put_view(MastodonView)
      |> render("index.html", %{initial_state: initial_state})
    else
      conn
      |> put_session(:return_to, conn.request_path)
      |> redirect(to: "/web/login")
    end
  end

  def put_settings(%{assigns: %{user: user}} = conn, %{"data" => settings} = _params) do
    info_cng = User.Info.mastodon_settings_update(user.info, settings)

    with changeset <- Ecto.Changeset.change(user),
         changeset <- Ecto.Changeset.put_embed(changeset, :info, info_cng),
         {:ok, _user} <- User.update_and_set_cache(changeset) do
      json(conn, %{})
    else
      e ->
        conn
        |> put_status(:internal_server_error)
        |> json(%{error: inspect(e)})
    end
  end

  def login(%{assigns: %{user: %User{}}} = conn, _params) do
    redirect(conn, to: local_mastodon_root_path(conn))
  end

  @doc "Local Mastodon FE login init action"
  def login(conn, %{"code" => auth_token}) do
    with {:ok, app} <- get_or_make_app(),
         %Authorization{} = auth <- Repo.get_by(Authorization, token: auth_token, app_id: app.id),
         {:ok, token} <- Token.exchange_token(app, auth) do
      conn
      |> put_session(:oauth_token, token.token)
      |> redirect(to: local_mastodon_root_path(conn))
    end
  end

  @doc "Local Mastodon FE callback action"
  def login(conn, _) do
    with {:ok, app} <- get_or_make_app() do
      path =
        o_auth_path(
          conn,
          :authorize,
          response_type: "code",
          client_id: app.client_id,
          redirect_uri: ".",
          scope: Enum.join(app.scopes, " ")
        )

      redirect(conn, to: path)
    end
  end

  defp local_mastodon_root_path(conn) do
    case get_session(conn, :return_to) do
      nil ->
        mastodon_api_path(conn, :index, ["getting-started"])

      return_to ->
        delete_session(conn, :return_to)
        return_to
    end
  end

  defp get_or_make_app do
    find_attrs = %{client_name: @local_mastodon_name, redirect_uris: "."}
    scopes = ["read", "write", "follow", "push"]

    with %App{} = app <- Repo.get_by(App, find_attrs) do
      {:ok, app} =
        if app.scopes == scopes do
          {:ok, app}
        else
          app
          |> Ecto.Changeset.change(%{scopes: scopes})
          |> Repo.update()
        end

      {:ok, app}
    else
      _e ->
        cs =
          App.register_changeset(
            %App{},
            Map.put(find_attrs, :scopes, scopes)
          )

        Repo.insert(cs)
    end
  end

  def logout(conn, _) do
    conn
    |> clear_session
    |> redirect(to: "/")
  end

  def relationship_noop(%{assigns: %{user: user}} = conn, %{"id" => id}) do
    Logger.debug("Unimplemented, returning unmodified relationship")

    with %User{} = target <- User.get_cached_by_id(id) do
      conn
      |> put_view(AccountView)
      |> render("relationship.json", %{user: user, target: target})
    end
  end

  def empty_array(conn, _) do
    Logger.debug("Unimplemented, returning an empty array")
    json(conn, [])
  end

  def empty_object(conn, _) do
    Logger.debug("Unimplemented, returning an empty object")
    json(conn, %{})
  end

  def get_filters(%{assigns: %{user: user}} = conn, _) do
    filters = Filter.get_filters(user)
    res = FilterView.render("filters.json", filters: filters)
    json(conn, res)
  end

  def create_filter(
        %{assigns: %{user: user}} = conn,
        %{"phrase" => phrase, "context" => context} = params
      ) do
    query = %Filter{
      user_id: user.id,
      phrase: phrase,
      context: context,
      hide: Map.get(params, "irreversible", false),
      whole_word: Map.get(params, "boolean", true)
      # expires_at
    }

    {:ok, response} = Filter.create(query)
    res = FilterView.render("filter.json", filter: response)
    json(conn, res)
  end

  def get_filter(%{assigns: %{user: user}} = conn, %{"id" => filter_id}) do
    filter = Filter.get(filter_id, user)
    res = FilterView.render("filter.json", filter: filter)
    json(conn, res)
  end

  def update_filter(
        %{assigns: %{user: user}} = conn,
        %{"phrase" => phrase, "context" => context, "id" => filter_id} = params
      ) do
    query = %Filter{
      user_id: user.id,
      filter_id: filter_id,
      phrase: phrase,
      context: context,
      hide: Map.get(params, "irreversible", nil),
      whole_word: Map.get(params, "boolean", true)
      # expires_at
    }

    {:ok, response} = Filter.update(query)
    res = FilterView.render("filter.json", filter: response)
    json(conn, res)
  end

  def delete_filter(%{assigns: %{user: user}} = conn, %{"id" => filter_id}) do
    query = %Filter{
      user_id: user.id,
      filter_id: filter_id
    }

    {:ok, _} = Filter.delete(query)
    json(conn, %{})
  end

  # fallback action
  #
  def errors(conn, {:error, %Changeset{} = changeset}) do
    error_message =
      changeset
      |> Changeset.traverse_errors(fn {message, _opt} -> message end)
      |> Enum.map_join(", ", fn {_k, v} -> v end)

    conn
    |> put_status(:unprocessable_entity)
    |> json(%{error: error_message})
  end

  def errors(conn, {:error, :not_found}) do
    render_error(conn, :not_found, "Record not found")
  end

  def errors(conn, {:error, error_message}) do
    conn
    |> put_status(:bad_request)
    |> json(%{error: error_message})
  end

  def errors(conn, _) do
    conn
    |> put_status(:internal_server_error)
    |> json(dgettext("errors", "Something went wrong"))
  end

  def suggestions(%{assigns: %{user: user}} = conn, _) do
    suggestions = Config.get(:suggestions)

    if Keyword.get(suggestions, :enabled, false) do
      api = Keyword.get(suggestions, :third_party_engine, "")
      timeout = Keyword.get(suggestions, :timeout, 5000)
      limit = Keyword.get(suggestions, :limit, 23)

      host = Config.get([Pleroma.Web.Endpoint, :url, :host])

      user = user.nickname

      url =
        api
        |> String.replace("{{host}}", host)
        |> String.replace("{{user}}", user)

      with {:ok, %{status: 200, body: body}} <-
             HTTP.get(
               url,
               [],
               adapter: [
                 recv_timeout: timeout,
                 pool: :default
               ]
             ),
           {:ok, data} <- Jason.decode(body) do
        data =
          data
          |> Enum.slice(0, limit)
          |> Enum.map(fn x ->
            Map.put(
              x,
              "id",
              case User.get_or_fetch(x["acct"]) do
                {:ok, %User{id: id}} -> id
                _ -> 0
              end
            )
          end)
          |> Enum.map(fn x ->
            Map.put(x, "avatar", MediaProxy.url(x["avatar"]))
          end)
          |> Enum.map(fn x ->
            Map.put(x, "avatar_static", MediaProxy.url(x["avatar_static"]))
          end)

        conn
        |> json(data)
      else
        e -> Logger.error("Could not retrieve suggestions at fetch #{url}, #{inspect(e)}")
      end
    else
      json(conn, [])
    end
  end

  def status_card(%{assigns: %{user: user}} = conn, %{"id" => status_id}) do
    with %Activity{} = activity <- Activity.get_by_id(status_id),
         true <- Visibility.visible_for_user?(activity, user) do
      data =
        StatusView.render(
          "card.json",
          Pleroma.Web.RichMedia.Helpers.fetch_data_for_activity(activity)
        )

      json(conn, data)
    else
      _e ->
        %{}
    end
  end

  def reports(%{assigns: %{user: user}} = conn, params) do
    case CommonAPI.report(user, params) do
      {:ok, activity} ->
        conn
        |> put_view(ReportView)
        |> try_render("report.json", %{activity: activity})

      {:error, err} ->
        conn
        |> put_status(:bad_request)
        |> json(%{error: err})
    end
  end

  def account_register(
        %{assigns: %{app: app}} = conn,
        %{"username" => nickname, "email" => _, "password" => _, "agreement" => true} = params
      ) do
    params =
      params
      |> Map.take([
        "email",
        "captcha_solution",
        "captcha_token",
        "captcha_answer_data",
        "token",
        "password"
      ])
      |> Map.put("nickname", nickname)
      |> Map.put("fullname", params["fullname"] || nickname)
      |> Map.put("bio", params["bio"] || "")
      |> Map.put("confirm", params["password"])

    with {:ok, user} <- TwitterAPI.register_user(params, need_confirmation: true),
         {:ok, token} <- Token.create_token(app, user, %{scopes: app.scopes}) do
      json(conn, %{
        token_type: "Bearer",
        access_token: token.token,
        scope: app.scopes,
        created_at: Token.Utils.format_created_at(token)
      })
    else
      {:error, errors} ->
        conn
        |> put_status(:bad_request)
        |> json(errors)
    end
  end

  def account_register(%{assigns: %{app: _app}} = conn, _params) do
    render_error(conn, :bad_request, "Missing parameters")
  end

  def account_register(conn, _) do
    render_error(conn, :forbidden, "Invalid credentials")
  end

  def conversations(%{assigns: %{user: user}} = conn, params) do
    participations = Participation.for_user_with_last_activity_id(user, params)

    conversations =
      Enum.map(participations, fn participation ->
        ConversationView.render("participation.json", %{participation: participation, user: user})
      end)

    conn
    |> add_link_headers(:conversations, participations)
    |> json(conversations)
  end

  def conversation_read(%{assigns: %{user: user}} = conn, %{"id" => participation_id}) do
    with %Participation{} = participation <-
           Repo.get_by(Participation, id: participation_id, user_id: user.id),
         {:ok, participation} <- Participation.mark_as_read(participation) do
      participation_view =
        ConversationView.render("participation.json", %{participation: participation, user: user})

      conn
      |> json(participation_view)
    end
  end

  def try_render(conn, target, params)
      when is_binary(target) do
    case render(conn, target, params) do
      nil -> render_error(conn, :not_implemented, "Can't display this activity")
      res -> res
    end
  end

  def try_render(conn, _, _) do
    render_error(conn, :not_implemented, "Can't display this activity")
  end

  defp present?(nil), do: false
  defp present?(false), do: false
  defp present?(_), do: true
end<|MERGE_RESOLUTION|>--- conflicted
+++ resolved
@@ -431,15 +431,11 @@
   end
 
   def user_statuses(%{assigns: %{user: reading_user}} = conn, params) do
-<<<<<<< HEAD
     with %User{} = user <- User.get_cached_by_nickname_or_id(params["id"]) do
-=======
-    with %User{} = user <- User.get_cached_by_id(params["id"]) do
       params =
         params
         |> Map.put("tag", params["tagged"])
 
->>>>>>> 03bcb408
       activities = ActivityPub.fetch_user_activities(user, reading_user, params)
 
       conn
