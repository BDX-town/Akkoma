--- conflicted
+++ resolved
@@ -23,12 +23,9 @@
         streaming_api: Pleroma.Web.Endpoint.websocket_url()
       },
       stats: Pleroma.Stats.get_stats(),
-<<<<<<< HEAD
-      thumbnail: Pleroma.Web.Endpoint.url() <> Keyword.get(instance, :instance_thumbnail),
-=======
       thumbnail:
-        URI.merge(Pleroma.Web.base_url(), Keyword.get(instance, :instance_thumbnail)) |> to_string,
->>>>>>> a0ba4490
+        URI.merge(Pleroma.Web.Endpoint.url(), Keyword.get(instance, :instance_thumbnail))
+        |> to_string,
       languages: ["en"],
       registrations: Keyword.get(instance, :registrations_open),
       approval_required: Keyword.get(instance, :account_approval_required),
