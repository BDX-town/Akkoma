--- conflicted
+++ resolved
@@ -138,13 +138,11 @@
           |> put_status(parent_activity_fn.(), reading_user, render_opts)
           |> put_emoji(activity)
 
-<<<<<<< HEAD
         "pleroma:chat_mention" ->
           put_chat_message(response, activity, reading_user, render_opts)
-=======
+
         type when type in ["follow", "follow_request"] ->
           response
->>>>>>> 918a8094
 
         _ ->
           nil
