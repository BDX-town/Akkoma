--- conflicted
+++ resolved
@@ -24,14 +24,9 @@
     timestamps()
   end
 
-<<<<<<< HEAD
   def create_authorization(%App{} = app, %User{} = user, scopes \\ nil) do
     scopes = scopes || app.scopes
-    token = :crypto.strong_rand_bytes(32) |> Base.url_encode64()
-=======
-  def create_authorization(%App{} = app, %User{} = user) do
     token = :crypto.strong_rand_bytes(32) |> Base.url_encode64(padding: false)
->>>>>>> 3b141194
 
     authorization = %Authorization{
       token: token,
