--- conflicted
+++ resolved
@@ -12,20 +12,16 @@
 
   def remote(conn, %{"sig" => sig64, "url" => url64}) do
     with {_, true} <- {:enabled, MediaProxy.enabled?()},
+         {_, false} <- {:in_banned_urls, MediaProxy.in_banned_urls(url)},
          {:ok, url} <- MediaProxy.decode_url(sig64, url64),
-<<<<<<< HEAD
          :ok <- MediaProxy.verify_request_path_and_url(conn, url) do
       proxy_opts = Config.get([:media_proxy, :proxy_opts], [])
       ReverseProxy.call(conn, url, proxy_opts)
     else
       {:enabled, false} ->
-=======
-         {_, false} <- {:in_banned_urls, MediaProxy.in_banned_urls(url)},
-         :ok <- filename_matches(params, conn.request_path, url) do
-      ReverseProxy.call(conn, url, Keyword.get(config, :proxy_opts, @default_proxy_opts))
-    else
-      error when error in [false, {:in_banned_urls, true}] ->
->>>>>>> 4c044f62
+        send_resp(conn, 404, Plug.Conn.Status.reason_phrase(404))
+
+      {:in_banned_urls, true} ->
         send_resp(conn, 404, Plug.Conn.Status.reason_phrase(404))
 
       {:error, :invalid_signature} ->
