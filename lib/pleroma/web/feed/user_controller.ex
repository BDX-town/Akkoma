# Pleroma: A lightweight social networking server
# Copyright © 2017-2020 Pleroma Authors <https://pleroma.social/>
# SPDX-License-Identifier: AGPL-3.0-only

defmodule Pleroma.Web.Feed.UserController do
  use Pleroma.Web, :controller

  alias Fallback.RedirectController
  alias Pleroma.User
  alias Pleroma.Web.ActivityPub.ActivityPub
  alias Pleroma.Web.ActivityPub.ActivityPubController
  alias Pleroma.Web.Feed.FeedView

  plug(Pleroma.Plugs.SetFormatPlug when action in [:feed_redirect])

  action_fallback(:errors)

  def feed_redirect(%{assigns: %{format: "html"}} = conn, %{"nickname" => nickname}) do
    with {_, %User{} = user} <- {:fetch_user, User.get_cached_by_nickname_or_id(nickname)} do
      RedirectController.redirector_with_meta(conn, %{user: user})
    end
  end

  def feed_redirect(%{assigns: %{format: format}} = conn, _params)
      when format in ["json", "activity+json"] do
    with %{halted: false} = conn <-
           Pleroma.Plugs.EnsureAuthenticatedPlug.call(conn,
             unless_func: &Pleroma.Web.FederatingPlug.federating?/1
           ) do
      ActivityPubController.call(conn, :user)
    end
  end

  def feed_redirect(conn, %{"nickname" => nickname}) do
    with {_, %User{} = user} <- {:fetch_user, User.get_cached_by_nickname(nickname)} do
      redirect(conn, external: "#{user_feed_url(conn, :feed, user.nickname)}.atom")
    end
  end

  def feed(conn, %{"nickname" => nickname} = params) do
    format = get_format(conn)

    format =
      if format in ["rss", "atom"] do
        format
      else
        "atom"
      end

    with {_, %User{} = user} <- {:fetch_user, User.get_cached_by_nickname(nickname)} do
      activities =
        %{
          type: ["Create"],
          actor_id: user.ap_id
        }
<<<<<<< HEAD
        |> put_if_exist(:max_id, params["max_id"])
=======
        |> Pleroma.Maps.put_if_present("max_id", params["max_id"])
>>>>>>> d74985af
        |> ActivityPub.fetch_public_or_unlisted_activities()

      conn
      |> put_resp_content_type("application/#{format}+xml")
      |> put_view(FeedView)
      |> render("user.#{format}",
        user: user,
        activities: activities,
        feed_config: Pleroma.Config.get([:feed])
      )
    end
  end

  def errors(conn, {:error, :not_found}) do
    render_error(conn, :not_found, "Not found")
  end

  def errors(conn, {:fetch_user, nil}), do: errors(conn, {:error, :not_found})

  def errors(conn, _) do
    render_error(conn, :internal_server_error, "Something went wrong")
  end
end<|MERGE_RESOLUTION|>--- conflicted
+++ resolved
@@ -53,11 +53,7 @@
           type: ["Create"],
           actor_id: user.ap_id
         }
-<<<<<<< HEAD
-        |> put_if_exist(:max_id, params["max_id"])
-=======
-        |> Pleroma.Maps.put_if_present("max_id", params["max_id"])
->>>>>>> d74985af
+        |> Pleroma.Maps.put_if_present(:max_id, params["max_id"])
         |> ActivityPub.fetch_public_or_unlisted_activities()
 
       conn
