# Pleroma: A lightweight social networking server
# Copyright © 2017-2020 Pleroma Authors <https://pleroma.social/>
# SPDX-License-Identifier: AGPL-3.0-only

defmodule Pleroma.Web.Feed.UserController do
  use Pleroma.Web, :controller

<<<<<<< HEAD
  alias Fallback.RedirectController

  alias Pleroma.Config
=======
>>>>>>> 023f726d
  alias Pleroma.User
  alias Pleroma.Web.ActivityPub.ActivityPub
  alias Pleroma.Web.ActivityPub.ActivityPubController
  alias Pleroma.Web.Feed.FeedView

  plug(Pleroma.Web.Plugs.SetFormatPlug when action in [:feed_redirect])

  action_fallback(:errors)

  def feed_redirect(%{assigns: %{format: "html"}} = conn, %{"nickname" => nickname}) do
    with {_, %User{} = user} <- {:fetch_user, User.get_cached_by_nickname_or_id(nickname)} do
      Pleroma.Web.Fallback.RedirectController.redirector_with_meta(conn, %{user: user})
    end
  end

  def feed_redirect(%{assigns: %{format: format}} = conn, _params)
      when format in ["json", "activity+json"] do
<<<<<<< HEAD
    ActivityPubController.call(conn, :user)
=======
    with %{halted: false} = conn <-
           Pleroma.Web.Plugs.EnsureAuthenticatedPlug.call(conn,
             unless_func: &Pleroma.Web.Plugs.FederatingPlug.federating?/1
           ) do
      ActivityPubController.call(conn, :user)
    end
>>>>>>> 023f726d
  end

  def feed_redirect(conn, %{"nickname" => nickname}) do
    with {_, %User{} = user} <- {:fetch_user, User.get_cached_by_nickname(nickname)} do
      redirect(conn, external: "#{user_feed_url(conn, :feed, user.nickname)}.atom")
    end
  end

  def feed(conn, %{"nickname" => nickname} = params) do
    format = get_format(conn)

    format =
      if format in ["atom", "rss"] do
        format
      else
        "atom"
      end

    with {_, %User{local: true} = user} <- {:fetch_user, User.get_cached_by_nickname(nickname)},
         {_, :visible} <- {:visibility, User.visible_for(user, _reading_user = nil)} do
      activities =
        %{
          type: ["Create"],
          actor_id: user.ap_id
        }
        |> Pleroma.Maps.put_if_present(:max_id, params["max_id"])
        |> ActivityPub.fetch_public_or_unlisted_activities()

      conn
      |> put_resp_content_type("application/#{format}+xml")
      |> put_view(FeedView)
      |> render("user.#{format}",
        user: user,
        activities: activities,
        feed_config: Config.get([:feed])
      )
    end
  end

  def errors(conn, {:error, :not_found}) do
    render_error(conn, :not_found, "Not found")
  end

  def errors(conn, {:fetch_user, %User{local: false}}), do: errors(conn, {:error, :not_found})
  def errors(conn, {:fetch_user, nil}), do: errors(conn, {:error, :not_found})

  def errors(conn, {:visibility, _}), do: errors(conn, {:error, :not_found})

  def errors(conn, _) do
    render_error(conn, :internal_server_error, "Something went wrong")
  end
end<|MERGE_RESOLUTION|>--- conflicted
+++ resolved
@@ -5,12 +5,6 @@
 defmodule Pleroma.Web.Feed.UserController do
   use Pleroma.Web, :controller
 
-<<<<<<< HEAD
-  alias Fallback.RedirectController
-
-  alias Pleroma.Config
-=======
->>>>>>> 023f726d
   alias Pleroma.User
   alias Pleroma.Web.ActivityPub.ActivityPub
   alias Pleroma.Web.ActivityPub.ActivityPubController
@@ -28,16 +22,7 @@
 
   def feed_redirect(%{assigns: %{format: format}} = conn, _params)
       when format in ["json", "activity+json"] do
-<<<<<<< HEAD
     ActivityPubController.call(conn, :user)
-=======
-    with %{halted: false} = conn <-
-           Pleroma.Web.Plugs.EnsureAuthenticatedPlug.call(conn,
-             unless_func: &Pleroma.Web.Plugs.FederatingPlug.federating?/1
-           ) do
-      ActivityPubController.call(conn, :user)
-    end
->>>>>>> 023f726d
   end
 
   def feed_redirect(conn, %{"nickname" => nickname}) do
