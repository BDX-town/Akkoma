--- conflicted
+++ resolved
@@ -24,18 +24,15 @@
 
   action_fallback(:errors)
 
-<<<<<<< HEAD
-  plug(Pleroma.Plugs.Cache, [query_params: false] when action in [:activity, :object])
-
-  plug(
-    Pleroma.Plugs.OAuthScopesPlug,
-    %{scopes: ["read:accounts"]} when action in [:followers, :following]
-=======
   plug(
     Pleroma.Plugs.Cache,
     [query_params: false, tracking_fun: &__MODULE__.track_object_fetch/2]
     when action in [:activity, :object]
->>>>>>> 79376aba
+  )
+
+  plug(
+    Pleroma.Plugs.OAuthScopesPlug,
+    %{scopes: ["read:accounts"]} when action in [:followers, :following]
   )
 
   plug(Pleroma.Web.FederatingPlug when action in [:inbox, :relay])
