# Pleroma: A lightweight social networking server
# Copyright © 2017-2019 Pleroma Authors <https://pleroma.social/>
# SPDX-License-Identifier: AGPL-3.0-only

defmodule Pleroma.Web.ActivityPub.Transmogrifier do
  @moduledoc """
  A module to handle coding from internal to wire ActivityPub and back.
  """
  alias Pleroma.Activity
  alias Pleroma.Object
  alias Pleroma.Object.Containment
  alias Pleroma.Repo
  alias Pleroma.User
  alias Pleroma.User
  alias Pleroma.Web.ActivityPub.ActivityPub
  alias Pleroma.Web.ActivityPub.Utils
  alias Pleroma.Web.ActivityPub.Visibility

  import Ecto.Query

  require Logger

  @doc """
  Modifies an incoming AP object (mastodon format) to our internal format.
  """
  def fix_object(object) do
    object
    |> fix_actor
    |> fix_url
    |> fix_attachments
    |> fix_context
    |> fix_in_reply_to
    |> fix_emoji
    |> fix_tag
    |> fix_content_map
    |> fix_likes
    |> fix_addressing
    |> fix_summary
  end

  def fix_summary(%{"summary" => nil} = object) do
    object
    |> Map.put("summary", "")
  end

  def fix_summary(%{"summary" => _} = object) do
    # summary is present, nothing to do
    object
  end

  def fix_summary(object) do
    object
    |> Map.put("summary", "")
  end

  def fix_addressing_list(map, field) do
    cond do
      is_binary(map[field]) ->
        Map.put(map, field, [map[field]])

      is_nil(map[field]) ->
        Map.put(map, field, [])

      true ->
        map
    end
  end

  def fix_explicit_addressing(%{"to" => to, "cc" => cc} = object, explicit_mentions) do
    explicit_to =
      to
      |> Enum.filter(fn x -> x in explicit_mentions end)

    explicit_cc =
      to
      |> Enum.filter(fn x -> x not in explicit_mentions end)

    final_cc =
      (cc ++ explicit_cc)
      |> Enum.uniq()

    object
    |> Map.put("to", explicit_to)
    |> Map.put("cc", final_cc)
  end

  def fix_explicit_addressing(object, _explicit_mentions), do: object

  # if directMessage flag is set to true, leave the addressing alone
  def fix_explicit_addressing(%{"directMessage" => true} = object), do: object

  def fix_explicit_addressing(object) do
    explicit_mentions =
      object
      |> Utils.determine_explicit_mentions()

    explicit_mentions = explicit_mentions ++ ["https://www.w3.org/ns/activitystreams#Public"]

    object
    |> fix_explicit_addressing(explicit_mentions)
  end

  # if as:Public is addressed, then make sure the followers collection is also addressed
  # so that the activities will be delivered to local users.
  def fix_implicit_addressing(%{"to" => to, "cc" => cc} = object, followers_collection) do
    recipients = to ++ cc

    if followers_collection not in recipients do
      cond do
        "https://www.w3.org/ns/activitystreams#Public" in cc ->
          to = to ++ [followers_collection]
          Map.put(object, "to", to)

        "https://www.w3.org/ns/activitystreams#Public" in to ->
          cc = cc ++ [followers_collection]
          Map.put(object, "cc", cc)

        true ->
          object
      end
    else
      object
    end
  end

  def fix_implicit_addressing(object, _), do: object

  def fix_addressing(object) do
    %User{} = user = User.get_or_fetch_by_ap_id(object["actor"])
    followers_collection = User.ap_followers(user)

    object
    |> fix_addressing_list("to")
    |> fix_addressing_list("cc")
    |> fix_addressing_list("bto")
    |> fix_addressing_list("bcc")
    |> fix_explicit_addressing
    |> fix_implicit_addressing(followers_collection)
  end

  def fix_actor(%{"attributedTo" => actor} = object) do
    object
    |> Map.put("actor", Containment.get_actor(%{"actor" => actor}))
  end

  # Check for standardisation
  # This is what Peertube does
  # curl -H 'Accept: application/activity+json' $likes | jq .totalItems
  # Prismo returns only an integer (count) as "likes"
  def fix_likes(%{"likes" => likes} = object) when not is_map(likes) do
    object
    |> Map.put("likes", [])
    |> Map.put("like_count", 0)
  end

  def fix_likes(object) do
    object
  end

  def fix_in_reply_to(%{"inReplyTo" => in_reply_to} = object)
      when not is_nil(in_reply_to) do
    in_reply_to_id =
      cond do
        is_bitstring(in_reply_to) ->
          in_reply_to

        is_map(in_reply_to) && is_bitstring(in_reply_to["id"]) ->
          in_reply_to["id"]

        is_list(in_reply_to) && is_bitstring(Enum.at(in_reply_to, 0)) ->
          Enum.at(in_reply_to, 0)

        # Maybe I should output an error too?
        true ->
          ""
      end

    case get_obj_helper(in_reply_to_id) do
      {:ok, replied_object} ->
        with %Activity{} = _activity <-
               Activity.get_create_by_object_ap_id(replied_object.data["id"]) do
          object
          |> Map.put("inReplyTo", replied_object.data["id"])
          |> Map.put("inReplyToAtomUri", object["inReplyToAtomUri"] || in_reply_to_id)
          |> Map.put("conversation", replied_object.data["context"] || object["conversation"])
          |> Map.put("context", replied_object.data["context"] || object["conversation"])
        else
          e ->
            Logger.error("Couldn't fetch \"#{inspect(in_reply_to_id)}\", error: #{inspect(e)}")
            object
        end

      e ->
        Logger.error("Couldn't fetch \"#{inspect(in_reply_to_id)}\", error: #{inspect(e)}")
        object
    end
  end

  def fix_in_reply_to(object), do: object

  def fix_context(object) do
    context = object["context"] || object["conversation"] || Utils.generate_context_id()

    object
    |> Map.put("context", context)
    |> Map.put("conversation", context)
  end

  def fix_attachments(%{"attachment" => attachment} = object) when is_list(attachment) do
    attachments =
      attachment
      |> Enum.map(fn data ->
        media_type = data["mediaType"] || data["mimeType"]
        href = data["url"] || data["href"]

        url = [%{"type" => "Link", "mediaType" => media_type, "href" => href}]

        data
        |> Map.put("mediaType", media_type)
        |> Map.put("url", url)
      end)

    object
    |> Map.put("attachment", attachments)
  end

  def fix_attachments(%{"attachment" => attachment} = object) when is_map(attachment) do
    Map.put(object, "attachment", [attachment])
    |> fix_attachments()
  end

  def fix_attachments(object), do: object

  def fix_url(%{"url" => url} = object) when is_map(url) do
    object
    |> Map.put("url", url["href"])
  end

  def fix_url(%{"type" => "Video", "url" => url} = object) when is_list(url) do
    first_element = Enum.at(url, 0)

    link_element =
      url
      |> Enum.filter(fn x -> is_map(x) end)
      |> Enum.filter(fn x -> x["mimeType"] == "text/html" end)
      |> Enum.at(0)

    object
    |> Map.put("attachment", [first_element])
    |> Map.put("url", link_element["href"])
  end

  def fix_url(%{"type" => object_type, "url" => url} = object)
      when object_type != "Video" and is_list(url) do
    first_element = Enum.at(url, 0)

    url_string =
      cond do
        is_bitstring(first_element) -> first_element
        is_map(first_element) -> first_element["href"] || ""
        true -> ""
      end

    object
    |> Map.put("url", url_string)
  end

  def fix_url(object), do: object

  def fix_emoji(%{"tag" => tags} = object) when is_list(tags) do
    emoji = tags |> Enum.filter(fn data -> data["type"] == "Emoji" and data["icon"] end)

    emoji =
      emoji
      |> Enum.reduce(%{}, fn data, mapping ->
        name = String.trim(data["name"], ":")

        mapping |> Map.put(name, data["icon"]["url"])
      end)

    # we merge mastodon and pleroma emoji into a single mapping, to allow for both wire formats
    emoji = Map.merge(object["emoji"] || %{}, emoji)

    object
    |> Map.put("emoji", emoji)
  end

  def fix_emoji(%{"tag" => %{"type" => "Emoji"} = tag} = object) do
    name = String.trim(tag["name"], ":")
    emoji = %{name => tag["icon"]["url"]}

    object
    |> Map.put("emoji", emoji)
  end

  def fix_emoji(object), do: object

  def fix_tag(%{"tag" => tag} = object) when is_list(tag) do
    tags =
      tag
      |> Enum.filter(fn data -> data["type"] == "Hashtag" and data["name"] end)
      |> Enum.map(fn data -> String.slice(data["name"], 1..-1) end)

    combined = tag ++ tags

    object
    |> Map.put("tag", combined)
  end

  def fix_tag(%{"tag" => %{"type" => "Hashtag", "name" => hashtag} = tag} = object) do
    combined = [tag, String.slice(hashtag, 1..-1)]

    object
    |> Map.put("tag", combined)
  end

  def fix_tag(%{"tag" => %{} = tag} = object), do: Map.put(object, "tag", [tag])

  def fix_tag(object), do: object

  # content map usually only has one language so this will do for now.
  def fix_content_map(%{"contentMap" => content_map} = object) do
    content_groups = Map.to_list(content_map)
    {_, content} = Enum.at(content_groups, 0)

    object
    |> Map.put("content", content)
  end

  def fix_content_map(object), do: object

  defp mastodon_follow_hack(%{"id" => id, "actor" => follower_id}, followed) do
    with true <- id =~ "follows",
         %User{local: true} = follower <- User.get_cached_by_ap_id(follower_id),
         %Activity{} = activity <- Utils.fetch_latest_follow(follower, followed) do
      {:ok, activity}
    else
      _ -> {:error, nil}
    end
  end

  defp mastodon_follow_hack(_, _), do: {:error, nil}

  defp get_follow_activity(follow_object, followed) do
    with object_id when not is_nil(object_id) <- Utils.get_ap_id(follow_object),
         {_, %Activity{} = activity} <- {:activity, Activity.get_by_ap_id(object_id)} do
      {:ok, activity}
    else
      # Can't find the activity. This might a Mastodon 2.3 "Accept"
      {:activity, nil} ->
        mastodon_follow_hack(follow_object, followed)

      _ ->
        {:error, nil}
    end
  end

  # Flag objects are placed ahead of the ID check because Mastodon 2.8 and earlier send them
  # with nil ID.
  def handle_incoming(%{"type" => "Flag", "object" => objects, "actor" => actor} = data) do
    with context <- data["context"] || Utils.generate_context_id(),
         content <- data["content"] || "",
         %User{} = actor <- User.get_cached_by_ap_id(actor),

         # Reduce the object list to find the reported user.
         %User{} = account <-
           Enum.reduce_while(objects, nil, fn ap_id, _ ->
             with %User{} = user <- User.get_cached_by_ap_id(ap_id) do
               {:halt, user}
             else
               _ -> {:cont, nil}
             end
           end),

         # Remove the reported user from the object list.
         statuses <- Enum.filter(objects, fn ap_id -> ap_id != account.ap_id end) do
      params = %{
        actor: actor,
        context: context,
        account: account,
        statuses: statuses,
        content: content,
        additional: %{
          "cc" => [account.ap_id]
        }
      }

      ActivityPub.flag(params)
    end
  end

  # disallow objects with bogus IDs
  def handle_incoming(%{"id" => nil}), do: :error
  def handle_incoming(%{"id" => ""}), do: :error
  # length of https:// = 8, should validate better, but good enough for now.
  def handle_incoming(%{"id" => id}) when not (is_binary(id) and length(id) > 8), do: :error

  # TODO: validate those with a Ecto scheme
  # - tags
  # - emoji
  def handle_incoming(%{"type" => "Create", "object" => %{"type" => objtype} = object} = data)
      when objtype in ["Article", "Note", "Video", "Page"] do
    actor = Containment.get_actor(data)

    data =
      Map.put(data, "actor", actor)
      |> fix_addressing

    with nil <- Activity.get_create_by_object_ap_id(object["id"]),
         {:ok, %User{} = user} <- User.get_or_fetch_by_ap_id(data["actor"]) do
      object = fix_object(data["object"])

      params = %{
        to: data["to"],
        object: object,
        actor: user,
        context: object["conversation"],
        local: false,
        published: data["published"],
        additional:
          Map.take(data, [
            "cc",
            "directMessage",
            "id"
          ])
      }

      ActivityPub.create(params)
    else
      %Activity{} = activity -> {:ok, activity}
      _e -> :error
    end
  end

  def handle_incoming(
        %{"type" => "Follow", "object" => followed, "actor" => follower, "id" => id} = data
      ) do
    with %User{local: true} = followed <- User.get_cached_by_ap_id(followed),
         {:ok, %User{} = follower} <- User.get_or_fetch_by_ap_id(follower),
         {:ok, activity} <- ActivityPub.follow(follower, followed, id, false) do
      with deny_follow_blocked <- Pleroma.Config.get([:user, :deny_follow_blocked]),
           {:user_blocked, false} <-
             {:user_blocked, User.blocks?(followed, follower) && deny_follow_blocked},
           {:user_locked, false} <- {:user_locked, User.locked?(followed)},
           {:follow, {:ok, follower}} <- {:follow, User.follow(follower, followed)} do
        ActivityPub.accept(%{
          to: [follower.ap_id],
          actor: followed,
          object: data,
          local: true
        })
      else
        {:user_blocked, true} ->
          {:ok, _} = Utils.update_follow_state(activity, "reject")

          ActivityPub.reject(%{
            to: [follower.ap_id],
            actor: followed,
            object: data,
            local: true
          })

        {:follow, {:error, _}} ->
          {:ok, _} = Utils.update_follow_state(activity, "reject")

          ActivityPub.reject(%{
            to: [follower.ap_id],
            actor: followed,
            object: data,
            local: true
          })

        {:user_locked, true} ->
          :noop
      end

      {:ok, activity}
    else
      _e ->
        :error
    end
  end

  def handle_incoming(
        %{"type" => "Accept", "object" => follow_object, "actor" => _actor, "id" => _id} = data
      ) do
<<<<<<< HEAD
    with actor <- get_actor(data),
         {:ok, %User{} = followed} <- User.get_or_fetch_by_ap_id(actor),
=======
    with actor <- Containment.get_actor(data),
         %User{} = followed <- User.get_or_fetch_by_ap_id(actor),
>>>>>>> 77690b9d
         {:ok, follow_activity} <- get_follow_activity(follow_object, followed),
         {:ok, follow_activity} <- Utils.update_follow_state(follow_activity, "accept"),
         %User{local: true} = follower <- User.get_cached_by_ap_id(follow_activity.data["actor"]),
         {:ok, activity} <-
           ActivityPub.accept(%{
             to: follow_activity.data["to"],
             type: "Accept",
             actor: followed,
             object: follow_activity.data["id"],
             local: false
           }) do
      if not User.following?(follower, followed) do
        {:ok, _follower} = User.follow(follower, followed)
      end

      {:ok, activity}
    else
      _e -> :error
    end
  end

  def handle_incoming(
        %{"type" => "Reject", "object" => follow_object, "actor" => _actor, "id" => _id} = data
      ) do
<<<<<<< HEAD
    with actor <- get_actor(data),
         {:ok, %User{} = followed} <- User.get_or_fetch_by_ap_id(actor),
=======
    with actor <- Containment.get_actor(data),
         %User{} = followed <- User.get_or_fetch_by_ap_id(actor),
>>>>>>> 77690b9d
         {:ok, follow_activity} <- get_follow_activity(follow_object, followed),
         {:ok, follow_activity} <- Utils.update_follow_state(follow_activity, "reject"),
         %User{local: true} = follower <- User.get_cached_by_ap_id(follow_activity.data["actor"]),
         {:ok, activity} <-
           ActivityPub.reject(%{
             to: follow_activity.data["to"],
             type: "Reject",
             actor: followed,
             object: follow_activity.data["id"],
             local: false
           }) do
      User.unfollow(follower, followed)

      {:ok, activity}
    else
      _e -> :error
    end
  end

  def handle_incoming(
        %{"type" => "Like", "object" => object_id, "actor" => _actor, "id" => id} = data
      ) do
<<<<<<< HEAD
    with actor <- get_actor(data),
         {:ok, %User{} = actor} <- User.get_or_fetch_by_ap_id(actor),
         {:ok, object} <- get_obj_helper(object_id) || fetch_obj_helper(object_id),
=======
    with actor <- Containment.get_actor(data),
         %User{} = actor <- User.get_or_fetch_by_ap_id(actor),
         {:ok, object} <- get_obj_helper(object_id),
>>>>>>> 77690b9d
         {:ok, activity, _object} <- ActivityPub.like(actor, object, id, false) do
      {:ok, activity}
    else
      _e -> :error
    end
  end

  def handle_incoming(
        %{"type" => "Announce", "object" => object_id, "actor" => _actor, "id" => id} = data
      ) do
<<<<<<< HEAD
    with actor <- get_actor(data),
         {:ok, %User{} = actor} <- User.get_or_fetch_by_ap_id(actor),
         {:ok, object} <- get_obj_helper(object_id) || fetch_obj_helper(object_id),
=======
    with actor <- Containment.get_actor(data),
         %User{} = actor <- User.get_or_fetch_by_ap_id(actor),
         {:ok, object} <- get_obj_helper(object_id),
>>>>>>> 77690b9d
         public <- Visibility.is_public?(data),
         {:ok, activity, _object} <- ActivityPub.announce(actor, object, id, false, public) do
      {:ok, activity}
    else
      _e -> :error
    end
  end

  def handle_incoming(
        %{"type" => "Update", "object" => %{"type" => object_type} = object, "actor" => actor_id} =
          data
      )
      when object_type in ["Person", "Application", "Service", "Organization"] do
    with %User{ap_id: ^actor_id} = actor <- User.get_cached_by_ap_id(object["id"]) do
      {:ok, new_user_data} = ActivityPub.user_data_from_user_object(object)

      banner = new_user_data[:info]["banner"]
      locked = new_user_data[:info]["locked"] || false

      update_data =
        new_user_data
        |> Map.take([:name, :bio, :avatar])
        |> Map.put(:info, %{"banner" => banner, "locked" => locked})

      actor
      |> User.upgrade_changeset(update_data)
      |> User.update_and_set_cache()

      ActivityPub.update(%{
        local: false,
        to: data["to"] || [],
        cc: data["cc"] || [],
        object: object,
        actor: actor_id
      })
    else
      e ->
        Logger.error(e)
        :error
    end
  end

  # TODO: We presently assume that any actor on the same origin domain as the object being
  # deleted has the rights to delete that object.  A better way to validate whether or not
  # the object should be deleted is to refetch the object URI, which should return either
  # an error or a tombstone.  This would allow us to verify that a deletion actually took
  # place.
  def handle_incoming(
        %{"type" => "Delete", "object" => object_id, "actor" => _actor, "id" => _id} = data
      ) do
    object_id = Utils.get_ap_id(object_id)

<<<<<<< HEAD
    with actor <- get_actor(data),
         {:ok, %User{} = actor} <- User.get_or_fetch_by_ap_id(actor),
         {:ok, object} <- get_obj_helper(object_id) || fetch_obj_helper(object_id),
         :ok <- contain_origin(actor.ap_id, object.data),
=======
    with actor <- Containment.get_actor(data),
         %User{} = actor <- User.get_or_fetch_by_ap_id(actor),
         {:ok, object} <- get_obj_helper(object_id),
         :ok <- Containment.contain_origin(actor.ap_id, object.data),
>>>>>>> 77690b9d
         {:ok, activity} <- ActivityPub.delete(object, false) do
      {:ok, activity}
    else
      _e -> :error
    end
  end

  def handle_incoming(
        %{
          "type" => "Undo",
          "object" => %{"type" => "Announce", "object" => object_id},
          "actor" => _actor,
          "id" => id
        } = data
      ) do
<<<<<<< HEAD
    with actor <- get_actor(data),
         {:ok, %User{} = actor} <- User.get_or_fetch_by_ap_id(actor),
         {:ok, object} <- get_obj_helper(object_id) || fetch_obj_helper(object_id),
=======
    with actor <- Containment.get_actor(data),
         %User{} = actor <- User.get_or_fetch_by_ap_id(actor),
         {:ok, object} <- get_obj_helper(object_id),
>>>>>>> 77690b9d
         {:ok, activity, _} <- ActivityPub.unannounce(actor, object, id, false) do
      {:ok, activity}
    else
      _e -> :error
    end
  end

  def handle_incoming(
        %{
          "type" => "Undo",
          "object" => %{"type" => "Follow", "object" => followed},
          "actor" => follower,
          "id" => id
        } = _data
      ) do
    with %User{local: true} = followed <- User.get_cached_by_ap_id(followed),
         {:ok, %User{} = follower} <- User.get_or_fetch_by_ap_id(follower),
         {:ok, activity} <- ActivityPub.unfollow(follower, followed, id, false) do
      User.unfollow(follower, followed)
      {:ok, activity}
    else
      _e -> :error
    end
  end

  def handle_incoming(
        %{
          "type" => "Undo",
          "object" => %{"type" => "Block", "object" => blocked},
          "actor" => blocker,
          "id" => id
        } = _data
      ) do
    with true <- Pleroma.Config.get([:activitypub, :accept_blocks]),
         %User{local: true} = blocked <- User.get_cached_by_ap_id(blocked),
         {:ok, %User{} = blocker} <- User.get_or_fetch_by_ap_id(blocker),
         {:ok, activity} <- ActivityPub.unblock(blocker, blocked, id, false) do
      User.unblock(blocker, blocked)
      {:ok, activity}
    else
      _e -> :error
    end
  end

  def handle_incoming(
        %{"type" => "Block", "object" => blocked, "actor" => blocker, "id" => id} = _data
      ) do
    with true <- Pleroma.Config.get([:activitypub, :accept_blocks]),
         %User{local: true} = blocked = User.get_cached_by_ap_id(blocked),
         {:ok, %User{} = blocker} = User.get_or_fetch_by_ap_id(blocker),
         {:ok, activity} <- ActivityPub.block(blocker, blocked, id, false) do
      User.unfollow(blocker, blocked)
      User.block(blocker, blocked)
      {:ok, activity}
    else
      _e -> :error
    end
  end

  def handle_incoming(
        %{
          "type" => "Undo",
          "object" => %{"type" => "Like", "object" => object_id},
          "actor" => _actor,
          "id" => id
        } = data
      ) do
<<<<<<< HEAD
    with actor <- get_actor(data),
         {:ok, %User{} = actor} <- User.get_or_fetch_by_ap_id(actor),
         {:ok, object} <- get_obj_helper(object_id) || fetch_obj_helper(object_id),
=======
    with actor <- Containment.get_actor(data),
         %User{} = actor <- User.get_or_fetch_by_ap_id(actor),
         {:ok, object} <- get_obj_helper(object_id),
>>>>>>> 77690b9d
         {:ok, activity, _, _} <- ActivityPub.unlike(actor, object, id, false) do
      {:ok, activity}
    else
      _e -> :error
    end
  end

  def handle_incoming(_), do: :error

  def get_obj_helper(id) do
    if object = Object.normalize(id), do: {:ok, object}, else: nil
  end

  def set_reply_to_uri(%{"inReplyTo" => in_reply_to} = object) when is_binary(in_reply_to) do
    with false <- String.starts_with?(in_reply_to, "http"),
         {:ok, %{data: replied_to_object}} <- get_obj_helper(in_reply_to) do
      Map.put(object, "inReplyTo", replied_to_object["external_url"] || in_reply_to)
    else
      _e -> object
    end
  end

  def set_reply_to_uri(obj), do: obj

  # Prepares the object of an outgoing create activity.
  def prepare_object(object) do
    object
    |> set_sensitive
    |> add_hashtags
    |> add_mention_tags
    |> add_emoji_tags
    |> add_attributed_to
    |> add_likes
    |> prepare_attachments
    |> set_conversation
    |> set_reply_to_uri
    |> strip_internal_fields
    |> strip_internal_tags
  end

  #  @doc
  #  """
  #  internal -> Mastodon
  #  """

  def prepare_outgoing(%{"type" => "Create", "object" => object_id} = data) do
    object =
      Object.normalize(object_id).data
      |> prepare_object

    data =
      data
      |> Map.put("object", object)
      |> Map.merge(Utils.make_json_ld_header())

    {:ok, data}
  end

  # Mastodon Accept/Reject requires a non-normalized object containing the actor URIs,
  # because of course it does.
  def prepare_outgoing(%{"type" => "Accept"} = data) do
    with follow_activity <- Activity.normalize(data["object"]) do
      object = %{
        "actor" => follow_activity.actor,
        "object" => follow_activity.data["object"],
        "id" => follow_activity.data["id"],
        "type" => "Follow"
      }

      data =
        data
        |> Map.put("object", object)
        |> Map.merge(Utils.make_json_ld_header())

      {:ok, data}
    end
  end

  def prepare_outgoing(%{"type" => "Reject"} = data) do
    with follow_activity <- Activity.normalize(data["object"]) do
      object = %{
        "actor" => follow_activity.actor,
        "object" => follow_activity.data["object"],
        "id" => follow_activity.data["id"],
        "type" => "Follow"
      }

      data =
        data
        |> Map.put("object", object)
        |> Map.merge(Utils.make_json_ld_header())

      {:ok, data}
    end
  end

  def prepare_outgoing(%{"type" => _type} = data) do
    data =
      data
      |> strip_internal_fields
      |> maybe_fix_object_url
      |> Map.merge(Utils.make_json_ld_header())

    {:ok, data}
  end

  def maybe_fix_object_url(data) do
    if is_binary(data["object"]) and not String.starts_with?(data["object"], "http") do
      case get_obj_helper(data["object"]) do
        {:ok, relative_object} ->
          if relative_object.data["external_url"] do
            _data =
              data
              |> Map.put("object", relative_object.data["external_url"])
          else
            data
          end

        e ->
          Logger.error("Couldn't fetch #{data["object"]} #{inspect(e)}")
          data
      end
    else
      data
    end
  end

  def add_hashtags(object) do
    tags =
      (object["tag"] || [])
      |> Enum.map(fn
        # Expand internal representation tags into AS2 tags.
        tag when is_binary(tag) ->
          %{
            "href" => Pleroma.Web.Endpoint.url() <> "/tags/#{tag}",
            "name" => "##{tag}",
            "type" => "Hashtag"
          }

        # Do not process tags which are already AS2 tag objects.
        tag when is_map(tag) ->
          tag
      end)

    object
    |> Map.put("tag", tags)
  end

  def add_mention_tags(object) do
    mentions =
      object
      |> Utils.get_notified_from_object()
      |> Enum.map(fn user ->
        %{"type" => "Mention", "href" => user.ap_id, "name" => "@#{user.nickname}"}
      end)

    tags = object["tag"] || []

    object
    |> Map.put("tag", tags ++ mentions)
  end

  # TODO: we should probably send mtime instead of unix epoch time for updated
  def add_emoji_tags(object) do
    tags = object["tag"] || []
    emoji = object["emoji"] || []

    out =
      emoji
      |> Enum.map(fn {name, url} ->
        %{
          "icon" => %{"url" => url, "type" => "Image"},
          "name" => ":" <> name <> ":",
          "type" => "Emoji",
          "updated" => "1970-01-01T00:00:00Z",
          "id" => url
        }
      end)

    object
    |> Map.put("tag", tags ++ out)
  end

  def set_conversation(object) do
    Map.put(object, "conversation", object["context"])
  end

  def set_sensitive(object) do
    tags = object["tag"] || []
    Map.put(object, "sensitive", "nsfw" in tags)
  end

  def add_attributed_to(object) do
    attributed_to = object["attributedTo"] || object["actor"]

    object
    |> Map.put("attributedTo", attributed_to)
  end

  def add_likes(%{"id" => id, "like_count" => likes} = object) do
    likes = %{
      "id" => "#{id}/likes",
      "first" => "#{id}/likes?page=1",
      "type" => "OrderedCollection",
      "totalItems" => likes
    }

    object
    |> Map.put("likes", likes)
  end

  def add_likes(object) do
    object
  end

  def prepare_attachments(object) do
    attachments =
      (object["attachment"] || [])
      |> Enum.map(fn data ->
        [%{"mediaType" => media_type, "href" => href} | _] = data["url"]
        %{"url" => href, "mediaType" => media_type, "name" => data["name"], "type" => "Document"}
      end)

    object
    |> Map.put("attachment", attachments)
  end

  defp strip_internal_fields(object) do
    object
    |> Map.drop([
      "like_count",
      "announcements",
      "announcement_count",
      "emoji",
      "context_id",
      "deleted_activity_id"
    ])
  end

  defp strip_internal_tags(%{"tag" => tags} = object) do
    tags =
      tags
      |> Enum.filter(fn x -> is_map(x) end)

    object
    |> Map.put("tag", tags)
  end

  defp strip_internal_tags(object), do: object

  def perform(:user_upgrade, user) do
    # we pass a fake user so that the followers collection is stripped away
    old_follower_address = User.ap_followers(%User{nickname: user.nickname})

    q =
      from(
        u in User,
        where: ^old_follower_address in u.following,
        update: [
          set: [
            following:
              fragment(
                "array_replace(?,?,?)",
                u.following,
                ^old_follower_address,
                ^user.follower_address
              )
          ]
        ]
      )

    Repo.update_all(q, [])

    maybe_retire_websub(user.ap_id)

    q =
      from(
        a in Activity,
        where: ^old_follower_address in a.recipients,
        update: [
          set: [
            recipients:
              fragment(
                "array_replace(?,?,?)",
                a.recipients,
                ^old_follower_address,
                ^user.follower_address
              )
          ]
        ]
      )

    Repo.update_all(q, [])
  end

  def upgrade_user_from_ap_id(ap_id) do
    with %User{local: false} = user <- User.get_cached_by_ap_id(ap_id),
         {:ok, data} <- ActivityPub.fetch_and_prepare_user_from_ap_id(ap_id),
         already_ap <- User.ap_enabled?(user),
         {:ok, user} <- user |> User.upgrade_changeset(data) |> User.update_and_set_cache() do
      unless already_ap do
        PleromaJobQueue.enqueue(:transmogrifier, __MODULE__, [:user_upgrade, user])
      end

      {:ok, user}
    else
      %User{} = user -> {:ok, user}
      e -> e
    end
  end

  def maybe_retire_websub(ap_id) do
    # some sanity checks
    if is_binary(ap_id) && String.length(ap_id) > 8 do
      q =
        from(
          ws in Pleroma.Web.Websub.WebsubClientSubscription,
          where: fragment("? like ?", ws.topic, ^"#{ap_id}%")
        )

      Repo.delete_all(q)
    end
  end

  def maybe_fix_user_url(data) do
    if is_map(data["url"]) do
      Map.put(data, "url", data["url"]["href"])
    else
      data
    end
  end

  def maybe_fix_user_object(data) do
    data
    |> maybe_fix_user_url
  end
end<|MERGE_RESOLUTION|>--- conflicted
+++ resolved
@@ -484,13 +484,8 @@
   def handle_incoming(
         %{"type" => "Accept", "object" => follow_object, "actor" => _actor, "id" => _id} = data
       ) do
-<<<<<<< HEAD
-    with actor <- get_actor(data),
+    with actor <- Containment.get_actor(data),
          {:ok, %User{} = followed} <- User.get_or_fetch_by_ap_id(actor),
-=======
-    with actor <- Containment.get_actor(data),
-         %User{} = followed <- User.get_or_fetch_by_ap_id(actor),
->>>>>>> 77690b9d
          {:ok, follow_activity} <- get_follow_activity(follow_object, followed),
          {:ok, follow_activity} <- Utils.update_follow_state(follow_activity, "accept"),
          %User{local: true} = follower <- User.get_cached_by_ap_id(follow_activity.data["actor"]),
@@ -515,13 +510,8 @@
   def handle_incoming(
         %{"type" => "Reject", "object" => follow_object, "actor" => _actor, "id" => _id} = data
       ) do
-<<<<<<< HEAD
-    with actor <- get_actor(data),
+    with actor <- Containment.get_actor(data),
          {:ok, %User{} = followed} <- User.get_or_fetch_by_ap_id(actor),
-=======
-    with actor <- Containment.get_actor(data),
-         %User{} = followed <- User.get_or_fetch_by_ap_id(actor),
->>>>>>> 77690b9d
          {:ok, follow_activity} <- get_follow_activity(follow_object, followed),
          {:ok, follow_activity} <- Utils.update_follow_state(follow_activity, "reject"),
          %User{local: true} = follower <- User.get_cached_by_ap_id(follow_activity.data["actor"]),
@@ -544,15 +534,9 @@
   def handle_incoming(
         %{"type" => "Like", "object" => object_id, "actor" => _actor, "id" => id} = data
       ) do
-<<<<<<< HEAD
-    with actor <- get_actor(data),
+    with actor <- Containment.get_actor(data),
          {:ok, %User{} = actor} <- User.get_or_fetch_by_ap_id(actor),
-         {:ok, object} <- get_obj_helper(object_id) || fetch_obj_helper(object_id),
-=======
-    with actor <- Containment.get_actor(data),
-         %User{} = actor <- User.get_or_fetch_by_ap_id(actor),
          {:ok, object} <- get_obj_helper(object_id),
->>>>>>> 77690b9d
          {:ok, activity, _object} <- ActivityPub.like(actor, object, id, false) do
       {:ok, activity}
     else
@@ -563,15 +547,9 @@
   def handle_incoming(
         %{"type" => "Announce", "object" => object_id, "actor" => _actor, "id" => id} = data
       ) do
-<<<<<<< HEAD
-    with actor <- get_actor(data),
+    with actor <- Containment.get_actor(data),
          {:ok, %User{} = actor} <- User.get_or_fetch_by_ap_id(actor),
-         {:ok, object} <- get_obj_helper(object_id) || fetch_obj_helper(object_id),
-=======
-    with actor <- Containment.get_actor(data),
-         %User{} = actor <- User.get_or_fetch_by_ap_id(actor),
          {:ok, object} <- get_obj_helper(object_id),
->>>>>>> 77690b9d
          public <- Visibility.is_public?(data),
          {:ok, activity, _object} <- ActivityPub.announce(actor, object, id, false, public) do
       {:ok, activity}
@@ -624,17 +602,10 @@
       ) do
     object_id = Utils.get_ap_id(object_id)
 
-<<<<<<< HEAD
-    with actor <- get_actor(data),
+    with actor <- Containment.get_actor(data),
          {:ok, %User{} = actor} <- User.get_or_fetch_by_ap_id(actor),
-         {:ok, object} <- get_obj_helper(object_id) || fetch_obj_helper(object_id),
-         :ok <- contain_origin(actor.ap_id, object.data),
-=======
-    with actor <- Containment.get_actor(data),
-         %User{} = actor <- User.get_or_fetch_by_ap_id(actor),
          {:ok, object} <- get_obj_helper(object_id),
          :ok <- Containment.contain_origin(actor.ap_id, object.data),
->>>>>>> 77690b9d
          {:ok, activity} <- ActivityPub.delete(object, false) do
       {:ok, activity}
     else
@@ -650,15 +621,9 @@
           "id" => id
         } = data
       ) do
-<<<<<<< HEAD
-    with actor <- get_actor(data),
+    with actor <- Containment.get_actor(data),
          {:ok, %User{} = actor} <- User.get_or_fetch_by_ap_id(actor),
-         {:ok, object} <- get_obj_helper(object_id) || fetch_obj_helper(object_id),
-=======
-    with actor <- Containment.get_actor(data),
-         %User{} = actor <- User.get_or_fetch_by_ap_id(actor),
          {:ok, object} <- get_obj_helper(object_id),
->>>>>>> 77690b9d
          {:ok, activity, _} <- ActivityPub.unannounce(actor, object, id, false) do
       {:ok, activity}
     else
@@ -726,15 +691,9 @@
           "id" => id
         } = data
       ) do
-<<<<<<< HEAD
-    with actor <- get_actor(data),
+    with actor <- Containment.get_actor(data),
          {:ok, %User{} = actor} <- User.get_or_fetch_by_ap_id(actor),
-         {:ok, object} <- get_obj_helper(object_id) || fetch_obj_helper(object_id),
-=======
-    with actor <- Containment.get_actor(data),
-         %User{} = actor <- User.get_or_fetch_by_ap_id(actor),
          {:ok, object} <- get_obj_helper(object_id),
->>>>>>> 77690b9d
          {:ok, activity, _, _} <- ActivityPub.unlike(actor, object, id, false) do
       {:ok, activity}
     else
