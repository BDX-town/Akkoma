# Pleroma: A lightweight social networking server
# Copyright © 2017-2020 Pleroma Authors <https://pleroma.social/>
# SPDX-License-Identifier: AGPL-3.0-only

defmodule Pleroma.Web.ActivityPub.Transmogrifier do
  @moduledoc """
  A module to handle coding from internal to wire ActivityPub and back.
  """
  alias Pleroma.Activity
  alias Pleroma.EarmarkRenderer
  alias Pleroma.FollowingRelationship
  alias Pleroma.Object
  alias Pleroma.Object.Containment
  alias Pleroma.Repo
  alias Pleroma.User
  alias Pleroma.Web.ActivityPub.ActivityPub
  alias Pleroma.Web.ActivityPub.ObjectValidator
  alias Pleroma.Web.ActivityPub.Pipeline
  alias Pleroma.Web.ActivityPub.Utils
  alias Pleroma.Web.ActivityPub.Visibility
  alias Pleroma.Web.Federator
  alias Pleroma.Workers.TransmogrifierWorker

  import Ecto.Query

  require Logger
  require Pleroma.Constants

  @doc """
  Modifies an incoming AP object (mastodon format) to our internal format.
  """
  def fix_object(object, options \\ []) do
    object
    |> strip_internal_fields
    |> fix_actor
    |> fix_url
    |> fix_attachments
    |> fix_context
    |> fix_in_reply_to(options)
    |> fix_emoji
    |> fix_tag
    |> fix_content_map
    |> fix_addressing
    |> fix_summary
    |> fix_type(options)
    |> fix_content
  end

  def fix_summary(%{"summary" => nil} = object) do
    Map.put(object, "summary", "")
  end

  def fix_summary(%{"summary" => _} = object) do
    # summary is present, nothing to do
    object
  end

  def fix_summary(object), do: Map.put(object, "summary", "")

  def fix_addressing_list(map, field) do
    cond do
      is_binary(map[field]) ->
        Map.put(map, field, [map[field]])

      is_nil(map[field]) ->
        Map.put(map, field, [])

      true ->
        map
    end
  end

  def fix_explicit_addressing(
        %{"to" => to, "cc" => cc} = object,
        explicit_mentions,
        follower_collection
      ) do
    explicit_to = Enum.filter(to, fn x -> x in explicit_mentions end)

    explicit_cc = Enum.filter(to, fn x -> x not in explicit_mentions end)

    final_cc =
      (cc ++ explicit_cc)
      |> Enum.reject(fn x -> String.ends_with?(x, "/followers") and x != follower_collection end)
      |> Enum.uniq()

    object
    |> Map.put("to", explicit_to)
    |> Map.put("cc", final_cc)
  end

  def fix_explicit_addressing(object, _explicit_mentions, _followers_collection), do: object

  # if directMessage flag is set to true, leave the addressing alone
  def fix_explicit_addressing(%{"directMessage" => true} = object), do: object

  def fix_explicit_addressing(object) do
    explicit_mentions = Utils.determine_explicit_mentions(object)

    %User{follower_address: follower_collection} =
      object
      |> Containment.get_actor()
      |> User.get_cached_by_ap_id()

    explicit_mentions =
      explicit_mentions ++
        [
          Pleroma.Constants.as_public(),
          follower_collection
        ]

    fix_explicit_addressing(object, explicit_mentions, follower_collection)
  end

  # if as:Public is addressed, then make sure the followers collection is also addressed
  # so that the activities will be delivered to local users.
  def fix_implicit_addressing(%{"to" => to, "cc" => cc} = object, followers_collection) do
    recipients = to ++ cc

    if followers_collection not in recipients do
      cond do
        Pleroma.Constants.as_public() in cc ->
          to = to ++ [followers_collection]
          Map.put(object, "to", to)

        Pleroma.Constants.as_public() in to ->
          cc = cc ++ [followers_collection]
          Map.put(object, "cc", cc)

        true ->
          object
      end
    else
      object
    end
  end

  def fix_implicit_addressing(object, _), do: object

  def fix_addressing(object) do
    {:ok, %User{} = user} = User.get_or_fetch_by_ap_id(object["actor"])
    followers_collection = User.ap_followers(user)

    object
    |> fix_addressing_list("to")
    |> fix_addressing_list("cc")
    |> fix_addressing_list("bto")
    |> fix_addressing_list("bcc")
    |> fix_explicit_addressing()
    |> fix_implicit_addressing(followers_collection)
  end

  def fix_actor(%{"attributedTo" => actor} = object) do
    Map.put(object, "actor", Containment.get_actor(%{"actor" => actor}))
  end

  def fix_in_reply_to(object, options \\ [])

  def fix_in_reply_to(%{"inReplyTo" => in_reply_to} = object, options)
      when not is_nil(in_reply_to) do
    in_reply_to_id = prepare_in_reply_to(in_reply_to)
    object = Map.put(object, "inReplyToAtomUri", in_reply_to_id)
    depth = (options[:depth] || 0) + 1

    if Federator.allowed_thread_distance?(depth) do
      with {:ok, replied_object} <- get_obj_helper(in_reply_to_id, options),
           %Activity{} <- Activity.get_create_by_object_ap_id(replied_object.data["id"]) do
        object
        |> Map.put("inReplyTo", replied_object.data["id"])
        |> Map.put("inReplyToAtomUri", object["inReplyToAtomUri"] || in_reply_to_id)
        |> Map.put("conversation", replied_object.data["context"] || object["conversation"])
        |> Map.put("context", replied_object.data["context"] || object["conversation"])
      else
        e ->
          Logger.error("Couldn't fetch #{inspect(in_reply_to_id)}, error: #{inspect(e)}")
          object
      end
    else
      object
    end
  end

  def fix_in_reply_to(object, _options), do: object

  defp prepare_in_reply_to(in_reply_to) do
    cond do
      is_bitstring(in_reply_to) ->
        in_reply_to

      is_map(in_reply_to) && is_bitstring(in_reply_to["id"]) ->
        in_reply_to["id"]

      is_list(in_reply_to) && is_bitstring(Enum.at(in_reply_to, 0)) ->
        Enum.at(in_reply_to, 0)

      true ->
        ""
    end
  end

  def fix_context(object) do
    context = object["context"] || object["conversation"] || Utils.generate_context_id()

    object
    |> Map.put("context", context)
    |> Map.put("conversation", context)
  end

  defp add_if_present(map, _key, nil), do: map

  defp add_if_present(map, key, value) do
    Map.put(map, key, value)
  end

  def fix_attachments(%{"attachment" => attachment} = object) when is_list(attachment) do
    attachments =
      Enum.map(attachment, fn data ->
        url =
          cond do
            is_list(data["url"]) -> List.first(data["url"])
            is_map(data["url"]) -> data["url"]
            true -> nil
          end

        media_type =
          cond do
            is_map(url) && is_binary(url["mediaType"]) -> url["mediaType"]
            is_binary(data["mediaType"]) -> data["mediaType"]
            is_binary(data["mimeType"]) -> data["mimeType"]
            true -> nil
          end

        href =
          cond do
            is_map(url) && is_binary(url["href"]) -> url["href"]
            is_binary(data["url"]) -> data["url"]
            is_binary(data["href"]) -> data["href"]
          end

        attachment_url =
          %{"href" => href}
          |> add_if_present("mediaType", media_type)
          |> add_if_present("type", Map.get(url || %{}, "type"))

        %{"url" => [attachment_url]}
        |> add_if_present("mediaType", media_type)
        |> add_if_present("type", data["type"])
        |> add_if_present("name", data["name"])
      end)

    Map.put(object, "attachment", attachments)
  end

  def fix_attachments(%{"attachment" => attachment} = object) when is_map(attachment) do
    object
    |> Map.put("attachment", [attachment])
    |> fix_attachments()
  end

  def fix_attachments(object), do: object

  def fix_url(%{"url" => url} = object) when is_map(url) do
    Map.put(object, "url", url["href"])
  end

  def fix_url(%{"type" => object_type, "url" => url} = object)
      when object_type in ["Video", "Audio"] and is_list(url) do
    first_element = Enum.at(url, 0)

    link_element = Enum.find(url, fn x -> is_map(x) and x["mimeType"] == "text/html" end)

    object
    |> Map.put("attachment", [first_element])
    |> Map.put("url", link_element["href"])
  end

  def fix_url(%{"type" => object_type, "url" => url} = object)
      when object_type != "Video" and is_list(url) do
    first_element = Enum.at(url, 0)

    url_string =
      cond do
        is_bitstring(first_element) -> first_element
        is_map(first_element) -> first_element["href"] || ""
        true -> ""
      end

    Map.put(object, "url", url_string)
  end

  def fix_url(object), do: object

  def fix_emoji(%{"tag" => tags} = object) when is_list(tags) do
    emoji =
      tags
      |> Enum.filter(fn data -> data["type"] == "Emoji" and data["icon"] end)
      |> Enum.reduce(%{}, fn data, mapping ->
        name = String.trim(data["name"], ":")

        Map.put(mapping, name, data["icon"]["url"])
      end)

    # we merge mastodon and pleroma emoji into a single mapping, to allow for both wire formats
    emoji = Map.merge(object["emoji"] || %{}, emoji)

    Map.put(object, "emoji", emoji)
  end

  def fix_emoji(%{"tag" => %{"type" => "Emoji"} = tag} = object) do
    name = String.trim(tag["name"], ":")
    emoji = %{name => tag["icon"]["url"]}

    Map.put(object, "emoji", emoji)
  end

  def fix_emoji(object), do: object

  def fix_tag(%{"tag" => tag} = object) when is_list(tag) do
    tags =
      tag
      |> Enum.filter(fn data -> data["type"] == "Hashtag" and data["name"] end)
      |> Enum.map(fn data -> String.slice(data["name"], 1..-1) end)

    Map.put(object, "tag", tag ++ tags)
  end

  def fix_tag(%{"tag" => %{"type" => "Hashtag", "name" => hashtag} = tag} = object) do
    combined = [tag, String.slice(hashtag, 1..-1)]

    Map.put(object, "tag", combined)
  end

  def fix_tag(%{"tag" => %{} = tag} = object), do: Map.put(object, "tag", [tag])

  def fix_tag(object), do: object

  # content map usually only has one language so this will do for now.
  def fix_content_map(%{"contentMap" => content_map} = object) do
    content_groups = Map.to_list(content_map)
    {_, content} = Enum.at(content_groups, 0)

    Map.put(object, "content", content)
  end

  def fix_content_map(object), do: object

  def fix_type(object, options \\ [])

  def fix_type(%{"inReplyTo" => reply_id, "name" => _} = object, options)
      when is_binary(reply_id) do
    with true <- Federator.allowed_thread_distance?(options[:depth]),
         {:ok, %{data: %{"type" => "Question"} = _} = _} <- get_obj_helper(reply_id, options) do
      Map.put(object, "type", "Answer")
    else
      _ -> object
    end
  end

  def fix_type(object, _), do: object

  defp fix_content(%{"mediaType" => "text/markdown", "content" => content} = object)
       when is_binary(content) do
    html_content =
      content
      |> Earmark.as_html!(%Earmark.Options{renderer: EarmarkRenderer})
      |> Pleroma.HTML.filter_tags()

    Map.merge(object, %{"content" => html_content, "mediaType" => "text/html"})
  end

  defp fix_content(object), do: object

  defp mastodon_follow_hack(%{"id" => id, "actor" => follower_id}, followed) do
    with true <- id =~ "follows",
         %User{local: true} = follower <- User.get_cached_by_ap_id(follower_id),
         %Activity{} = activity <- Utils.fetch_latest_follow(follower, followed) do
      {:ok, activity}
    else
      _ -> {:error, nil}
    end
  end

  defp mastodon_follow_hack(_, _), do: {:error, nil}

  defp get_follow_activity(follow_object, followed) do
    with object_id when not is_nil(object_id) <- Utils.get_ap_id(follow_object),
         {_, %Activity{} = activity} <- {:activity, Activity.get_by_ap_id(object_id)} do
      {:ok, activity}
    else
      # Can't find the activity. This might a Mastodon 2.3 "Accept"
      {:activity, nil} ->
        mastodon_follow_hack(follow_object, followed)

      _ ->
        {:error, nil}
    end
  end

  # Reduce the object list to find the reported user.
  defp get_reported(objects) do
    Enum.reduce_while(objects, nil, fn ap_id, _ ->
      with %User{} = user <- User.get_cached_by_ap_id(ap_id) do
        {:halt, user}
      else
        _ -> {:cont, nil}
      end
    end)
  end

  def handle_incoming(data, options \\ [])

  # Flag objects are placed ahead of the ID check because Mastodon 2.8 and earlier send them
  # with nil ID.
  def handle_incoming(%{"type" => "Flag", "object" => objects, "actor" => actor} = data, _options) do
    with context <- data["context"] || Utils.generate_context_id(),
         content <- data["content"] || "",
         %User{} = actor <- User.get_cached_by_ap_id(actor),
         # Reduce the object list to find the reported user.
         %User{} = account <- get_reported(objects),
         # Remove the reported user from the object list.
         statuses <- Enum.filter(objects, fn ap_id -> ap_id != account.ap_id end) do
      %{
        actor: actor,
        context: context,
        account: account,
        statuses: statuses,
        content: content,
        additional: %{"cc" => [account.ap_id]}
      }
      |> ActivityPub.flag()
    end
  end

  # disallow objects with bogus IDs
  def handle_incoming(%{"id" => nil}, _options), do: :error
  def handle_incoming(%{"id" => ""}, _options), do: :error
  # length of https:// = 8, should validate better, but good enough for now.
  def handle_incoming(%{"id" => id}, _options) when is_binary(id) and byte_size(id) < 8,
    do: :error

  # TODO: validate those with a Ecto scheme
  # - tags
  # - emoji
  def handle_incoming(
        %{"type" => "Create", "object" => %{"type" => objtype} = object} = data,
        options
      )
      when objtype in ["Article", "Event", "Note", "Video", "Page", "Question", "Answer", "Audio"] do
    actor = Containment.get_actor(data)

    data =
      Map.put(data, "actor", actor)
      |> fix_addressing

    with nil <- Activity.get_create_by_object_ap_id(object["id"]),
         {:ok, %User{} = user} <- User.get_or_fetch_by_ap_id(data["actor"]) do
      object = fix_object(object, options)

      params = %{
        to: data["to"],
        object: object,
        actor: user,
        context: object["conversation"],
        local: false,
        published: data["published"],
        additional:
          Map.take(data, [
            "cc",
            "directMessage",
            "id"
          ])
      }

      with {:ok, created_activity} <- ActivityPub.create(params) do
        reply_depth = (options[:depth] || 0) + 1

        if Federator.allowed_thread_distance?(reply_depth) do
          for reply_id <- replies(object) do
            Pleroma.Workers.RemoteFetcherWorker.enqueue("fetch_remote", %{
              "id" => reply_id,
              "depth" => reply_depth
            })
          end
        end

        {:ok, created_activity}
      end
    else
      %Activity{} = activity -> {:ok, activity}
      _e -> :error
    end
  end

  def handle_incoming(
        %{"type" => "Listen", "object" => %{"type" => "Audio"} = object} = data,
        options
      ) do
    actor = Containment.get_actor(data)

    data =
      Map.put(data, "actor", actor)
      |> fix_addressing

    with {:ok, %User{} = user} <- User.get_or_fetch_by_ap_id(data["actor"]) do
      reply_depth = (options[:depth] || 0) + 1
      options = Keyword.put(options, :depth, reply_depth)
      object = fix_object(object, options)

      params = %{
        to: data["to"],
        object: object,
        actor: user,
        context: nil,
        local: false,
        published: data["published"],
        additional: Map.take(data, ["cc", "id"])
      }

      ActivityPub.listen(params)
    else
      _e -> :error
    end
  end

  def handle_incoming(
        %{"type" => "Follow", "object" => followed, "actor" => follower, "id" => id} = data,
        _options
      ) do
    with %User{local: true} = followed <-
           User.get_cached_by_ap_id(Containment.get_actor(%{"actor" => followed})),
         {:ok, %User{} = follower} <-
           User.get_or_fetch_by_ap_id(Containment.get_actor(%{"actor" => follower})),
         {:ok, activity} <- ActivityPub.follow(follower, followed, id, false) do
      with deny_follow_blocked <- Pleroma.Config.get([:user, :deny_follow_blocked]),
           {_, false} <- {:user_blocked, User.blocks?(followed, follower) && deny_follow_blocked},
           {_, false} <- {:user_locked, User.locked?(followed)},
           {_, {:ok, follower}} <- {:follow, User.follow(follower, followed)},
           {_, {:ok, _}} <-
             {:follow_state_update, Utils.update_follow_state_for_all(activity, "accept")},
           {:ok, _relationship} <-
             FollowingRelationship.update(follower, followed, :follow_accept) do
        ActivityPub.accept(%{
          to: [follower.ap_id],
          actor: followed,
          object: data,
          local: true
        })
      else
        {:user_blocked, true} ->
          {:ok, _} = Utils.update_follow_state_for_all(activity, "reject")
          {:ok, _relationship} = FollowingRelationship.update(follower, followed, :follow_reject)

          ActivityPub.reject(%{
            to: [follower.ap_id],
            actor: followed,
            object: data,
            local: true
          })

        {:follow, {:error, _}} ->
          {:ok, _} = Utils.update_follow_state_for_all(activity, "reject")
          {:ok, _relationship} = FollowingRelationship.update(follower, followed, :follow_reject)

          ActivityPub.reject(%{
            to: [follower.ap_id],
            actor: followed,
            object: data,
            local: true
          })

        {:user_locked, true} ->
          {:ok, _relationship} = FollowingRelationship.update(follower, followed, :follow_pending)
          :noop
      end

      {:ok, activity}
    else
      _e ->
        :error
    end
  end

  def handle_incoming(
        %{"type" => "Accept", "object" => follow_object, "actor" => _actor, "id" => id} = data,
        _options
      ) do
    with actor <- Containment.get_actor(data),
         {:ok, %User{} = followed} <- User.get_or_fetch_by_ap_id(actor),
         {:ok, follow_activity} <- get_follow_activity(follow_object, followed),
         {:ok, follow_activity} <- Utils.update_follow_state_for_all(follow_activity, "accept"),
         %User{local: true} = follower <- User.get_cached_by_ap_id(follow_activity.data["actor"]),
         {:ok, _relationship} <- FollowingRelationship.update(follower, followed, :follow_accept) do
      ActivityPub.accept(%{
        to: follow_activity.data["to"],
        type: "Accept",
        actor: followed,
        object: follow_activity.data["id"],
        local: false,
        activity_id: id
      })
    else
      _e -> :error
    end
  end

  def handle_incoming(
        %{"type" => "Reject", "object" => follow_object, "actor" => _actor, "id" => id} = data,
        _options
      ) do
    with actor <- Containment.get_actor(data),
         {:ok, %User{} = followed} <- User.get_or_fetch_by_ap_id(actor),
         {:ok, follow_activity} <- get_follow_activity(follow_object, followed),
         {:ok, follow_activity} <- Utils.update_follow_state_for_all(follow_activity, "reject"),
         %User{local: true} = follower <- User.get_cached_by_ap_id(follow_activity.data["actor"]),
         {:ok, _relationship} <- FollowingRelationship.update(follower, followed, :follow_reject),
         {:ok, activity} <-
           ActivityPub.reject(%{
             to: follow_activity.data["to"],
             type: "Reject",
             actor: followed,
             object: follow_activity.data["id"],
             local: false,
             activity_id: id
           }) do
      {:ok, activity}
    else
      _e -> :error
    end
  end

  @misskey_reactions %{
    "like" => "👍",
    "love" => "❤️",
    "laugh" => "😆",
    "hmm" => "🤔",
    "surprise" => "😮",
    "congrats" => "🎉",
    "angry" => "💢",
    "confused" => "😥",
    "rip" => "😇",
    "pudding" => "🍮",
    "star" => "⭐"
  }

  @doc "Rewrite misskey likes into EmojiReacts"
  def handle_incoming(
        %{
          "type" => "Like",
          "_misskey_reaction" => reaction
        } = data,
        options
      ) do
    data
    |> Map.put("type", "EmojiReact")
    |> Map.put("content", @misskey_reactions[reaction] || reaction)
    |> handle_incoming(options)
  end

<<<<<<< HEAD
  def handle_incoming(
        %{"type" => "Create", "object" => %{"type" => "ChatMessage"}} = data,
        _options
      ) do
    with {:ok, %User{}} <- ObjectValidator.fetch_actor(data),
         {:ok, activity, _} <- Pipeline.common_pipeline(data, local: false) do
      {:ok, activity}
    end
  end

  def handle_incoming(%{"type" => "Like"} = data, _options) do
=======
  def handle_incoming(%{"type" => type} = data, _options) when type in ["Like", "EmojiReact"] do
>>>>>>> fbcc5376
    with :ok <- ObjectValidator.fetch_actor_and_object(data),
         {:ok, activity, _meta} <-
           Pipeline.common_pipeline(data, local: false) do
      {:ok, activity}
    else
      e -> {:error, e}
    end
  end

  def handle_incoming(
        %{"type" => "Announce", "object" => object_id, "actor" => _actor, "id" => id} = data,
        _options
      ) do
    with actor <- Containment.get_actor(data),
         {:ok, %User{} = actor} <- User.get_or_fetch_by_ap_id(actor),
         {:ok, object} <- get_embedded_obj_helper(object_id, actor),
         public <- Visibility.is_public?(data),
         {:ok, activity, _object} <- ActivityPub.announce(actor, object, id, false, public) do
      {:ok, activity}
    else
      _e -> :error
    end
  end

  def handle_incoming(
        %{"type" => "Update", "object" => %{"type" => object_type} = object, "actor" => actor_id} =
          data,
        _options
      )
      when object_type in [
             "Person",
             "Application",
             "Service",
             "Organization"
           ] do
    with %User{ap_id: ^actor_id} = actor <- User.get_cached_by_ap_id(object["id"]) do
      {:ok, new_user_data} = ActivityPub.user_data_from_user_object(object)

      actor
      |> User.remote_user_changeset(new_user_data)
      |> User.update_and_set_cache()

      ActivityPub.update(%{
        local: false,
        to: data["to"] || [],
        cc: data["cc"] || [],
        object: object,
        actor: actor_id,
        activity_id: data["id"]
      })
    else
      e ->
        Logger.error(e)
        :error
    end
  end

  def handle_incoming(
        %{"type" => "Delete"} = data,
        _options
      ) do
    with {:ok, activity, _} <- Pipeline.common_pipeline(data, local: false) do
      {:ok, activity}
    end
  end

  def handle_incoming(
        %{
          "type" => "Undo",
          "object" => %{"type" => "Follow", "object" => followed},
          "actor" => follower,
          "id" => id
        } = _data,
        _options
      ) do
    with %User{local: true} = followed <- User.get_cached_by_ap_id(followed),
         {:ok, %User{} = follower} <- User.get_or_fetch_by_ap_id(follower),
         {:ok, activity} <- ActivityPub.unfollow(follower, followed, id, false) do
      User.unfollow(follower, followed)
      {:ok, activity}
    else
      _e -> :error
    end
  end

  def handle_incoming(
        %{
          "type" => "Undo",
          "object" => %{"type" => type}
        } = data,
        _options
      )
      when type in ["Like", "EmojiReact", "Announce", "Block"] do
    with {:ok, activity, _} <- Pipeline.common_pipeline(data, local: false) do
      {:ok, activity}
    end
  end

  # For Undos that don't have the complete object attached, try to find it in our database.
  def handle_incoming(
        %{
          "type" => "Undo",
          "object" => object
        } = activity,
        options
      )
      when is_binary(object) do
    with %Activity{data: data} <- Activity.get_by_ap_id(object) do
      activity
      |> Map.put("object", data)
      |> handle_incoming(options)
    else
      _e -> :error
    end
  end

  def handle_incoming(
        %{"type" => "Block", "object" => blocked, "actor" => blocker, "id" => id} = _data,
        _options
      ) do
    with %User{local: true} = blocked = User.get_cached_by_ap_id(blocked),
         {:ok, %User{} = blocker} = User.get_or_fetch_by_ap_id(blocker),
         {:ok, activity} <- ActivityPub.block(blocker, blocked, id, false) do
      User.unfollow(blocker, blocked)
      User.block(blocker, blocked)
      {:ok, activity}
    else
      _e -> :error
    end
  end

  def handle_incoming(
        %{
          "type" => "Move",
          "actor" => origin_actor,
          "object" => origin_actor,
          "target" => target_actor
        },
        _options
      ) do
    with %User{} = origin_user <- User.get_cached_by_ap_id(origin_actor),
         {:ok, %User{} = target_user} <- User.get_or_fetch_by_ap_id(target_actor),
         true <- origin_actor in target_user.also_known_as do
      ActivityPub.move(origin_user, target_user, false)
    else
      _e -> :error
    end
  end

  def handle_incoming(_, _), do: :error

  @spec get_obj_helper(String.t(), Keyword.t()) :: {:ok, Object.t()} | nil
  def get_obj_helper(id, options \\ []) do
    case Object.normalize(id, true, options) do
      %Object{} = object -> {:ok, object}
      _ -> nil
    end
  end

  @spec get_embedded_obj_helper(String.t() | Object.t(), User.t()) :: {:ok, Object.t()} | nil
  def get_embedded_obj_helper(%{"attributedTo" => attributed_to, "id" => object_id} = data, %User{
        ap_id: ap_id
      })
      when attributed_to == ap_id do
    with {:ok, activity} <-
           handle_incoming(%{
             "type" => "Create",
             "to" => data["to"],
             "cc" => data["cc"],
             "actor" => attributed_to,
             "object" => data
           }) do
      {:ok, Object.normalize(activity)}
    else
      _ -> get_obj_helper(object_id)
    end
  end

  def get_embedded_obj_helper(object_id, _) do
    get_obj_helper(object_id)
  end

  def set_reply_to_uri(%{"inReplyTo" => in_reply_to} = object) when is_binary(in_reply_to) do
    with false <- String.starts_with?(in_reply_to, "http"),
         {:ok, %{data: replied_to_object}} <- get_obj_helper(in_reply_to) do
      Map.put(object, "inReplyTo", replied_to_object["external_url"] || in_reply_to)
    else
      _e -> object
    end
  end

  def set_reply_to_uri(obj), do: obj

  @doc """
  Serialized Mastodon-compatible `replies` collection containing _self-replies_.
  Based on Mastodon's ActivityPub::NoteSerializer#replies.
  """
  def set_replies(obj_data) do
    replies_uris =
      with limit when limit > 0 <-
             Pleroma.Config.get([:activitypub, :note_replies_output_limit], 0),
           %Object{} = object <- Object.get_cached_by_ap_id(obj_data["id"]) do
        object
        |> Object.self_replies()
        |> select([o], fragment("?->>'id'", o.data))
        |> limit(^limit)
        |> Repo.all()
      else
        _ -> []
      end

    set_replies(obj_data, replies_uris)
  end

  defp set_replies(obj, []) do
    obj
  end

  defp set_replies(obj, replies_uris) do
    replies_collection = %{
      "type" => "Collection",
      "items" => replies_uris
    }

    Map.merge(obj, %{"replies" => replies_collection})
  end

  def replies(%{"replies" => %{"first" => %{"items" => items}}}) when not is_nil(items) do
    items
  end

  def replies(%{"replies" => %{"items" => items}}) when not is_nil(items) do
    items
  end

  def replies(_), do: []

  # Prepares the object of an outgoing create activity.
  def prepare_object(object) do
    object
    |> set_sensitive
    |> add_hashtags
    |> add_mention_tags
    |> add_emoji_tags
    |> add_attributed_to
    |> prepare_attachments
    |> set_conversation
    |> set_reply_to_uri
    |> set_replies
    |> strip_internal_fields
    |> strip_internal_tags
    |> set_type
  end

  #  @doc
  #  """
  #  internal -> Mastodon
  #  """

  def prepare_outgoing(%{"type" => activity_type, "object" => object_id} = data)
      when activity_type in ["Create", "Listen"] do
    object =
      object_id
      |> Object.normalize()
      |> Map.get(:data)
      |> prepare_object

    data =
      data
      |> Map.put("object", object)
      |> Map.merge(Utils.make_json_ld_header())
      |> Map.delete("bcc")

    {:ok, data}
  end

  def prepare_outgoing(%{"type" => "Announce", "actor" => ap_id, "object" => object_id} = data) do
    object =
      object_id
      |> Object.normalize()

    data =
      if Visibility.is_private?(object) && object.data["actor"] == ap_id do
        data |> Map.put("object", object |> Map.get(:data) |> prepare_object)
      else
        data |> maybe_fix_object_url
      end

    data =
      data
      |> strip_internal_fields
      |> Map.merge(Utils.make_json_ld_header())
      |> Map.delete("bcc")

    {:ok, data}
  end

  # Mastodon Accept/Reject requires a non-normalized object containing the actor URIs,
  # because of course it does.
  def prepare_outgoing(%{"type" => "Accept"} = data) do
    with follow_activity <- Activity.normalize(data["object"]) do
      object = %{
        "actor" => follow_activity.actor,
        "object" => follow_activity.data["object"],
        "id" => follow_activity.data["id"],
        "type" => "Follow"
      }

      data =
        data
        |> Map.put("object", object)
        |> Map.merge(Utils.make_json_ld_header())

      {:ok, data}
    end
  end

  def prepare_outgoing(%{"type" => "Reject"} = data) do
    with follow_activity <- Activity.normalize(data["object"]) do
      object = %{
        "actor" => follow_activity.actor,
        "object" => follow_activity.data["object"],
        "id" => follow_activity.data["id"],
        "type" => "Follow"
      }

      data =
        data
        |> Map.put("object", object)
        |> Map.merge(Utils.make_json_ld_header())

      {:ok, data}
    end
  end

  def prepare_outgoing(%{"type" => _type} = data) do
    data =
      data
      |> strip_internal_fields
      |> maybe_fix_object_url
      |> Map.merge(Utils.make_json_ld_header())

    {:ok, data}
  end

  def maybe_fix_object_url(%{"object" => object} = data) when is_binary(object) do
    with false <- String.starts_with?(object, "http"),
         {:fetch, {:ok, relative_object}} <- {:fetch, get_obj_helper(object)},
         %{data: %{"external_url" => external_url}} when not is_nil(external_url) <-
           relative_object do
      Map.put(data, "object", external_url)
    else
      {:fetch, e} ->
        Logger.error("Couldn't fetch #{object} #{inspect(e)}")
        data

      _ ->
        data
    end
  end

  def maybe_fix_object_url(data), do: data

  def add_hashtags(object) do
    tags =
      (object["tag"] || [])
      |> Enum.map(fn
        # Expand internal representation tags into AS2 tags.
        tag when is_binary(tag) ->
          %{
            "href" => Pleroma.Web.Endpoint.url() <> "/tags/#{tag}",
            "name" => "##{tag}",
            "type" => "Hashtag"
          }

        # Do not process tags which are already AS2 tag objects.
        tag when is_map(tag) ->
          tag
      end)

    Map.put(object, "tag", tags)
  end

  def add_mention_tags(object) do
    {enabled_receivers, disabled_receivers} = Utils.get_notified_from_object(object)
    potential_receivers = enabled_receivers ++ disabled_receivers
    mentions = Enum.map(potential_receivers, &build_mention_tag/1)

    tags = object["tag"] || []
    Map.put(object, "tag", tags ++ mentions)
  end

  defp build_mention_tag(%{ap_id: ap_id, nickname: nickname} = _) do
    %{"type" => "Mention", "href" => ap_id, "name" => "@#{nickname}"}
  end

  def take_emoji_tags(%User{emoji: emoji}) do
    emoji
    |> Map.to_list()
    |> Enum.map(&build_emoji_tag/1)
  end

  # TODO: we should probably send mtime instead of unix epoch time for updated
  def add_emoji_tags(%{"emoji" => emoji} = object) do
    tags = object["tag"] || []

    out = Enum.map(emoji, &build_emoji_tag/1)

    Map.put(object, "tag", tags ++ out)
  end

  def add_emoji_tags(object), do: object

  defp build_emoji_tag({name, url}) do
    %{
      "icon" => %{"url" => url, "type" => "Image"},
      "name" => ":" <> name <> ":",
      "type" => "Emoji",
      "updated" => "1970-01-01T00:00:00Z",
      "id" => url
    }
  end

  def set_conversation(object) do
    Map.put(object, "conversation", object["context"])
  end

  def set_sensitive(%{"sensitive" => true} = object) do
    object
  end

  def set_sensitive(object) do
    tags = object["tag"] || []
    Map.put(object, "sensitive", "nsfw" in tags)
  end

  def set_type(%{"type" => "Answer"} = object) do
    Map.put(object, "type", "Note")
  end

  def set_type(object), do: object

  def add_attributed_to(object) do
    attributed_to = object["attributedTo"] || object["actor"]
    Map.put(object, "attributedTo", attributed_to)
  end

  def prepare_attachments(object) do
    attachments =
      object
      |> Map.get("attachment", [])
      |> Enum.map(fn data ->
        [%{"mediaType" => media_type, "href" => href} | _] = data["url"]

        %{
          "url" => href,
          "mediaType" => media_type,
          "name" => data["name"],
          "type" => "Document"
        }
      end)

    Map.put(object, "attachment", attachments)
  end

  def strip_internal_fields(object) do
    Map.drop(object, Pleroma.Constants.object_internal_fields())
  end

  defp strip_internal_tags(%{"tag" => tags} = object) do
    tags = Enum.filter(tags, fn x -> is_map(x) end)

    Map.put(object, "tag", tags)
  end

  defp strip_internal_tags(object), do: object

  def perform(:user_upgrade, user) do
    # we pass a fake user so that the followers collection is stripped away
    old_follower_address = User.ap_followers(%User{nickname: user.nickname})

    from(
      a in Activity,
      where: ^old_follower_address in a.recipients,
      update: [
        set: [
          recipients:
            fragment(
              "array_replace(?,?,?)",
              a.recipients,
              ^old_follower_address,
              ^user.follower_address
            )
        ]
      ]
    )
    |> Repo.update_all([])
  end

  def upgrade_user_from_ap_id(ap_id) do
    with %User{local: false} = user <- User.get_cached_by_ap_id(ap_id),
         {:ok, data} <- ActivityPub.fetch_and_prepare_user_from_ap_id(ap_id),
         {:ok, user} <- update_user(user, data) do
      TransmogrifierWorker.enqueue("user_upgrade", %{"user_id" => user.id})
      {:ok, user}
    else
      %User{} = user -> {:ok, user}
      e -> e
    end
  end

  defp update_user(user, data) do
    user
    |> User.remote_user_changeset(data)
    |> User.update_and_set_cache()
  end

  def maybe_fix_user_url(%{"url" => url} = data) when is_map(url) do
    Map.put(data, "url", url["href"])
  end

  def maybe_fix_user_url(data), do: data

  def maybe_fix_user_object(data), do: maybe_fix_user_url(data)
end<|MERGE_RESOLUTION|>--- conflicted
+++ resolved
@@ -656,7 +656,6 @@
     |> handle_incoming(options)
   end
 
-<<<<<<< HEAD
   def handle_incoming(
         %{"type" => "Create", "object" => %{"type" => "ChatMessage"}} = data,
         _options
@@ -667,10 +666,7 @@
     end
   end
 
-  def handle_incoming(%{"type" => "Like"} = data, _options) do
-=======
   def handle_incoming(%{"type" => type} = data, _options) when type in ["Like", "EmojiReact"] do
->>>>>>> fbcc5376
     with :ok <- ObjectValidator.fetch_actor_and_object(data),
          {:ok, activity, _meta} <-
            Pipeline.common_pipeline(data, local: false) do
