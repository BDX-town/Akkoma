defmodule Pleroma.Web.ActivityPub.Utils do
  alias Pleroma.{Repo, Web, Object, Activity, User}
  alias Pleroma.Web.Router.Helpers
  alias Pleroma.Web.Endpoint
  alias Ecto.{Changeset, UUID}
  import Ecto.Query
  require Logger

  # Some implementations send the actor URI as the actor field, others send the entire actor object,
  # so figure out what the actor's URI is based on what we have.
  def get_ap_id(object) do
    case object do
      %{"id" => id} -> id
      id -> id
    end
  end

  def normalize_params(params) do
    Map.put(params, "actor", get_ap_id(params["actor"]))
  end

  def make_json_ld_header do
    %{
      "@context" => [
        "https://www.w3.org/ns/activitystreams",
        "https://w3id.org/security/v1",
        %{
          "manuallyApprovesFollowers" => "as:manuallyApprovesFollowers",
          "sensitive" => "as:sensitive",
          "Hashtag" => "as:Hashtag",
          "ostatus" => "http://ostatus.org#",
          "atomUri" => "ostatus:atomUri",
          "inReplyToAtomUri" => "ostatus:inReplyToAtomUri",
          "conversation" => "ostatus:conversation",
          "toot" => "http://joinmastodon.org/ns#",
          "Emoji" => "toot:Emoji"
        }
      ]
    }
  end

  def make_date do
    DateTime.utc_now() |> DateTime.to_iso8601()
  end

  def generate_activity_id do
    generate_id("activities")
  end

  def generate_context_id do
    generate_id("contexts")
  end

  def generate_object_id do
    Helpers.o_status_url(Endpoint, :object, UUID.generate())
  end

  def generate_id(type) do
    "#{Web.base_url()}/#{type}/#{UUID.generate()}"
  end

  def create_context(context) do
    context = context || generate_id("contexts")
    changeset = Object.context_mapping(context)

    case Repo.insert(changeset) do
      {:ok, object} ->
        object

      # This should be solved by an upsert, but it seems ecto
      # has problems accessing the constraint inside the jsonb.
      {:error, _} ->
        Object.get_cached_by_ap_id(context)
    end
  end

  @doc """
  Enqueues an activity for federation if it's local
  """
  def maybe_federate(%Activity{local: true} = activity) do
    priority =
      case activity.data["type"] do
        "Delete" -> 10
        "Create" -> 1
        _ -> 5
      end

    Pleroma.Web.Federator.enqueue(:publish, activity, priority)
    :ok
  end

  def maybe_federate(_), do: :ok

  @doc """
  Adds an id and a published data if they aren't there,
  also adds it to an included object
  """
  def lazy_put_activity_defaults(map) do
    %{data: %{"id" => context}, id: context_id} = create_context(map["context"])

    map =
      map
      |> Map.put_new_lazy("id", &generate_activity_id/0)
      |> Map.put_new_lazy("published", &make_date/0)
      |> Map.put_new("context", context)
      |> Map.put_new("context_id", context_id)

    if is_map(map["object"]) do
      object = lazy_put_object_defaults(map["object"], map)
      %{map | "object" => object}
    else
      map
    end
  end

  @doc """
  Adds an id and published date if they aren't there.
  """
  def lazy_put_object_defaults(map, activity \\ %{}) do
    map
    |> Map.put_new_lazy("id", &generate_object_id/0)
    |> Map.put_new_lazy("published", &make_date/0)
    |> Map.put_new("context", activity["context"])
    |> Map.put_new("context_id", activity["context_id"])
  end

  @doc """
  Inserts a full object if it is contained in an activity.
  """
  def insert_full_object(%{"object" => %{"type" => type} = object_data})
      when is_map(object_data) and type in ["Article", "Note", "Video"] do
    with {:ok, _} <- Object.create(object_data) do
      :ok
    end
  end

  def insert_full_object(_), do: :ok

  def update_object_in_activities(%{data: %{"id" => id}} = object) do
    # TODO
    # Update activities that already had this. Could be done in a seperate process.
    # Alternatively, just don't do this and fetch the current object each time. Most
    # could probably be taken from cache.
    relevant_activities = Activity.all_by_object_ap_id(id)

    Enum.map(relevant_activities, fn activity ->
      new_activity_data = activity.data |> Map.put("object", object.data)
      changeset = Changeset.change(activity, data: new_activity_data)
      Repo.update(changeset)
    end)
  end

  #### Like-related helpers

  @doc """
  Returns an existing like if a user already liked an object
  """
  def get_existing_like(actor, %{data: %{"id" => id}}) do
    query =
      from(
        activity in Activity,
        where: fragment("(?)->>'actor' = ?", activity.data, ^actor),
        # this is to use the index
        where:
          fragment(
            "coalesce((?)->'object'->>'id', (?)->>'object') = ?",
            activity.data,
            activity.data,
            ^id
          ),
        where: fragment("(?)->>'type' = 'Like'", activity.data)
      )

    Repo.one(query)
  end

  def make_like_data(%User{ap_id: ap_id} = actor, %{data: %{"id" => id}} = object, activity_id) do
    data = %{
      "type" => "Like",
      "actor" => ap_id,
      "object" => id,
      "to" => [actor.follower_address, object.data["actor"]],
      "cc" => ["https://www.w3.org/ns/activitystreams#Public"],
      "context" => object.data["context"]
    }

    if activity_id, do: Map.put(data, "id", activity_id), else: data
  end

  def update_element_in_object(property, element, object) do
    with new_data <-
           object.data
           |> Map.put("#{property}_count", length(element))
           |> Map.put("#{property}s", element),
         changeset <- Changeset.change(object, data: new_data),
         {:ok, object} <- Repo.update(changeset),
         _ <- update_object_in_activities(object) do
      {:ok, object}
    end
  end

  def update_likes_in_object(likes, object) do
    update_element_in_object("like", likes, object)
  end

  def add_like_to_object(%Activity{data: %{"actor" => actor}}, object) do
    likes = if is_list(object.data["likes"]), do: object.data["likes"], else: []

    with likes <- [actor | likes] |> Enum.uniq() do
      update_likes_in_object(likes, object)
    end
  end

  def remove_like_from_object(%Activity{data: %{"actor" => actor}}, object) do
    likes = if is_list(object.data["likes"]), do: object.data["likes"], else: []

    with likes <- likes |> List.delete(actor) do
      update_likes_in_object(likes, object)
    end
  end

  #### Follow-related helpers

  @doc """
  Updates a follow activity's state (for locked accounts).
  """
  def update_follow_state(%Activity{} = activity, state) do
    with new_data <-
           activity.data
           |> Map.put("state", state),
         changeset <- Changeset.change(activity, data: new_data),
         {:ok, activity} <- Repo.update(changeset) do
      {:ok, activity}
    end
  end

  @doc """
  Makes a follow activity data for the given follower and followed
  """
  def make_follow_data(
        %User{ap_id: follower_id},
        %User{ap_id: followed_id} = followed,
        activity_id
      ) do
    data = %{
      "type" => "Follow",
      "actor" => follower_id,
      "to" => [followed_id],
      "cc" => ["https://www.w3.org/ns/activitystreams#Public"],
      "object" => followed_id
    }

    data = if activity_id, do: Map.put(data, "id", activity_id), else: data
    data = if User.locked?(followed), do: Map.put(data, "state", "pending"), else: data

    data
  end

  def fetch_latest_follow(%User{ap_id: follower_id}, %User{ap_id: followed_id}) do
    query =
      from(
        activity in Activity,
        where:
          fragment(
            "? ->> 'type' = 'Follow'",
            activity.data
          ),
        where: activity.actor == ^follower_id,
        where:
          fragment(
            "? @> ?",
            activity.data,
            ^%{object: followed_id}
          ),
        order_by: [desc: :id],
        limit: 1
      )

    Repo.one(query)
  end

  #### Announce-related helpers

  @doc """
  Retruns an existing announce activity if the notice has already been announced
  """
  def get_existing_announce(actor, %{data: %{"id" => id}}) do
    query =
      from(
        activity in Activity,
        where: activity.actor == ^actor,
        # this is to use the index
        where:
          fragment(
            "coalesce((?)->'object'->>'id', (?)->>'object') = ?",
            activity.data,
            activity.data,
            ^id
          ),
        where: fragment("(?)->>'type' = 'Announce'", activity.data)
      )

    Repo.one(query)
  end

  @doc """
  Make announce activity data for the given actor and object
  """
  # for relayed messages, we only want to send to subscribers
  def make_announce_data(
        %User{ap_id: ap_id, nickname: nil} = user,
        %Object{data: %{"id" => id}} = object,
        activity_id
      ) do
    data = %{
      "type" => "Announce",
      "actor" => ap_id,
      "object" => id,
      "to" => [user.follower_address],
      "cc" => [],
      "context" => object.data["context"]
    }

    if activity_id, do: Map.put(data, "id", activity_id), else: data
  end

  def make_announce_data(
        %User{ap_id: ap_id} = user,
        %Object{data: %{"id" => id}} = object,
        activity_id
      ) do
    data = %{
      "type" => "Announce",
      "actor" => ap_id,
      "object" => id,
      "to" => [user.follower_address, object.data["actor"]],
      "cc" => ["https://www.w3.org/ns/activitystreams#Public"],
      "context" => object.data["context"]
    }

    if activity_id, do: Map.put(data, "id", activity_id), else: data
  end

  @doc """
  Make unannounce activity data for the given actor and object
  """
  def make_unannounce_data(
        %User{ap_id: ap_id} = user,
        %Activity{data: %{"context" => context}} = activity,
        activity_id
      ) do
    data = %{
      "type" => "Undo",
      "actor" => ap_id,
      "object" => activity.data,
      "to" => [user.follower_address, activity.data["actor"]],
      "cc" => ["https://www.w3.org/ns/activitystreams#Public"],
      "context" => context
    }

    if activity_id, do: Map.put(data, "id", activity_id), else: data
  end

  def make_unlike_data(
        %User{ap_id: ap_id} = user,
        %Activity{data: %{"context" => context}} = activity,
        activity_id
      ) do
    data = %{
      "type" => "Undo",
      "actor" => ap_id,
      "object" => activity.data,
      "to" => [user.follower_address, activity.data["actor"]],
      "cc" => ["https://www.w3.org/ns/activitystreams#Public"],
      "context" => context
    }

    if activity_id, do: Map.put(data, "id", activity_id), else: data
  end

<<<<<<< HEAD
  def add_announce_to_object(
        %Activity{
          data: %{"actor" => actor, "cc" => ["https://www.w3.org/ns/activitystreams#Public"]}
        },
        object
      ) do
    with announcements <- [actor | object.data["announcements"] || []] |> Enum.uniq() do
=======
  def add_announce_to_object(%Activity{data: %{"actor" => actor}}, object) do
    announcements =
      if is_list(object.data["announcements"]), do: object.data["announcements"], else: []

    with announcements <- [actor | announcements] |> Enum.uniq() do
>>>>>>> 3448b434
      update_element_in_object("announcement", announcements, object)
    end
  end

  def add_announce_to_object(_, object), do: {:ok, object}

  def remove_announce_from_object(%Activity{data: %{"actor" => actor}}, object) do
    announcements =
      if is_list(object.data["announcements"]), do: object.data["announcements"], else: []

    with announcements <- announcements |> List.delete(actor) do
      update_element_in_object("announcement", announcements, object)
    end
  end

  #### Unfollow-related helpers

  def make_unfollow_data(follower, followed, follow_activity, activity_id) do
    data = %{
      "type" => "Undo",
      "actor" => follower.ap_id,
      "to" => [followed.ap_id],
      "object" => follow_activity.data
    }

    if activity_id, do: Map.put(data, "id", activity_id), else: data
  end

  #### Block-related helpers
  def fetch_latest_block(%User{ap_id: blocker_id}, %User{ap_id: blocked_id}) do
    query =
      from(
        activity in Activity,
        where:
          fragment(
            "? ->> 'type' = 'Block'",
            activity.data
          ),
        where: activity.actor == ^blocker_id,
        where:
          fragment(
            "? @> ?",
            activity.data,
            ^%{object: blocked_id}
          ),
        order_by: [desc: :id],
        limit: 1
      )

    Repo.one(query)
  end

  def make_block_data(blocker, blocked, activity_id) do
    data = %{
      "type" => "Block",
      "actor" => blocker.ap_id,
      "to" => [blocked.ap_id],
      "object" => blocked.ap_id
    }

    if activity_id, do: Map.put(data, "id", activity_id), else: data
  end

  def make_unblock_data(blocker, blocked, block_activity, activity_id) do
    data = %{
      "type" => "Undo",
      "actor" => blocker.ap_id,
      "to" => [blocked.ap_id],
      "object" => block_activity.data
    }

    if activity_id, do: Map.put(data, "id", activity_id), else: data
  end

  #### Create-related helpers

  def make_create_data(params, additional) do
    published = params.published || make_date()

    %{
      "type" => "Create",
      "to" => params.to |> Enum.uniq(),
      "actor" => params.actor.ap_id,
      "object" => params.object,
      "published" => published,
      "context" => params.context
    }
    |> Map.merge(additional)
  end
end<|MERGE_RESOLUTION|>--- conflicted
+++ resolved
@@ -378,21 +378,16 @@
     if activity_id, do: Map.put(data, "id", activity_id), else: data
   end
 
-<<<<<<< HEAD
   def add_announce_to_object(
         %Activity{
           data: %{"actor" => actor, "cc" => ["https://www.w3.org/ns/activitystreams#Public"]}
         },
         object
       ) do
-    with announcements <- [actor | object.data["announcements"] || []] |> Enum.uniq() do
-=======
-  def add_announce_to_object(%Activity{data: %{"actor" => actor}}, object) do
     announcements =
       if is_list(object.data["announcements"]), do: object.data["announcements"], else: []
 
     with announcements <- [actor | announcements] |> Enum.uniq() do
->>>>>>> 3448b434
       update_element_in_object("announcement", announcements, object)
     end
   end
