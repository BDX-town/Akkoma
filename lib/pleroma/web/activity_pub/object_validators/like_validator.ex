--- conflicted
+++ resolved
@@ -20,13 +20,8 @@
     field(:object, Types.ObjectID)
     field(:actor, Types.ObjectID)
     field(:context, :string)
-<<<<<<< HEAD
     field(:to, Types.Recipients)
     field(:cc, Types.Recipients)
-=======
-    field(:to, {:array, :string}, default: [])
-    field(:cc, {:array, :string}, default: [])
->>>>>>> b1c29e2d
   end
 
   def cast_and_validate(data) do
