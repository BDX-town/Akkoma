# Pleroma: A lightweight social networking server
# Copyright © 2017-2019 Pleroma Authors <https://pleroma.social/>
# SPDX-License-Identifier: AGPL-3.0-only

defmodule Pleroma.Web.ActivityPub.ActivityPub do
  alias Pleroma.Activity
  alias Pleroma.Conversation
  alias Pleroma.Notification
  alias Pleroma.Object
  alias Pleroma.Object.Fetcher
  alias Pleroma.Pagination
  alias Pleroma.Repo
  alias Pleroma.Upload
  alias Pleroma.User
  alias Pleroma.Web.ActivityPub.MRF
  alias Pleroma.Web.ActivityPub.Transmogrifier
  alias Pleroma.Web.WebFinger

  import Ecto.Query
  import Pleroma.Web.ActivityPub.Utils
  import Pleroma.Web.ActivityPub.Visibility

  require Logger

  # For Announce activities, we filter the recipients based on following status for any actors
  # that match actual users.  See issue #164 for more information about why this is necessary.
  defp get_recipients(%{"type" => "Announce"} = data) do
    to = data["to"] || []
    cc = data["cc"] || []
    actor = User.get_cached_by_ap_id(data["actor"])

    recipients =
      (to ++ cc)
      |> Enum.filter(fn recipient ->
        case User.get_cached_by_ap_id(recipient) do
          nil ->
            true

          user ->
            User.following?(user, actor)
        end
      end)

    {recipients, to, cc}
  end

  defp get_recipients(%{"type" => "Create"} = data) do
    to = data["to"] || []
    cc = data["cc"] || []
    actor = data["actor"] || []
    recipients = (to ++ cc ++ [actor]) |> Enum.uniq()
    {recipients, to, cc}
  end

  defp get_recipients(data) do
    to = data["to"] || []
    cc = data["cc"] || []
    recipients = to ++ cc
    {recipients, to, cc}
  end

  defp check_actor_is_active(actor) do
    if not is_nil(actor) do
      with user <- User.get_cached_by_ap_id(actor),
           false <- user.info.deactivated do
        :ok
      else
        _e -> :reject
      end
    else
      :ok
    end
  end

  defp check_remote_limit(%{"object" => %{"content" => content}}) when not is_nil(content) do
    limit = Pleroma.Config.get([:instance, :remote_limit])
    String.length(content) <= limit
  end

  defp check_remote_limit(_), do: true

  def increase_note_count_if_public(actor, object) do
    if is_public?(object), do: User.increase_note_count(actor), else: {:ok, actor}
  end

  def decrease_note_count_if_public(actor, object) do
    if is_public?(object), do: User.decrease_note_count(actor), else: {:ok, actor}
  end

  def increase_replies_count_if_reply(%{
        "object" => %{"inReplyTo" => reply_ap_id} = object,
        "type" => "Create"
      }) do
    if is_public?(object) do
      Object.increase_replies_count(reply_ap_id)
    end
  end

  def increase_replies_count_if_reply(_create_data), do: :noop

  def decrease_replies_count_if_reply(%Object{
        data: %{"inReplyTo" => reply_ap_id} = object
      }) do
    if is_public?(object) do
      Object.decrease_replies_count(reply_ap_id)
    end
  end

  def decrease_replies_count_if_reply(_object), do: :noop

  def insert(map, local \\ true, fake \\ false) when is_map(map) do
    with nil <- Activity.normalize(map),
         map <- lazy_put_activity_defaults(map, fake),
         :ok <- check_actor_is_active(map["actor"]),
         {_, true} <- {:remote_limit_error, check_remote_limit(map)},
         {:ok, map} <- MRF.filter(map),
         {recipients, _, _} = get_recipients(map),
         {:fake, false, map, recipients} <- {:fake, fake, map, recipients},
         {:ok, map, object} <- insert_full_object(map) do
      {:ok, activity} =
        Repo.insert(%Activity{
          data: map,
          local: local,
          actor: map["actor"],
          recipients: recipients
        })

      # Splice in the child object if we have one.
      activity =
        if !is_nil(object) do
          Map.put(activity, :object, object)
        else
          activity
        end

      PleromaJobQueue.enqueue(:background, Pleroma.Web.RichMedia.Helpers, [:fetch, activity])

      Notification.create_notifications(activity)

      participations =
        activity
        |> Conversation.create_or_bump_for()
        |> get_participations()

      stream_out(activity)
      stream_out_participations(participations)
      {:ok, activity}
    else
      %Activity{} = activity ->
        {:ok, activity}

      {:fake, true, map, recipients} ->
        activity = %Activity{
          data: map,
          local: local,
          actor: map["actor"],
          recipients: recipients,
          id: "pleroma:fakeid"
        }

        Pleroma.Web.RichMedia.Helpers.fetch_data_for_activity(activity)
        {:ok, activity}

      error ->
        {:error, error}
    end
  end

  defp get_participations({:ok, %{participations: participations}}), do: participations
  defp get_participations(_), do: []

  def stream_out_participations(participations) do
    participations =
      participations
      |> Repo.preload(:user)

    Enum.each(participations, fn participation ->
      Pleroma.Web.Streamer.stream("participation", participation)
    end)
  end

  def stream_out(activity) do
    public = "https://www.w3.org/ns/activitystreams#Public"

    if activity.data["type"] in ["Create", "Announce", "Delete"] do
      Pleroma.Web.Streamer.stream("user", activity)
      Pleroma.Web.Streamer.stream("list", activity)

      if Enum.member?(activity.data["to"], public) do
        Pleroma.Web.Streamer.stream("public", activity)

        if activity.local do
          Pleroma.Web.Streamer.stream("public:local", activity)
        end

        if activity.data["type"] in ["Create"] do
          object = Object.normalize(activity)

          object.data
          |> Map.get("tag", [])
          |> Enum.filter(fn tag -> is_bitstring(tag) end)
          |> Enum.each(fn tag -> Pleroma.Web.Streamer.stream("hashtag:" <> tag, activity) end)

          if object.data["attachment"] != [] do
            Pleroma.Web.Streamer.stream("public:media", activity)

            if activity.local do
              Pleroma.Web.Streamer.stream("public:local:media", activity)
            end
          end
        end
      else
        # TODO: Write test, replace with visibility test
        if !Enum.member?(activity.data["cc"] || [], public) &&
             !Enum.member?(
               activity.data["to"],
               User.get_cached_by_ap_id(activity.data["actor"]).follower_address
             ),
           do: Pleroma.Web.Streamer.stream("direct", activity)
      end
    end
  end

  def create(%{to: to, actor: actor, context: context, object: object} = params, fake \\ false) do
    additional = params[:additional] || %{}
    # only accept false as false value
    local = !(params[:local] == false)
    published = params[:published]

    with create_data <-
           make_create_data(
             %{to: to, actor: actor, published: published, context: context, object: object},
             additional
           ),
         {:ok, activity} <- insert(create_data, local, fake),
         {:fake, false, activity} <- {:fake, fake, activity},
         _ <- increase_replies_count_if_reply(create_data),
         # Changing note count prior to enqueuing federation task in order to avoid
         # race conditions on updating user.info
         {:ok, _actor} <- increase_note_count_if_public(actor, activity),
         :ok <- maybe_federate(activity) do
      {:ok, activity}
    else
      {:fake, true, activity} ->
        {:ok, activity}
    end
  end

  def accept(%{to: to, actor: actor, object: object} = params) do
    # only accept false as false value
    local = !(params[:local] == false)

    with data <- %{"to" => to, "type" => "Accept", "actor" => actor.ap_id, "object" => object},
         {:ok, activity} <- insert(data, local),
         :ok <- maybe_federate(activity) do
      {:ok, activity}
    end
  end

  def reject(%{to: to, actor: actor, object: object} = params) do
    # only accept false as false value
    local = !(params[:local] == false)

    with data <- %{"to" => to, "type" => "Reject", "actor" => actor.ap_id, "object" => object},
         {:ok, activity} <- insert(data, local),
         :ok <- maybe_federate(activity) do
      {:ok, activity}
    end
  end

  def update(%{to: to, cc: cc, actor: actor, object: object} = params) do
    # only accept false as false value
    local = !(params[:local] == false)

    with data <- %{
           "to" => to,
           "cc" => cc,
           "type" => "Update",
           "actor" => actor,
           "object" => object
         },
         {:ok, activity} <- insert(data, local),
         :ok <- maybe_federate(activity) do
      {:ok, activity}
    end
  end

  # TODO: This is weird, maybe we shouldn't check here if we can make the activity.
  def like(
        %User{ap_id: ap_id} = user,
        %Object{data: %{"id" => _}} = object,
        activity_id \\ nil,
        local \\ true
      ) do
    with nil <- get_existing_like(ap_id, object),
         like_data <- make_like_data(user, object, activity_id),
         {:ok, activity} <- insert(like_data, local),
         {:ok, object} <- add_like_to_object(activity, object),
         :ok <- maybe_federate(activity) do
      {:ok, activity, object}
    else
      %Activity{} = activity -> {:ok, activity, object}
      error -> {:error, error}
    end
  end

  def unlike(
        %User{} = actor,
        %Object{} = object,
        activity_id \\ nil,
        local \\ true
      ) do
    with %Activity{} = like_activity <- get_existing_like(actor.ap_id, object),
         unlike_data <- make_unlike_data(actor, like_activity, activity_id),
         {:ok, unlike_activity} <- insert(unlike_data, local),
         {:ok, _activity} <- Repo.delete(like_activity),
         {:ok, object} <- remove_like_from_object(like_activity, object),
         :ok <- maybe_federate(unlike_activity) do
      {:ok, unlike_activity, like_activity, object}
    else
      _e -> {:ok, object}
    end
  end

  def announce(
        %User{ap_id: _} = user,
        %Object{data: %{"id" => _}} = object,
        activity_id \\ nil,
        local \\ true,
        public \\ true
      ) do
    with true <- is_public?(object),
         announce_data <- make_announce_data(user, object, activity_id, public),
         {:ok, activity} <- insert(announce_data, local),
         {:ok, object} <- add_announce_to_object(activity, object),
         :ok <- maybe_federate(activity) do
      {:ok, activity, object}
    else
      error -> {:error, error}
    end
  end

  def unannounce(
        %User{} = actor,
        %Object{} = object,
        activity_id \\ nil,
        local \\ true
      ) do
    with %Activity{} = announce_activity <- get_existing_announce(actor.ap_id, object),
         unannounce_data <- make_unannounce_data(actor, announce_activity, activity_id),
         {:ok, unannounce_activity} <- insert(unannounce_data, local),
         :ok <- maybe_federate(unannounce_activity),
         {:ok, _activity} <- Repo.delete(announce_activity),
         {:ok, object} <- remove_announce_from_object(announce_activity, object) do
      {:ok, unannounce_activity, object}
    else
      _e -> {:ok, object}
    end
  end

  def follow(follower, followed, activity_id \\ nil, local \\ true) do
    with data <- make_follow_data(follower, followed, activity_id),
         {:ok, activity} <- insert(data, local),
         :ok <- maybe_federate(activity) do
      {:ok, activity}
    end
  end

  def unfollow(follower, followed, activity_id \\ nil, local \\ true) do
    with %Activity{} = follow_activity <- fetch_latest_follow(follower, followed),
         {:ok, follow_activity} <- update_follow_state(follow_activity, "cancelled"),
         unfollow_data <- make_unfollow_data(follower, followed, follow_activity, activity_id),
         {:ok, activity} <- insert(unfollow_data, local),
         :ok <- maybe_federate(activity) do
      {:ok, activity}
    end
  end

  def delete(%Object{data: %{"id" => id, "actor" => actor}} = object, local \\ true) do
    user = User.get_cached_by_ap_id(actor)
    to = (object.data["to"] || []) ++ (object.data["cc"] || [])

    with {:ok, object, activity} <- Object.delete(object),
         data <- %{
           "type" => "Delete",
           "actor" => actor,
           "object" => id,
           "to" => to,
           "deleted_activity_id" => activity && activity.id
         },
         {:ok, activity} <- insert(data, local),
         _ <- decrease_replies_count_if_reply(object),
         # Changing note count prior to enqueuing federation task in order to avoid
         # race conditions on updating user.info
         {:ok, _actor} <- decrease_note_count_if_public(user, object),
         :ok <- maybe_federate(activity) do
      {:ok, activity}
    end
  end

  def block(blocker, blocked, activity_id \\ nil, local \\ true) do
    ap_config = Application.get_env(:pleroma, :activitypub)
    unfollow_blocked = Keyword.get(ap_config, :unfollow_blocked)
    outgoing_blocks = Keyword.get(ap_config, :outgoing_blocks)

    with true <- unfollow_blocked do
      follow_activity = fetch_latest_follow(blocker, blocked)

      if follow_activity do
        unfollow(blocker, blocked, nil, local)
      end
    end

    with true <- outgoing_blocks,
         block_data <- make_block_data(blocker, blocked, activity_id),
         {:ok, activity} <- insert(block_data, local),
         :ok <- maybe_federate(activity) do
      {:ok, activity}
    else
      _e -> {:ok, nil}
    end
  end

  def unblock(blocker, blocked, activity_id \\ nil, local \\ true) do
    with %Activity{} = block_activity <- fetch_latest_block(blocker, blocked),
         unblock_data <- make_unblock_data(blocker, blocked, block_activity, activity_id),
         {:ok, activity} <- insert(unblock_data, local),
         :ok <- maybe_federate(activity) do
      {:ok, activity}
    end
  end

  def flag(
        %{
          actor: actor,
          context: context,
          account: account,
          statuses: statuses,
          content: content
        } = params
      ) do
    # only accept false as false value
    local = !(params[:local] == false)
    forward = !(params[:forward] == false)

    additional = params[:additional] || %{}

    params = %{
      actor: actor,
      context: context,
      account: account,
      statuses: statuses,
      content: content
    }

    additional =
      if forward do
        Map.merge(additional, %{"to" => [], "cc" => [account.ap_id]})
      else
        Map.merge(additional, %{"to" => [], "cc" => []})
      end

    with flag_data <- make_flag_data(params, additional),
         {:ok, activity} <- insert(flag_data, local),
         :ok <- maybe_federate(activity) do
      Enum.each(User.all_superusers(), fn superuser ->
        superuser
        |> Pleroma.Emails.AdminEmail.report(actor, account, statuses, content)
        |> Pleroma.Emails.Mailer.deliver_async()
      end)

      {:ok, activity}
    end
  end

  defp fetch_activities_for_context_query(context, opts) do
    public = ["https://www.w3.org/ns/activitystreams#Public"]

    recipients =
      if opts["user"], do: [opts["user"].ap_id | opts["user"].following] ++ public, else: public

    from(activity in Activity)
    |> restrict_blocked(opts)
    |> restrict_recipients(recipients, opts["user"])
    |> where(
      [activity],
      fragment(
        "?->>'type' = ? and ?->>'context' = ?",
        activity.data,
        "Create",
        activity.data,
        ^context
      )
    )
    |> order_by([activity], desc: activity.id)
  end

  @spec fetch_activities_for_context(String.t(), keyword() | map()) :: [Activity.t()]
  def fetch_activities_for_context(context, opts \\ %{}) do
    context
    |> fetch_activities_for_context_query(opts)
    |> Activity.with_preloaded_object()
    |> Repo.all()
  end

  @spec fetch_latest_activity_id_for_context(String.t(), keyword() | map()) ::
          Pleroma.FlakeId.t() | nil
  def fetch_latest_activity_id_for_context(context, opts \\ %{}) do
    context
    |> fetch_activities_for_context_query(opts)
    |> limit(1)
    |> select([a], a.id)
    |> Repo.one()
  end

  def fetch_public_activities(opts \\ %{}) do
    q = fetch_activities_query(["https://www.w3.org/ns/activitystreams#Public"], opts)

    q
    |> restrict_unlisted()
    |> Pagination.fetch_paginated(opts)
    |> Enum.reverse()
  end

  @valid_visibilities ~w[direct unlisted public private]

  defp restrict_visibility(query, %{visibility: visibility})
       when is_list(visibility) do
    if Enum.all?(visibility, &(&1 in @valid_visibilities)) do
<<<<<<< HEAD
      from(
        a in query,
        where:
          fragment(
            "activity_visibility(?, ?, ?) = ANY (?)",
            a.actor,
            a.recipients,
            a.data,
            ^visibility
          )
      )
=======
      query =
        from(
          a in query,
          where:
            fragment(
              "activity_visibility(?, ?, ?) = ANY (?)",
              a.actor,
              a.recipients,
              a.data,
              ^visibility
            )
        )

      query
>>>>>>> fde30aee
    else
      Logger.error("Could not restrict visibility to #{visibility}")
    end
  end

  defp restrict_visibility(query, %{visibility: visibility})
       when visibility in @valid_visibilities do
<<<<<<< HEAD
    from(
      a in query,
      where:
        fragment("activity_visibility(?, ?, ?) = ?", a.actor, a.recipients, a.data, ^visibility)
    )
=======
    query =
      from(
        a in query,
        where:
          fragment("activity_visibility(?, ?, ?) = ?", a.actor, a.recipients, a.data, ^visibility)
      )

    query
>>>>>>> fde30aee
  end

  defp restrict_visibility(_query, %{visibility: visibility})
       when visibility not in @valid_visibilities do
    Logger.error("Could not restrict visibility to #{visibility}")
  end

  defp restrict_visibility(query, _visibility), do: query

  defp restrict_thread_visibility(query, %{"user" => %User{ap_id: ap_id}}) do
    query =
      from(
        a in query,
        where: fragment("thread_visibility(?, (?)->>'id') = true", ^ap_id, a.data)
      )

    query
  end

  defp restrict_thread_visibility(query, _), do: query

  def fetch_user_activities(user, reading_user, params \\ %{}) do
    params =
      params
      |> Map.put("type", ["Create", "Announce"])
      |> Map.put("actor_id", user.ap_id)
      |> Map.put("whole_db", true)
      |> Map.put("pinned_activity_ids", user.info.pinned_activities)

    recipients =
      if reading_user do
        ["https://www.w3.org/ns/activitystreams#Public"] ++
          [reading_user.ap_id | reading_user.following]
      else
        ["https://www.w3.org/ns/activitystreams#Public"]
      end

    fetch_activities(recipients, params)
    |> Enum.reverse()
  end

  defp restrict_since(query, %{"since_id" => ""}), do: query

  defp restrict_since(query, %{"since_id" => since_id}) do
    from(activity in query, where: activity.id > ^since_id)
  end

  defp restrict_since(query, _), do: query

  defp restrict_tag_reject(_query, %{"tag_reject" => _tag_reject, "skip_preload" => true}) do
    raise "Can't use the child object without preloading!"
  end

  defp restrict_tag_reject(query, %{"tag_reject" => tag_reject})
       when is_list(tag_reject) and tag_reject != [] do
    from(
      [_activity, object] in query,
      where: fragment("not (?)->'tag' \\?| (?)", object.data, ^tag_reject)
    )
  end

  defp restrict_tag_reject(query, _), do: query

  defp restrict_tag_all(_query, %{"tag_all" => _tag_all, "skip_preload" => true}) do
    raise "Can't use the child object without preloading!"
  end

  defp restrict_tag_all(query, %{"tag_all" => tag_all})
       when is_list(tag_all) and tag_all != [] do
    from(
      [_activity, object] in query,
      where: fragment("(?)->'tag' \\?& (?)", object.data, ^tag_all)
    )
  end

  defp restrict_tag_all(query, _), do: query

  defp restrict_tag(_query, %{"tag" => _tag, "skip_preload" => true}) do
    raise "Can't use the child object without preloading!"
  end

  defp restrict_tag(query, %{"tag" => tag}) when is_list(tag) do
    from(
      [_activity, object] in query,
      where: fragment("(?)->'tag' \\?| (?)", object.data, ^tag)
    )
  end

  defp restrict_tag(query, %{"tag" => tag}) when is_binary(tag) do
    from(
      [_activity, object] in query,
      where: fragment("(?)->'tag' \\? (?)", object.data, ^tag)
    )
  end

  defp restrict_tag(query, _), do: query

  defp restrict_to_cc(query, recipients_to, recipients_cc) do
    from(
      activity in query,
      where:
        fragment(
          "(?->'to' \\?| ?) or (?->'cc' \\?| ?)",
          activity.data,
          ^recipients_to,
          activity.data,
          ^recipients_cc
        )
    )
  end

  defp restrict_recipients(query, [], _user), do: query

  defp restrict_recipients(query, recipients, nil) do
    from(activity in query, where: fragment("? && ?", ^recipients, activity.recipients))
  end

  defp restrict_recipients(query, recipients, user) do
    from(
      activity in query,
      where: fragment("? && ?", ^recipients, activity.recipients),
      or_where: activity.actor == ^user.ap_id
    )
  end

  defp restrict_local(query, %{"local_only" => true}) do
    from(activity in query, where: activity.local == true)
  end

  defp restrict_local(query, _), do: query

  defp restrict_actor(query, %{"actor_id" => actor_id}) do
    from(activity in query, where: activity.actor == ^actor_id)
  end

  defp restrict_actor(query, _), do: query

  defp restrict_type(query, %{"type" => type}) when is_binary(type) do
    from(activity in query, where: fragment("?->>'type' = ?", activity.data, ^type))
  end

  defp restrict_type(query, %{"type" => type}) do
    from(activity in query, where: fragment("?->>'type' = ANY(?)", activity.data, ^type))
  end

  defp restrict_type(query, _), do: query

  defp restrict_favorited_by(query, %{"favorited_by" => ap_id}) do
    from(
      activity in query,
      where: fragment(~s(? <@ (? #> '{"object","likes"}'\)), ^ap_id, activity.data)
    )
  end

  defp restrict_favorited_by(query, _), do: query

  defp restrict_media(_query, %{"only_media" => _val, "skip_preload" => true}) do
    raise "Can't use the child object without preloading!"
  end

  defp restrict_media(query, %{"only_media" => val}) when val == "true" or val == "1" do
    from(
      [_activity, object] in query,
      where: fragment("not (?)->'attachment' = (?)", object.data, ^[])
    )
  end

  defp restrict_media(query, _), do: query

  defp restrict_replies(query, %{"exclude_replies" => val}) when val == "true" or val == "1" do
    from(
      activity in query,
      where: fragment("?->'object'->>'inReplyTo' is null", activity.data)
    )
  end

  defp restrict_replies(query, _), do: query

  defp restrict_reblogs(query, %{"exclude_reblogs" => val}) when val == "true" or val == "1" do
    from(activity in query, where: fragment("?->>'type' != 'Announce'", activity.data))
  end

  defp restrict_reblogs(query, _), do: query

  defp restrict_muted(query, %{"with_muted" => val}) when val in [true, "true", "1"], do: query

  defp restrict_muted(query, %{"muting_user" => %User{info: info}}) do
    mutes = info.mutes

    from(
      activity in query,
      where: fragment("not (? = ANY(?))", activity.actor, ^mutes),
      where: fragment("not (?->'to' \\?| ?)", activity.data, ^mutes)
    )
  end

  defp restrict_muted(query, _), do: query

  defp restrict_blocked(query, %{"blocking_user" => %User{info: info}}) do
    blocks = info.blocks || []
    domain_blocks = info.domain_blocks || []

    from(
      activity in query,
      where: fragment("not (? = ANY(?))", activity.actor, ^blocks),
      where: fragment("not (? && ?)", activity.recipients, ^blocks),
      where:
        fragment(
          "not (?->>'type' = 'Announce' and ?->'to' \\?| ?)",
          activity.data,
          activity.data,
          ^blocks
        ),
      where: fragment("not (split_part(?, '/', 3) = ANY(?))", activity.actor, ^domain_blocks)
    )
  end

  defp restrict_blocked(query, _), do: query

  defp restrict_unlisted(query) do
    from(
      activity in query,
      where:
        fragment(
          "not (coalesce(?->'cc', '{}'::jsonb) \\?| ?)",
          activity.data,
          ^["https://www.w3.org/ns/activitystreams#Public"]
        )
    )
  end

  defp restrict_pinned(query, %{"pinned" => "true", "pinned_activity_ids" => ids}) do
    from(activity in query, where: activity.id in ^ids)
  end

  defp restrict_pinned(query, _), do: query

  defp restrict_muted_reblogs(query, %{"muting_user" => %User{info: info}}) do
    muted_reblogs = info.muted_reblogs || []

    from(
      activity in query,
      where:
        fragment(
          "not ( ?->>'type' = 'Announce' and ? = ANY(?))",
          activity.data,
          activity.actor,
          ^muted_reblogs
        )
    )
  end

  defp restrict_muted_reblogs(query, _), do: query

  defp maybe_preload_objects(query, %{"skip_preload" => true}), do: query

  defp maybe_preload_objects(query, _) do
    query
    |> Activity.with_preloaded_object()
  end

  defp maybe_preload_bookmarks(query, %{"skip_preload" => true}), do: query

  defp maybe_preload_bookmarks(query, opts) do
    query
    |> Activity.with_preloaded_bookmark(opts["user"])
  end

  defp maybe_order(query, %{order: :desc}) do
    query
    |> order_by(desc: :id)
  end

  defp maybe_order(query, %{order: :asc}) do
    query
    |> order_by(asc: :id)
  end

  defp maybe_order(query, _), do: query

  def fetch_activities_query(recipients, opts \\ %{}) do
    base_query = from(activity in Activity)

    base_query
    |> maybe_preload_objects(opts)
    |> maybe_preload_bookmarks(opts)
    |> maybe_order(opts)
    |> restrict_recipients(recipients, opts["user"])
    |> restrict_tag(opts)
    |> restrict_tag_reject(opts)
    |> restrict_tag_all(opts)
    |> restrict_since(opts)
    |> restrict_local(opts)
    |> restrict_actor(opts)
    |> restrict_type(opts)
    |> restrict_favorited_by(opts)
    |> restrict_blocked(opts)
    |> restrict_muted(opts)
    |> restrict_media(opts)
    |> restrict_visibility(opts)
    |> restrict_thread_visibility(opts)
    |> restrict_replies(opts)
    |> restrict_reblogs(opts)
    |> restrict_pinned(opts)
    |> restrict_muted_reblogs(opts)
    |> Activity.restrict_deactivated_users()
  end

  def fetch_activities(recipients, opts \\ %{}) do
    fetch_activities_query(recipients, opts)
    |> Pagination.fetch_paginated(opts)
    |> Enum.reverse()
  end

  def fetch_activities_bounded(recipients_to, recipients_cc, opts \\ %{}) do
    fetch_activities_query([], opts)
    |> restrict_to_cc(recipients_to, recipients_cc)
    |> Pagination.fetch_paginated(opts)
    |> Enum.reverse()
  end

  def upload(file, opts \\ []) do
    with {:ok, data} <- Upload.store(file, opts) do
      obj_data =
        if opts[:actor] do
          Map.put(data, "actor", opts[:actor])
        else
          data
        end

      Repo.insert(%Object{data: obj_data})
    end
  end

  def user_data_from_user_object(data) do
    avatar =
      data["icon"]["url"] &&
        %{
          "type" => "Image",
          "url" => [%{"href" => data["icon"]["url"]}]
        }

    banner =
      data["image"]["url"] &&
        %{
          "type" => "Image",
          "url" => [%{"href" => data["image"]["url"]}]
        }

    locked = data["manuallyApprovesFollowers"] || false
    data = Transmogrifier.maybe_fix_user_object(data)

    user_data = %{
      ap_id: data["id"],
      info: %{
        "ap_enabled" => true,
        "source_data" => data,
        "banner" => banner,
        "locked" => locked
      },
      avatar: avatar,
      name: data["name"],
      follower_address: data["followers"],
      bio: data["summary"]
    }

    # nickname can be nil because of virtual actors
    user_data =
      if data["preferredUsername"] do
        Map.put(
          user_data,
          :nickname,
          "#{data["preferredUsername"]}@#{URI.parse(data["id"]).host}"
        )
      else
        Map.put(user_data, :nickname, nil)
      end

    {:ok, user_data}
  end

  def fetch_and_prepare_user_from_ap_id(ap_id) do
    with {:ok, data} <- Fetcher.fetch_and_contain_remote_object_from_id(ap_id) do
      user_data_from_user_object(data)
    else
      e -> Logger.error("Could not decode user at fetch #{ap_id}, #{inspect(e)}")
    end
  end

  def make_user_from_ap_id(ap_id) do
    if _user = User.get_cached_by_ap_id(ap_id) do
      Transmogrifier.upgrade_user_from_ap_id(ap_id)
    else
      with {:ok, data} <- fetch_and_prepare_user_from_ap_id(ap_id) do
        User.insert_or_update_user(data)
      else
        e -> {:error, e}
      end
    end
  end

  def make_user_from_nickname(nickname) do
    with {:ok, %{"ap_id" => ap_id}} when not is_nil(ap_id) <- WebFinger.finger(nickname) do
      make_user_from_ap_id(ap_id)
    else
      _e -> {:error, "No AP id in WebFinger"}
    end
  end

  # filter out broken threads
  def contain_broken_threads(%Activity{} = activity, %User{} = user) do
    entire_thread_visible_for_user?(activity, user)
  end

  # do post-processing on a specific activity
  def contain_activity(%Activity{} = activity, %User{} = user) do
    contain_broken_threads(activity, user)
  end
<<<<<<< HEAD

  # do post-processing on a timeline
  def contain_timeline(timeline, user) do
    timeline
    |> Enum.filter(fn activity ->
      contain_activity(activity, user)
    end)
  end

  def fetch_direct_messages_query do
    Activity
    |> restrict_type(%{"type" => "Create"})
    |> restrict_visibility(%{visibility: "direct"})
    |> order_by([activity], asc: activity.id)
  end
=======
>>>>>>> fde30aee
end<|MERGE_RESOLUTION|>--- conflicted
+++ resolved
@@ -527,19 +527,6 @@
   defp restrict_visibility(query, %{visibility: visibility})
        when is_list(visibility) do
     if Enum.all?(visibility, &(&1 in @valid_visibilities)) do
-<<<<<<< HEAD
-      from(
-        a in query,
-        where:
-          fragment(
-            "activity_visibility(?, ?, ?) = ANY (?)",
-            a.actor,
-            a.recipients,
-            a.data,
-            ^visibility
-          )
-      )
-=======
       query =
         from(
           a in query,
@@ -554,7 +541,6 @@
         )
 
       query
->>>>>>> fde30aee
     else
       Logger.error("Could not restrict visibility to #{visibility}")
     end
@@ -562,13 +548,6 @@
 
   defp restrict_visibility(query, %{visibility: visibility})
        when visibility in @valid_visibilities do
-<<<<<<< HEAD
-    from(
-      a in query,
-      where:
-        fragment("activity_visibility(?, ?, ?) = ?", a.actor, a.recipients, a.data, ^visibility)
-    )
-=======
     query =
       from(
         a in query,
@@ -577,7 +556,6 @@
       )
 
     query
->>>>>>> fde30aee
   end
 
   defp restrict_visibility(_query, %{visibility: visibility})
@@ -996,15 +974,6 @@
   def contain_activity(%Activity{} = activity, %User{} = user) do
     contain_broken_threads(activity, user)
   end
-<<<<<<< HEAD
-
-  # do post-processing on a timeline
-  def contain_timeline(timeline, user) do
-    timeline
-    |> Enum.filter(fn activity ->
-      contain_activity(activity, user)
-    end)
-  end
 
   def fetch_direct_messages_query do
     Activity
@@ -1012,6 +981,4 @@
     |> restrict_visibility(%{visibility: "direct"})
     |> order_by([activity], asc: activity.id)
   end
-=======
->>>>>>> fde30aee
 end