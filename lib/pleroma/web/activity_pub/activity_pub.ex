--- conflicted
+++ resolved
@@ -125,9 +125,7 @@
 
   def increase_poll_votes_if_vote(_create_data), do: :noop
 
-<<<<<<< HEAD
   @spec insert(map(), boolean(), boolean(), boolean()) :: {:ok, Activity.t()} | {:error, any()}
-=======
   # TODO rewrite in with style
   @spec persist(map(), keyword()) :: {:ok, Activity.t() | Object.t()}
   def persist(object, meta) do
@@ -145,7 +143,6 @@
     {:ok, activity, meta}
   end
 
->>>>>>> d4bafabf
   def insert(map, local \\ true, fake \\ false, bypass_actor_check \\ false) when is_map(map) do
     with nil <- Activity.normalize(map),
          map <- lazy_put_activity_defaults(map, fake),
