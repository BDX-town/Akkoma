--- conflicted
+++ resolved
@@ -1106,24 +1106,13 @@
 
     user_data = %{
       ap_id: data["id"],
-<<<<<<< HEAD
+      ap_enabled: true,
+      source_data: data,
       banner: banner,
-      discoverable: discoverable,
-      source_data: data,
       fields: fields,
       locked: locked,
-      ap_enabled: true,
-=======
-      info: %{
-        ap_enabled: true,
-        source_data: data,
-        banner: banner,
-        fields: fields,
-        locked: locked,
-        discoverable: discoverable,
-        invisible: invisible
-      },
->>>>>>> 2ebe8c41
+      discoverable: discoverable,
+      invisible: invisible,
       avatar: avatar,
       name: data["name"],
       follower_address: data["followers"],
