# Pleroma: A lightweight social networking server
# Copyright © 2017-2020 Pleroma Authors <https://pleroma.social/>
# SPDX-License-Identifier: AGPL-3.0-only

defmodule Pleroma.Web.ActivityPub.ActivityPub do
  alias Pleroma.Activity
  alias Pleroma.Activity.Ir.Topics
  alias Pleroma.Config
  alias Pleroma.Constants
  alias Pleroma.Conversation
  alias Pleroma.Conversation.Participation
  alias Pleroma.Notification
  alias Pleroma.Object
  alias Pleroma.Object.Containment
  alias Pleroma.Object.Fetcher
  alias Pleroma.Pagination
  alias Pleroma.Repo
  alias Pleroma.Upload
  alias Pleroma.User
  alias Pleroma.Web.ActivityPub.MRF
  alias Pleroma.Web.ActivityPub.Transmogrifier
  alias Pleroma.Web.ActivityPub.Utils
  alias Pleroma.Web.Streamer
  alias Pleroma.Web.WebFinger
  alias Pleroma.Workers.BackgroundWorker

  import Ecto.Query
  import Pleroma.Web.ActivityPub.Utils
  import Pleroma.Web.ActivityPub.Visibility

  require Logger
  require Pleroma.Constants

  # For Announce activities, we filter the recipients based on following status for any actors
  # that match actual users.  See issue #164 for more information about why this is necessary.
  defp get_recipients(%{"type" => "Announce"} = data) do
    to = Map.get(data, "to", [])
    cc = Map.get(data, "cc", [])
    bcc = Map.get(data, "bcc", [])
    actor = User.get_cached_by_ap_id(data["actor"])

    recipients =
      Enum.filter(Enum.concat([to, cc, bcc]), fn recipient ->
        case User.get_cached_by_ap_id(recipient) do
          nil -> true
          user -> User.following?(user, actor)
        end
      end)

    {recipients, to, cc}
  end

  defp get_recipients(%{"type" => "Create"} = data) do
    to = Map.get(data, "to", [])
    cc = Map.get(data, "cc", [])
    bcc = Map.get(data, "bcc", [])
    actor = Map.get(data, "actor", [])
    recipients = [to, cc, bcc, [actor]] |> Enum.concat() |> Enum.uniq()
    {recipients, to, cc}
  end

  defp get_recipients(data) do
    to = Map.get(data, "to", [])
    cc = Map.get(data, "cc", [])
    bcc = Map.get(data, "bcc", [])
    recipients = Enum.concat([to, cc, bcc])
    {recipients, to, cc}
  end

  defp check_actor_is_active(actor) do
    if not is_nil(actor) do
      with user <- User.get_cached_by_ap_id(actor),
           false <- user.deactivated do
        true
      else
        _e -> false
      end
    else
      true
    end
  end

  defp check_remote_limit(%{"object" => %{"content" => content}}) when not is_nil(content) do
    limit = Config.get([:instance, :remote_limit])
    String.length(content) <= limit
  end

  defp check_remote_limit(_), do: true

  def increase_note_count_if_public(actor, object) do
    if is_public?(object), do: User.increase_note_count(actor), else: {:ok, actor}
  end

  def decrease_note_count_if_public(actor, object) do
    if is_public?(object), do: User.decrease_note_count(actor), else: {:ok, actor}
  end

  def increase_replies_count_if_reply(%{
        "object" => %{"inReplyTo" => reply_ap_id} = object,
        "type" => "Create"
      }) do
    if is_public?(object) do
      Object.increase_replies_count(reply_ap_id)
    end
  end

  def increase_replies_count_if_reply(_create_data), do: :noop

  def decrease_replies_count_if_reply(%Object{
        data: %{"inReplyTo" => reply_ap_id} = object
      }) do
    if is_public?(object) do
      Object.decrease_replies_count(reply_ap_id)
    end
  end

  def decrease_replies_count_if_reply(_object), do: :noop

  def increase_poll_votes_if_vote(%{
        "object" => %{"inReplyTo" => reply_ap_id, "name" => name},
        "type" => "Create",
        "actor" => actor
      }) do
    Object.increase_vote_count(reply_ap_id, name, actor)
  end

  def increase_poll_votes_if_vote(_create_data), do: :noop

  @spec persist(map(), keyword()) :: {:ok, Activity.t() | Object.t()}
  def persist(object, meta) do
    with local <- Keyword.fetch!(meta, :local),
         {recipients, _, _} <- get_recipients(object),
         {:ok, activity} <-
           Repo.insert(%Activity{
             data: object,
             local: local,
             recipients: recipients,
             actor: object["actor"]
           }) do
      {:ok, activity, meta}
    end
  end

  @spec insert(map(), boolean(), boolean(), boolean()) :: {:ok, Activity.t()} | {:error, any()}
  def insert(map, local \\ true, fake \\ false, bypass_actor_check \\ false) when is_map(map) do
    with nil <- Activity.normalize(map),
         map <- lazy_put_activity_defaults(map, fake),
         true <- bypass_actor_check || check_actor_is_active(map["actor"]),
         {_, true} <- {:remote_limit_error, check_remote_limit(map)},
         {:ok, map} <- MRF.filter(map),
         {recipients, _, _} = get_recipients(map),
         {:fake, false, map, recipients} <- {:fake, fake, map, recipients},
         {:containment, :ok} <- {:containment, Containment.contain_child(map)},
         {:ok, map, object} <- insert_full_object(map) do
      {:ok, activity} =
        Repo.insert(%Activity{
          data: map,
          local: local,
          actor: map["actor"],
          recipients: recipients
        })

      # Splice in the child object if we have one.
      activity =
        if not is_nil(object) do
          Map.put(activity, :object, object)
        else
          activity
        end

      BackgroundWorker.enqueue("fetch_data_for_activity", %{"activity_id" => activity.id})

      Notification.create_notifications(activity)

      conversation = create_or_bump_conversation(activity, map["actor"])
      participations = get_participations(conversation)
      stream_out(activity)
      stream_out_participations(participations)
      {:ok, activity}
    else
      %Activity{} = activity ->
        {:ok, activity}

      {:fake, true, map, recipients} ->
        activity = %Activity{
          data: map,
          local: local,
          actor: map["actor"],
          recipients: recipients,
          id: "pleroma:fakeid"
        }

        Pleroma.Web.RichMedia.Helpers.fetch_data_for_activity(activity)
        {:ok, activity}

      error ->
        {:error, error}
    end
  end

  defp create_or_bump_conversation(activity, actor) do
    with {:ok, conversation} <- Conversation.create_or_bump_for(activity),
         %User{} = user <- User.get_cached_by_ap_id(actor),
         Participation.mark_as_read(user, conversation) do
      {:ok, conversation}
    end
  end

  defp get_participations({:ok, conversation}) do
    conversation
    |> Repo.preload(:participations, force: true)
    |> Map.get(:participations)
  end

  defp get_participations(_), do: []

  def stream_out_participations(participations) do
    participations =
      participations
      |> Repo.preload(:user)

    Streamer.stream("participation", participations)
  end

  def stream_out_participations(%Object{data: %{"context" => context}}, user) do
    with %Conversation{} = conversation <- Conversation.get_for_ap_id(context),
         conversation = Repo.preload(conversation, :participations),
         last_activity_id =
           fetch_latest_activity_id_for_context(conversation.ap_id, %{
             "user" => user,
             "blocking_user" => user
           }) do
      if last_activity_id do
        stream_out_participations(conversation.participations)
      end
    end
  end

  def stream_out_participations(_, _), do: :noop

  def stream_out(%Activity{data: %{"type" => data_type}} = activity)
      when data_type in ["Create", "Announce", "Delete"] do
    activity
    |> Topics.get_activity_topics()
    |> Streamer.stream(activity)
  end

  def stream_out(_activity) do
    :noop
  end

  @spec create(map(), boolean()) :: {:ok, Activity.t()} | {:error, any()}
  def create(params, fake \\ false) do
    with {:ok, result} <- Repo.transaction(fn -> do_create(params, fake) end) do
      result
    end
  end

  defp do_create(%{to: to, actor: actor, context: context, object: object} = params, fake) do
    additional = params[:additional] || %{}
    # only accept false as false value
    local = !(params[:local] == false)
    published = params[:published]
    quick_insert? = Config.get([:env]) == :benchmark

    with create_data <-
           make_create_data(
             %{to: to, actor: actor, published: published, context: context, object: object},
             additional
           ),
         {:ok, activity} <- insert(create_data, local, fake),
         {:fake, false, activity} <- {:fake, fake, activity},
         _ <- increase_replies_count_if_reply(create_data),
         _ <- increase_poll_votes_if_vote(create_data),
         {:quick_insert, false, activity} <- {:quick_insert, quick_insert?, activity},
         {:ok, _actor} <- increase_note_count_if_public(actor, activity),
         :ok <- maybe_federate(activity) do
      {:ok, activity}
    else
      {:quick_insert, true, activity} ->
        {:ok, activity}

      {:fake, true, activity} ->
        {:ok, activity}

      {:error, message} ->
        Repo.rollback(message)
    end
  end

  @spec listen(map()) :: {:ok, Activity.t()} | {:error, any()}
  def listen(%{to: to, actor: actor, context: context, object: object} = params) do
    additional = params[:additional] || %{}
    # only accept false as false value
    local = !(params[:local] == false)
    published = params[:published]

    with listen_data <-
           make_listen_data(
             %{to: to, actor: actor, published: published, context: context, object: object},
             additional
           ),
         {:ok, activity} <- insert(listen_data, local),
         :ok <- maybe_federate(activity) do
      {:ok, activity}
    end
  end

  @spec accept(map()) :: {:ok, Activity.t()} | {:error, any()}
  def accept(params) do
    accept_or_reject("Accept", params)
  end

  @spec reject(map()) :: {:ok, Activity.t()} | {:error, any()}
  def reject(params) do
    accept_or_reject("Reject", params)
  end

  @spec accept_or_reject(String.t(), map()) :: {:ok, Activity.t()} | {:error, any()}
  def accept_or_reject(type, %{to: to, actor: actor, object: object} = params) do
    local = Map.get(params, :local, true)
    activity_id = Map.get(params, :activity_id, nil)

    with data <-
           %{"to" => to, "type" => type, "actor" => actor.ap_id, "object" => object}
           |> Utils.maybe_put("id", activity_id),
         {:ok, activity} <- insert(data, local),
         :ok <- maybe_federate(activity) do
      {:ok, activity}
    end
  end

  @spec update(map()) :: {:ok, Activity.t()} | {:error, any()}
  def update(%{to: to, cc: cc, actor: actor, object: object} = params) do
    local = !(params[:local] == false)
    activity_id = params[:activity_id]

    with data <- %{
           "to" => to,
           "cc" => cc,
           "type" => "Update",
           "actor" => actor,
           "object" => object
         },
         data <- Utils.maybe_put(data, "id", activity_id),
         {:ok, activity} <- insert(data, local),
         :ok <- maybe_federate(activity) do
      {:ok, activity}
    end
  end

  @spec react_with_emoji(User.t(), Object.t(), String.t(), keyword()) ::
          {:ok, Activity.t(), Object.t()} | {:error, any()}
  def react_with_emoji(user, object, emoji, options \\ []) do
    with {:ok, result} <-
           Repo.transaction(fn -> do_react_with_emoji(user, object, emoji, options) end) do
      result
    end
  end

  defp do_react_with_emoji(user, object, emoji, options) do
    with local <- Keyword.get(options, :local, true),
         activity_id <- Keyword.get(options, :activity_id, nil),
         true <- Pleroma.Emoji.is_unicode_emoji?(emoji),
         reaction_data <- make_emoji_reaction_data(user, object, emoji, activity_id),
         {:ok, activity} <- insert(reaction_data, local),
         {:ok, object} <- add_emoji_reaction_to_object(activity, object),
         :ok <- maybe_federate(activity) do
      {:ok, activity, object}
    else
      false -> {:error, false}
      {:error, error} -> Repo.rollback(error)
    end
  end

  @spec unreact_with_emoji(User.t(), String.t(), keyword()) ::
          {:ok, Activity.t(), Object.t()} | {:error, any()}
  def unreact_with_emoji(user, reaction_id, options \\ []) do
    with {:ok, result} <-
           Repo.transaction(fn -> do_unreact_with_emoji(user, reaction_id, options) end) do
      result
    end
  end

  defp do_unreact_with_emoji(user, reaction_id, options) do
    with local <- Keyword.get(options, :local, true),
         activity_id <- Keyword.get(options, :activity_id, nil),
         user_ap_id <- user.ap_id,
         %Activity{actor: ^user_ap_id} = reaction_activity <- Activity.get_by_ap_id(reaction_id),
         object <- Object.normalize(reaction_activity),
         unreact_data <- make_undo_data(user, reaction_activity, activity_id),
         {:ok, activity} <- insert(unreact_data, local),
         {:ok, object} <- remove_emoji_reaction_from_object(reaction_activity, object),
         :ok <- maybe_federate(activity) do
      {:ok, activity, object}
    else
      {:error, error} -> Repo.rollback(error)
    end
  end

<<<<<<< HEAD
  # TODO: Is this even used now?
  # TODO: This is weird, maybe we shouldn't check here if we can make the activity.
  @spec like(User.t(), Object.t(), String.t() | nil, boolean()) ::
          {:ok, Activity.t(), Object.t()} | {:error, any()}
  def like(user, object, activity_id \\ nil, local \\ true) do
    with {:ok, result} <- Repo.transaction(fn -> do_like(user, object, activity_id, local) end) do
      result
    end
  end

  defp do_like(
         %User{ap_id: ap_id} = user,
         %Object{data: %{"id" => _}} = object,
         activity_id,
         local
       ) do
    with nil <- get_existing_like(ap_id, object),
         like_data <- make_like_data(user, object, activity_id),
         {:ok, activity} <- insert(like_data, local),
         {:ok, object} <- add_like_to_object(activity, object),
         :ok <- maybe_federate(activity) do
      {:ok, activity, object}
    else
      %Activity{} = activity ->
        {:ok, activity, object}

      {:error, error} ->
        Repo.rollback(error)
    end
  end

=======
>>>>>>> 01cc93b6
  @spec unlike(User.t(), Object.t(), String.t() | nil, boolean()) ::
          {:ok, Activity.t(), Activity.t(), Object.t()} | {:ok, Object.t()} | {:error, any()}
  def unlike(%User{} = actor, %Object{} = object, activity_id \\ nil, local \\ true) do
    with {:ok, result} <-
           Repo.transaction(fn -> do_unlike(actor, object, activity_id, local) end) do
      result
    end
  end

  defp do_unlike(actor, object, activity_id, local) do
    with %Activity{} = like_activity <- get_existing_like(actor.ap_id, object),
         unlike_data <- make_unlike_data(actor, like_activity, activity_id),
         {:ok, unlike_activity} <- insert(unlike_data, local),
         {:ok, _activity} <- Repo.delete(like_activity),
         {:ok, object} <- remove_like_from_object(like_activity, object),
         :ok <- maybe_federate(unlike_activity) do
      {:ok, unlike_activity, like_activity, object}
    else
      nil -> {:ok, object}
      {:error, error} -> Repo.rollback(error)
    end
  end

  @spec announce(User.t(), Object.t(), String.t() | nil, boolean(), boolean()) ::
          {:ok, Activity.t(), Object.t()} | {:error, any()}
  def announce(
        %User{ap_id: _} = user,
        %Object{data: %{"id" => _}} = object,
        activity_id \\ nil,
        local \\ true,
        public \\ true
      ) do
    with {:ok, result} <-
           Repo.transaction(fn -> do_announce(user, object, activity_id, local, public) end) do
      result
    end
  end

  defp do_announce(user, object, activity_id, local, public) do
    with true <- is_announceable?(object, user, public),
         object <- Object.get_by_id(object.id),
         announce_data <- make_announce_data(user, object, activity_id, public),
         {:ok, activity} <- insert(announce_data, local),
         {:ok, object} <- add_announce_to_object(activity, object),
         :ok <- maybe_federate(activity) do
      {:ok, activity, object}
    else
      false -> {:error, false}
      {:error, error} -> Repo.rollback(error)
    end
  end

  @spec unannounce(User.t(), Object.t(), String.t() | nil, boolean()) ::
          {:ok, Activity.t(), Object.t()} | {:ok, Object.t()} | {:error, any()}
  def unannounce(
        %User{} = actor,
        %Object{} = object,
        activity_id \\ nil,
        local \\ true
      ) do
    with {:ok, result} <-
           Repo.transaction(fn -> do_unannounce(actor, object, activity_id, local) end) do
      result
    end
  end

  defp do_unannounce(actor, object, activity_id, local) do
    with %Activity{} = announce_activity <- get_existing_announce(actor.ap_id, object),
         unannounce_data <- make_unannounce_data(actor, announce_activity, activity_id),
         {:ok, unannounce_activity} <- insert(unannounce_data, local),
         :ok <- maybe_federate(unannounce_activity),
         {:ok, _activity} <- Repo.delete(announce_activity),
         {:ok, object} <- remove_announce_from_object(announce_activity, object) do
      {:ok, unannounce_activity, object}
    else
      nil -> {:ok, object}
      {:error, error} -> Repo.rollback(error)
    end
  end

  @spec follow(User.t(), User.t(), String.t() | nil, boolean()) ::
          {:ok, Activity.t()} | {:error, any()}
  def follow(follower, followed, activity_id \\ nil, local \\ true) do
    with {:ok, result} <-
           Repo.transaction(fn -> do_follow(follower, followed, activity_id, local) end) do
      result
    end
  end

  defp do_follow(follower, followed, activity_id, local) do
    with data <- make_follow_data(follower, followed, activity_id),
         {:ok, activity} <- insert(data, local),
         :ok <- maybe_federate(activity) do
      {:ok, activity}
    else
      {:error, error} -> Repo.rollback(error)
    end
  end

  @spec unfollow(User.t(), User.t(), String.t() | nil, boolean()) ::
          {:ok, Activity.t()} | nil | {:error, any()}
  def unfollow(follower, followed, activity_id \\ nil, local \\ true) do
    with {:ok, result} <-
           Repo.transaction(fn -> do_unfollow(follower, followed, activity_id, local) end) do
      result
    end
  end

  defp do_unfollow(follower, followed, activity_id, local) do
    with %Activity{} = follow_activity <- fetch_latest_follow(follower, followed),
         {:ok, follow_activity} <- update_follow_state(follow_activity, "cancelled"),
         unfollow_data <- make_unfollow_data(follower, followed, follow_activity, activity_id),
         {:ok, activity} <- insert(unfollow_data, local),
         :ok <- maybe_federate(activity) do
      {:ok, activity}
    else
      nil -> nil
      {:error, error} -> Repo.rollback(error)
    end
  end

  @spec delete(User.t() | Object.t(), keyword()) :: {:ok, User.t() | Object.t()} | {:error, any()}
  def delete(entity, options \\ []) do
    with {:ok, result} <- Repo.transaction(fn -> do_delete(entity, options) end) do
      result
    end
  end

  defp do_delete(%User{ap_id: ap_id, follower_address: follower_address} = user, _) do
    with data <- %{
           "to" => [follower_address],
           "type" => "Delete",
           "actor" => ap_id,
           "object" => %{"type" => "Person", "id" => ap_id}
         },
         {:ok, activity} <- insert(data, true, true, true),
         :ok <- maybe_federate(activity) do
      {:ok, user}
    end
  end

  defp do_delete(%Object{data: %{"id" => id, "actor" => actor}} = object, options) do
    local = Keyword.get(options, :local, true)
    activity_id = Keyword.get(options, :activity_id, nil)
    actor = Keyword.get(options, :actor, actor)

    user = User.get_cached_by_ap_id(actor)
    to = (object.data["to"] || []) ++ (object.data["cc"] || [])

    with create_activity <- Activity.get_create_by_object_ap_id(id),
         data <-
           %{
             "type" => "Delete",
             "actor" => actor,
             "object" => id,
             "to" => to,
             "deleted_activity_id" => create_activity && create_activity.id
           }
           |> maybe_put("id", activity_id),
         {:ok, activity} <- insert(data, local, false),
         {:ok, object, _create_activity} <- Object.delete(object),
         stream_out_participations(object, user),
         _ <- decrease_replies_count_if_reply(object),
         {:ok, _actor} <- decrease_note_count_if_public(user, object),
         :ok <- maybe_federate(activity) do
      {:ok, activity}
    else
      {:error, error} ->
        Repo.rollback(error)
    end
  end

  defp do_delete(%Object{data: %{"type" => "Tombstone", "id" => ap_id}}, _) do
    activity =
      ap_id
      |> Activity.Queries.by_object_id()
      |> Activity.Queries.by_type("Delete")
      |> Repo.one()

    {:ok, activity}
  end

  @spec block(User.t(), User.t(), String.t() | nil, boolean()) ::
          {:ok, Activity.t()} | {:error, any()}
  def block(blocker, blocked, activity_id \\ nil, local \\ true) do
    with {:ok, result} <-
           Repo.transaction(fn -> do_block(blocker, blocked, activity_id, local) end) do
      result
    end
  end

  defp do_block(blocker, blocked, activity_id, local) do
    outgoing_blocks = Config.get([:activitypub, :outgoing_blocks])
    unfollow_blocked = Config.get([:activitypub, :unfollow_blocked])

    if unfollow_blocked do
      follow_activity = fetch_latest_follow(blocker, blocked)
      if follow_activity, do: unfollow(blocker, blocked, nil, local)
    end

    with true <- outgoing_blocks,
         block_data <- make_block_data(blocker, blocked, activity_id),
         {:ok, activity} <- insert(block_data, local),
         :ok <- maybe_federate(activity) do
      {:ok, activity}
    else
      {:error, error} -> Repo.rollback(error)
    end
  end

  @spec unblock(User.t(), User.t(), String.t() | nil, boolean()) ::
          {:ok, Activity.t()} | {:error, any()} | nil
  def unblock(blocker, blocked, activity_id \\ nil, local \\ true) do
    with {:ok, result} <-
           Repo.transaction(fn -> do_unblock(blocker, blocked, activity_id, local) end) do
      result
    end
  end

  defp do_unblock(blocker, blocked, activity_id, local) do
    with %Activity{} = block_activity <- fetch_latest_block(blocker, blocked),
         unblock_data <- make_unblock_data(blocker, blocked, block_activity, activity_id),
         {:ok, activity} <- insert(unblock_data, local),
         :ok <- maybe_federate(activity) do
      {:ok, activity}
    else
      nil -> nil
      {:error, error} -> Repo.rollback(error)
    end
  end

  @spec flag(map()) :: {:ok, Activity.t()} | {:error, any()}
  def flag(
        %{
          actor: actor,
          context: _context,
          account: account,
          statuses: statuses,
          content: content
        } = params
      ) do
    # only accept false as false value
    local = !(params[:local] == false)
    forward = !(params[:forward] == false)

    additional = params[:additional] || %{}

    additional =
      if forward do
        Map.merge(additional, %{"to" => [], "cc" => [account.ap_id]})
      else
        Map.merge(additional, %{"to" => [], "cc" => []})
      end

    with flag_data <- make_flag_data(params, additional),
         {:ok, activity} <- insert(flag_data, local),
         {:ok, stripped_activity} <- strip_report_status_data(activity),
         :ok <- maybe_federate(stripped_activity) do
      User.all_superusers()
      |> Enum.filter(fn user -> not is_nil(user.email) end)
      |> Enum.each(fn superuser ->
        superuser
        |> Pleroma.Emails.AdminEmail.report(actor, account, statuses, content)
        |> Pleroma.Emails.Mailer.deliver_async()
      end)

      {:ok, activity}
    end
  end

  @spec move(User.t(), User.t(), boolean()) :: {:ok, Activity.t()} | {:error, any()}
  def move(%User{} = origin, %User{} = target, local \\ true) do
    params = %{
      "type" => "Move",
      "actor" => origin.ap_id,
      "object" => origin.ap_id,
      "target" => target.ap_id
    }

    with true <- origin.ap_id in target.also_known_as,
         {:ok, activity} <- insert(params, local) do
      maybe_federate(activity)

      BackgroundWorker.enqueue("move_following", %{
        "origin_id" => origin.id,
        "target_id" => target.id
      })

      {:ok, activity}
    else
      false -> {:error, "Target account must have the origin in `alsoKnownAs`"}
      err -> err
    end
  end

  def fetch_activities_for_context_query(context, opts) do
    public = [Constants.as_public()]

    recipients =
      if opts["user"],
        do: [opts["user"].ap_id | User.following(opts["user"])] ++ public,
        else: public

    from(activity in Activity)
    |> maybe_preload_objects(opts)
    |> maybe_preload_bookmarks(opts)
    |> maybe_set_thread_muted_field(opts)
    |> restrict_blocked(opts)
    |> restrict_recipients(recipients, opts["user"])
    |> where(
      [activity],
      fragment(
        "?->>'type' = ? and ?->>'context' = ?",
        activity.data,
        "Create",
        activity.data,
        ^context
      )
    )
    |> exclude_poll_votes(opts)
    |> exclude_id(opts)
    |> order_by([activity], desc: activity.id)
  end

  @spec fetch_activities_for_context(String.t(), keyword() | map()) :: [Activity.t()]
  def fetch_activities_for_context(context, opts \\ %{}) do
    context
    |> fetch_activities_for_context_query(opts)
    |> Repo.all()
  end

  @spec fetch_latest_activity_id_for_context(String.t(), keyword() | map()) ::
          FlakeId.Ecto.CompatType.t() | nil
  def fetch_latest_activity_id_for_context(context, opts \\ %{}) do
    context
    |> fetch_activities_for_context_query(Map.merge(%{"skip_preload" => true}, opts))
    |> limit(1)
    |> select([a], a.id)
    |> Repo.one()
  end

  @spec fetch_public_activities(map(), Pagination.type()) :: [Activity.t()]
  def fetch_public_activities(opts \\ %{}, pagination \\ :keyset) do
    opts = Map.drop(opts, ["user"])

    [Constants.as_public()]
    |> fetch_activities_query(opts)
    |> restrict_unlisted()
    |> Pagination.fetch_paginated(opts, pagination)
  end

  @valid_visibilities ~w[direct unlisted public private]

  defp restrict_visibility(query, %{visibility: visibility})
       when is_list(visibility) do
    if Enum.all?(visibility, &(&1 in @valid_visibilities)) do
      query =
        from(
          a in query,
          where:
            fragment(
              "activity_visibility(?, ?, ?) = ANY (?)",
              a.actor,
              a.recipients,
              a.data,
              ^visibility
            )
        )

      query
    else
      Logger.error("Could not restrict visibility to #{visibility}")
    end
  end

  defp restrict_visibility(query, %{visibility: visibility})
       when visibility in @valid_visibilities do
    from(
      a in query,
      where:
        fragment("activity_visibility(?, ?, ?) = ?", a.actor, a.recipients, a.data, ^visibility)
    )
  end

  defp restrict_visibility(_query, %{visibility: visibility})
       when visibility not in @valid_visibilities do
    Logger.error("Could not restrict visibility to #{visibility}")
  end

  defp restrict_visibility(query, _visibility), do: query

  defp exclude_visibility(query, %{"exclude_visibilities" => visibility})
       when is_list(visibility) do
    if Enum.all?(visibility, &(&1 in @valid_visibilities)) do
      from(
        a in query,
        where:
          not fragment(
            "activity_visibility(?, ?, ?) = ANY (?)",
            a.actor,
            a.recipients,
            a.data,
            ^visibility
          )
      )
    else
      Logger.error("Could not exclude visibility to #{visibility}")
      query
    end
  end

  defp exclude_visibility(query, %{"exclude_visibilities" => visibility})
       when visibility in @valid_visibilities do
    from(
      a in query,
      where:
        not fragment(
          "activity_visibility(?, ?, ?) = ?",
          a.actor,
          a.recipients,
          a.data,
          ^visibility
        )
    )
  end

  defp exclude_visibility(query, %{"exclude_visibilities" => visibility})
       when visibility not in @valid_visibilities do
    Logger.error("Could not exclude visibility to #{visibility}")
    query
  end

  defp exclude_visibility(query, _visibility), do: query

  defp restrict_thread_visibility(query, _, %{skip_thread_containment: true} = _),
    do: query

  defp restrict_thread_visibility(
         query,
         %{"user" => %User{skip_thread_containment: true}},
         _
       ),
       do: query

  defp restrict_thread_visibility(query, %{"user" => %User{ap_id: ap_id}}, _) do
    from(
      a in query,
      where: fragment("thread_visibility(?, (?)->>'id') = true", ^ap_id, a.data)
    )
  end

  defp restrict_thread_visibility(query, _, _), do: query

  def fetch_user_abstract_activities(user, reading_user, params \\ %{}) do
    params =
      params
      |> Map.put("user", reading_user)
      |> Map.put("actor_id", user.ap_id)

    recipients =
      user_activities_recipients(%{
        "godmode" => params["godmode"],
        "reading_user" => reading_user
      })

    fetch_activities(recipients, params)
    |> Enum.reverse()
  end

  def fetch_user_activities(user, reading_user, params \\ %{}) do
    params =
      params
      |> Map.put("type", ["Create", "Announce"])
      |> Map.put("user", reading_user)
      |> Map.put("actor_id", user.ap_id)
      |> Map.put("pinned_activity_ids", user.pinned_activities)

    params =
      if User.blocks?(reading_user, user) do
        params
      else
        params
        |> Map.put("blocking_user", reading_user)
        |> Map.put("muting_user", reading_user)
      end

    recipients =
      user_activities_recipients(%{
        "godmode" => params["godmode"],
        "reading_user" => reading_user
      })

    fetch_activities(recipients, params)
    |> Enum.reverse()
  end

  def fetch_statuses(reading_user, params) do
    params =
      params
      |> Map.put("type", ["Create", "Announce"])

    recipients =
      user_activities_recipients(%{
        "godmode" => params["godmode"],
        "reading_user" => reading_user
      })

    fetch_activities(recipients, params, :offset)
    |> Enum.reverse()
  end

  defp user_activities_recipients(%{"godmode" => true}) do
    []
  end

  defp user_activities_recipients(%{"reading_user" => reading_user}) do
    if reading_user do
      [Constants.as_public()] ++ [reading_user.ap_id | User.following(reading_user)]
    else
      [Constants.as_public()]
    end
  end

  defp restrict_since(query, %{"since_id" => ""}), do: query

  defp restrict_since(query, %{"since_id" => since_id}) do
    from(activity in query, where: activity.id > ^since_id)
  end

  defp restrict_since(query, _), do: query

  defp restrict_tag_reject(_query, %{"tag_reject" => _tag_reject, "skip_preload" => true}) do
    raise "Can't use the child object without preloading!"
  end

  defp restrict_tag_reject(query, %{"tag_reject" => tag_reject})
       when is_list(tag_reject) and tag_reject != [] do
    from(
      [_activity, object] in query,
      where: fragment("not (?)->'tag' \\?| (?)", object.data, ^tag_reject)
    )
  end

  defp restrict_tag_reject(query, _), do: query

  defp restrict_tag_all(_query, %{"tag_all" => _tag_all, "skip_preload" => true}) do
    raise "Can't use the child object without preloading!"
  end

  defp restrict_tag_all(query, %{"tag_all" => tag_all})
       when is_list(tag_all) and tag_all != [] do
    from(
      [_activity, object] in query,
      where: fragment("(?)->'tag' \\?& (?)", object.data, ^tag_all)
    )
  end

  defp restrict_tag_all(query, _), do: query

  defp restrict_tag(_query, %{"tag" => _tag, "skip_preload" => true}) do
    raise "Can't use the child object without preloading!"
  end

  defp restrict_tag(query, %{"tag" => tag}) when is_list(tag) do
    from(
      [_activity, object] in query,
      where: fragment("(?)->'tag' \\?| (?)", object.data, ^tag)
    )
  end

  defp restrict_tag(query, %{"tag" => tag}) when is_binary(tag) do
    from(
      [_activity, object] in query,
      where: fragment("(?)->'tag' \\? (?)", object.data, ^tag)
    )
  end

  defp restrict_tag(query, _), do: query

  defp restrict_recipients(query, [], _user), do: query

  defp restrict_recipients(query, recipients, nil) do
    from(activity in query, where: fragment("? && ?", ^recipients, activity.recipients))
  end

  defp restrict_recipients(query, recipients, user) do
    from(
      activity in query,
      where: fragment("? && ?", ^recipients, activity.recipients),
      or_where: activity.actor == ^user.ap_id
    )
  end

  defp restrict_local(query, %{"local_only" => true}) do
    from(activity in query, where: activity.local == true)
  end

  defp restrict_local(query, _), do: query

  defp restrict_actor(query, %{"actor_id" => actor_id}) do
    from(activity in query, where: activity.actor == ^actor_id)
  end

  defp restrict_actor(query, _), do: query

  defp restrict_type(query, %{"type" => type}) when is_binary(type) do
    from(activity in query, where: fragment("?->>'type' = ?", activity.data, ^type))
  end

  defp restrict_type(query, %{"type" => type}) do
    from(activity in query, where: fragment("?->>'type' = ANY(?)", activity.data, ^type))
  end

  defp restrict_type(query, _), do: query

  defp restrict_state(query, %{"state" => state}) do
    from(activity in query, where: fragment("?->>'state' = ?", activity.data, ^state))
  end

  defp restrict_state(query, _), do: query

  defp restrict_favorited_by(query, %{"favorited_by" => ap_id}) do
    from(
      [_activity, object] in query,
      where: fragment("(?)->'likes' \\? (?)", object.data, ^ap_id)
    )
  end

  defp restrict_favorited_by(query, _), do: query

  defp restrict_media(_query, %{"only_media" => _val, "skip_preload" => true}) do
    raise "Can't use the child object without preloading!"
  end

  defp restrict_media(query, %{"only_media" => val}) when val == "true" or val == "1" do
    from(
      [_activity, object] in query,
      where: fragment("not (?)->'attachment' = (?)", object.data, ^[])
    )
  end

  defp restrict_media(query, _), do: query

  defp restrict_replies(query, %{"exclude_replies" => val}) when val == "true" or val == "1" do
    from(
      [_activity, object] in query,
      where: fragment("?->>'inReplyTo' is null", object.data)
    )
  end

  defp restrict_replies(query, %{
         "reply_filtering_user" => user,
         "reply_visibility" => "self"
       }) do
    from(
      [activity, object] in query,
      where:
        fragment(
          "?->>'inReplyTo' is null OR ? = ANY(?)",
          object.data,
          ^user.ap_id,
          activity.recipients
        )
    )
  end

  defp restrict_replies(query, %{
         "reply_filtering_user" => user,
         "reply_visibility" => "following"
       }) do
    from(
      [activity, object] in query,
      where:
        fragment(
          "?->>'inReplyTo' is null OR ? && array_remove(?, ?) OR ? = ?",
          object.data,
          ^[user.ap_id | User.get_cached_user_friends_ap_ids(user)],
          activity.recipients,
          activity.actor,
          activity.actor,
          ^user.ap_id
        )
    )
  end

  defp restrict_replies(query, _), do: query

  defp restrict_reblogs(query, %{"exclude_reblogs" => val}) when val == "true" or val == "1" do
    from(activity in query, where: fragment("?->>'type' != 'Announce'", activity.data))
  end

  defp restrict_reblogs(query, _), do: query

  defp restrict_muted(query, %{"with_muted" => val}) when val in [true, "true", "1"], do: query

  defp restrict_muted(query, %{"muting_user" => %User{} = user} = opts) do
    mutes = opts["muted_users_ap_ids"] || User.muted_users_ap_ids(user)

    query =
      from([activity] in query,
        where: fragment("not (? = ANY(?))", activity.actor, ^mutes),
        where: fragment("not (?->'to' \\?| ?)", activity.data, ^mutes)
      )

    unless opts["skip_preload"] do
      from([thread_mute: tm] in query, where: is_nil(tm.user_id))
    else
      query
    end
  end

  defp restrict_muted(query, _), do: query

  defp restrict_blocked(query, %{"blocking_user" => %User{} = user} = opts) do
    blocked_ap_ids = opts["blocked_users_ap_ids"] || User.blocked_users_ap_ids(user)
    domain_blocks = user.domain_blocks || []

    following_ap_ids = User.get_friends_ap_ids(user)

    query =
      if has_named_binding?(query, :object), do: query, else: Activity.with_joined_object(query)

    from(
      [activity, object: o] in query,
      where: fragment("not (? = ANY(?))", activity.actor, ^blocked_ap_ids),
      where: fragment("not (? && ?)", activity.recipients, ^blocked_ap_ids),
      where:
        fragment(
          "not (?->>'type' = 'Announce' and ?->'to' \\?| ?)",
          activity.data,
          activity.data,
          ^blocked_ap_ids
        ),
      where:
        fragment(
          "(not (split_part(?, '/', 3) = ANY(?))) or ? = ANY(?)",
          activity.actor,
          ^domain_blocks,
          activity.actor,
          ^following_ap_ids
        ),
      where:
        fragment(
          "(not (split_part(?->>'actor', '/', 3) = ANY(?))) or (?->>'actor') = ANY(?)",
          o.data,
          ^domain_blocks,
          o.data,
          ^following_ap_ids
        )
    )
  end

  defp restrict_blocked(query, _), do: query

  defp restrict_unlisted(query) do
    from(
      activity in query,
      where:
        fragment(
          "not (coalesce(?->'cc', '{}'::jsonb) \\?| ?)",
          activity.data,
          ^[Constants.as_public()]
        )
    )
  end

  defp restrict_pinned(query, %{"pinned" => "true", "pinned_activity_ids" => ids}) do
    from(activity in query, where: activity.id in ^ids)
  end

  defp restrict_pinned(query, _), do: query

  defp restrict_muted_reblogs(query, %{"muting_user" => %User{} = user} = opts) do
    muted_reblogs = opts["reblog_muted_users_ap_ids"] || User.reblog_muted_users_ap_ids(user)

    from(
      activity in query,
      where:
        fragment(
          "not ( ?->>'type' = 'Announce' and ? = ANY(?))",
          activity.data,
          activity.actor,
          ^muted_reblogs
        )
    )
  end

  defp restrict_muted_reblogs(query, _), do: query

  defp restrict_instance(query, %{"instance" => instance}) do
    users =
      from(
        u in User,
        select: u.ap_id,
        where: fragment("? LIKE ?", u.nickname, ^"%@#{instance}")
      )
      |> Repo.all()

    from(activity in query, where: activity.actor in ^users)
  end

  defp restrict_instance(query, _), do: query

  defp exclude_poll_votes(query, %{"include_poll_votes" => true}), do: query

  defp exclude_poll_votes(query, _) do
    if has_named_binding?(query, :object) do
      from([activity, object: o] in query,
        where: fragment("not(?->>'type' = ?)", o.data, "Answer")
      )
    else
      query
    end
  end

  defp exclude_chat_messages(query, %{"include_chat_messages" => true}), do: query

  defp exclude_chat_messages(query, _) do
    if has_named_binding?(query, :object) do
      from([activity, object: o] in query,
        where: fragment("not(?->>'type' = ?)", o.data, "ChatMessage")
      )
    else
      query
    end
  end

  defp exclude_id(query, %{"exclude_id" => id}) when is_binary(id) do
    from(activity in query, where: activity.id != ^id)
  end

  defp exclude_id(query, _), do: query

  defp maybe_preload_objects(query, %{"skip_preload" => true}), do: query

  defp maybe_preload_objects(query, _) do
    query
    |> Activity.with_preloaded_object()
  end

  defp maybe_preload_bookmarks(query, %{"skip_preload" => true}), do: query

  defp maybe_preload_bookmarks(query, opts) do
    query
    |> Activity.with_preloaded_bookmark(opts["user"])
  end

  defp maybe_preload_report_notes(query, %{"preload_report_notes" => true}) do
    query
    |> Activity.with_preloaded_report_notes()
  end

  defp maybe_preload_report_notes(query, _), do: query

  defp maybe_set_thread_muted_field(query, %{"skip_preload" => true}), do: query

  defp maybe_set_thread_muted_field(query, opts) do
    query
    |> Activity.with_set_thread_muted_field(opts["muting_user"] || opts["user"])
  end

  defp maybe_order(query, %{order: :desc}) do
    query
    |> order_by(desc: :id)
  end

  defp maybe_order(query, %{order: :asc}) do
    query
    |> order_by(asc: :id)
  end

  defp maybe_order(query, _), do: query

  defp fetch_activities_query_ap_ids_ops(opts) do
    source_user = opts["muting_user"]
    ap_id_relationships = if source_user, do: [:mute, :reblog_mute], else: []

    ap_id_relationships =
      ap_id_relationships ++
        if opts["blocking_user"] && opts["blocking_user"] == source_user do
          [:block]
        else
          []
        end

    preloaded_ap_ids = User.outgoing_relationships_ap_ids(source_user, ap_id_relationships)

    restrict_blocked_opts = Map.merge(%{"blocked_users_ap_ids" => preloaded_ap_ids[:block]}, opts)
    restrict_muted_opts = Map.merge(%{"muted_users_ap_ids" => preloaded_ap_ids[:mute]}, opts)

    restrict_muted_reblogs_opts =
      Map.merge(%{"reblog_muted_users_ap_ids" => preloaded_ap_ids[:reblog_mute]}, opts)

    {restrict_blocked_opts, restrict_muted_opts, restrict_muted_reblogs_opts}
  end

  def fetch_activities_query(recipients, opts \\ %{}) do
    {restrict_blocked_opts, restrict_muted_opts, restrict_muted_reblogs_opts} =
      fetch_activities_query_ap_ids_ops(opts)

    config = %{
      skip_thread_containment: Config.get([:instance, :skip_thread_containment])
    }

    Activity
    |> maybe_preload_objects(opts)
    |> maybe_preload_bookmarks(opts)
    |> maybe_preload_report_notes(opts)
    |> maybe_set_thread_muted_field(opts)
    |> maybe_order(opts)
    |> restrict_recipients(recipients, opts["user"])
    |> restrict_replies(opts)
    |> restrict_tag(opts)
    |> restrict_tag_reject(opts)
    |> restrict_tag_all(opts)
    |> restrict_since(opts)
    |> restrict_local(opts)
    |> restrict_actor(opts)
    |> restrict_type(opts)
    |> restrict_state(opts)
    |> restrict_favorited_by(opts)
    |> restrict_blocked(restrict_blocked_opts)
    |> restrict_muted(restrict_muted_opts)
    |> restrict_media(opts)
    |> restrict_visibility(opts)
    |> restrict_thread_visibility(opts, config)
    |> restrict_reblogs(opts)
    |> restrict_pinned(opts)
    |> restrict_muted_reblogs(restrict_muted_reblogs_opts)
    |> restrict_instance(opts)
    |> Activity.restrict_deactivated_users()
    |> exclude_poll_votes(opts)
    |> exclude_chat_messages(opts)
    |> exclude_visibility(opts)
  end

  def fetch_activities(recipients, opts \\ %{}, pagination \\ :keyset) do
    list_memberships = Pleroma.List.memberships(opts["user"])

    fetch_activities_query(recipients ++ list_memberships, opts)
    |> Pagination.fetch_paginated(opts, pagination)
    |> Enum.reverse()
    |> maybe_update_cc(list_memberships, opts["user"])
  end

  @doc """
  Fetch favorites activities of user with order by sort adds to favorites
  """
  @spec fetch_favourites(User.t(), map(), Pagination.type()) :: list(Activity.t())
  def fetch_favourites(user, params \\ %{}, pagination \\ :keyset) do
    user.ap_id
    |> Activity.Queries.by_actor()
    |> Activity.Queries.by_type("Like")
    |> Activity.with_joined_object()
    |> Object.with_joined_activity()
    |> select([_like, object, activity], %{activity | object: object})
    |> order_by([like, _, _], desc: like.id)
    |> Pagination.fetch_paginated(
      Map.merge(params, %{"skip_order" => true}),
      pagination,
      :object_activity
    )
  end

  defp maybe_update_cc(activities, list_memberships, %User{ap_id: user_ap_id})
       when is_list(list_memberships) and length(list_memberships) > 0 do
    Enum.map(activities, fn
      %{data: %{"bcc" => bcc}} = activity when is_list(bcc) and length(bcc) > 0 ->
        if Enum.any?(bcc, &(&1 in list_memberships)) do
          update_in(activity.data["cc"], &[user_ap_id | &1])
        else
          activity
        end

      activity ->
        activity
    end)
  end

  defp maybe_update_cc(activities, _, _), do: activities

  def fetch_activities_bounded_query(query, recipients, recipients_with_public) do
    from(activity in query,
      where:
        fragment("? && ?", activity.recipients, ^recipients) or
          (fragment("? && ?", activity.recipients, ^recipients_with_public) and
             ^Constants.as_public() in activity.recipients)
    )
  end

  def fetch_activities_bounded(
        recipients,
        recipients_with_public,
        opts \\ %{},
        pagination \\ :keyset
      ) do
    fetch_activities_query([], opts)
    |> fetch_activities_bounded_query(recipients, recipients_with_public)
    |> Pagination.fetch_paginated(opts, pagination)
    |> Enum.reverse()
  end

  @spec upload(Upload.source(), keyword()) :: {:ok, Object.t()} | {:error, any()}
  def upload(file, opts \\ []) do
    with {:ok, data} <- Upload.store(file, opts) do
      obj_data =
        if opts[:actor] do
          Map.put(data, "actor", opts[:actor])
        else
          data
        end

      Repo.insert(%Object{data: obj_data})
    end
  end

  @spec get_actor_url(any()) :: binary() | nil
  defp get_actor_url(url) when is_binary(url), do: url
  defp get_actor_url(%{"href" => href}) when is_binary(href), do: href

  defp get_actor_url(url) when is_list(url) do
    url
    |> List.first()
    |> get_actor_url()
  end

  defp get_actor_url(_url), do: nil

  defp object_to_user_data(data) do
    avatar =
      data["icon"]["url"] &&
        %{
          "type" => "Image",
          "url" => [%{"href" => data["icon"]["url"]}]
        }

    banner =
      data["image"]["url"] &&
        %{
          "type" => "Image",
          "url" => [%{"href" => data["image"]["url"]}]
        }

    fields =
      data
      |> Map.get("attachment", [])
      |> Enum.filter(fn %{"type" => t} -> t == "PropertyValue" end)
      |> Enum.map(fn fields -> Map.take(fields, ["name", "value"]) end)

    emojis =
      data
      |> Map.get("tag", [])
      |> Enum.filter(fn
        %{"type" => "Emoji"} -> true
        _ -> false
      end)
      |> Enum.reduce(%{}, fn %{"icon" => %{"url" => url}, "name" => name}, acc ->
        Map.put(acc, String.trim(name, ":"), url)
      end)

    locked = data["manuallyApprovesFollowers"] || false
    data = Transmogrifier.maybe_fix_user_object(data)
    discoverable = data["discoverable"] || false
    invisible = data["invisible"] || false
    actor_type = data["type"] || "Person"

    public_key =
      if is_map(data["publicKey"]) && is_binary(data["publicKey"]["publicKeyPem"]) do
        data["publicKey"]["publicKeyPem"]
      else
        nil
      end

    shared_inbox =
      if is_map(data["endpoints"]) && is_binary(data["endpoints"]["sharedInbox"]) do
        data["endpoints"]["sharedInbox"]
      else
        nil
      end

    user_data = %{
      ap_id: data["id"],
      uri: get_actor_url(data["url"]),
      ap_enabled: true,
      banner: banner,
      fields: fields,
      emoji: emojis,
      locked: locked,
      discoverable: discoverable,
      invisible: invisible,
      avatar: avatar,
      name: data["name"],
      follower_address: data["followers"],
      following_address: data["following"],
      bio: data["summary"],
      actor_type: actor_type,
      also_known_as: Map.get(data, "alsoKnownAs", []),
      public_key: public_key,
      inbox: data["inbox"],
      shared_inbox: shared_inbox
    }

    # nickname can be nil because of virtual actors
    user_data =
      if data["preferredUsername"] do
        Map.put(
          user_data,
          :nickname,
          "#{data["preferredUsername"]}@#{URI.parse(data["id"]).host}"
        )
      else
        Map.put(user_data, :nickname, nil)
      end

    {:ok, user_data}
  end

  def fetch_follow_information_for_user(user) do
    with {:ok, following_data} <-
           Fetcher.fetch_and_contain_remote_object_from_id(user.following_address),
         {:ok, hide_follows} <- collection_private(following_data),
         {:ok, followers_data} <-
           Fetcher.fetch_and_contain_remote_object_from_id(user.follower_address),
         {:ok, hide_followers} <- collection_private(followers_data) do
      {:ok,
       %{
         hide_follows: hide_follows,
         follower_count: normalize_counter(followers_data["totalItems"]),
         following_count: normalize_counter(following_data["totalItems"]),
         hide_followers: hide_followers
       }}
    else
      {:error, _} = e -> e
      e -> {:error, e}
    end
  end

  defp normalize_counter(counter) when is_integer(counter), do: counter
  defp normalize_counter(_), do: 0

  defp maybe_update_follow_information(data) do
    with {:enabled, true} <- {:enabled, Config.get([:instance, :external_user_synchronization])},
         {:ok, info} <- fetch_follow_information_for_user(data) do
      info = Map.merge(data[:info] || %{}, info)
      Map.put(data, :info, info)
    else
      {:enabled, false} ->
        data

      e ->
        Logger.error(
          "Follower/Following counter update for #{data.ap_id} failed.\n" <> inspect(e)
        )

        data
    end
  end

  defp collection_private(%{"first" => %{"type" => type}})
       when type in ["CollectionPage", "OrderedCollectionPage"],
       do: {:ok, false}

  defp collection_private(%{"first" => first}) do
    with {:ok, %{"type" => type}} when type in ["CollectionPage", "OrderedCollectionPage"] <-
           Fetcher.fetch_and_contain_remote_object_from_id(first) do
      {:ok, false}
    else
      {:error, {:ok, %{status: code}}} when code in [401, 403] -> {:ok, true}
      {:error, _} = e -> e
      e -> {:error, e}
    end
  end

  defp collection_private(_data), do: {:ok, true}

  def user_data_from_user_object(data) do
    with {:ok, data} <- MRF.filter(data),
         {:ok, data} <- object_to_user_data(data) do
      {:ok, data}
    else
      e -> {:error, e}
    end
  end

  def fetch_and_prepare_user_from_ap_id(ap_id) do
    with {:ok, data} <- Fetcher.fetch_and_contain_remote_object_from_id(ap_id),
         {:ok, data} <- user_data_from_user_object(data),
         data <- maybe_update_follow_information(data) do
      {:ok, data}
    else
      {:error, "Object has been deleted"} = e ->
        Logger.debug("Could not decode user at fetch #{ap_id}, #{inspect(e)}")
        {:error, e}

      e ->
        Logger.error("Could not decode user at fetch #{ap_id}, #{inspect(e)}")
        {:error, e}
    end
  end

  def make_user_from_ap_id(ap_id) do
    user = User.get_cached_by_ap_id(ap_id)

    if user && !User.ap_enabled?(user) do
      Transmogrifier.upgrade_user_from_ap_id(ap_id)
    else
      with {:ok, data} <- fetch_and_prepare_user_from_ap_id(ap_id) do
        if user do
          user
          |> User.remote_user_changeset(data)
          |> User.update_and_set_cache()
        else
          data
          |> User.remote_user_changeset()
          |> Repo.insert()
          |> User.set_cache()
        end
      else
        e -> {:error, e}
      end
    end
  end

  def make_user_from_nickname(nickname) do
    with {:ok, %{"ap_id" => ap_id}} when not is_nil(ap_id) <- WebFinger.finger(nickname) do
      make_user_from_ap_id(ap_id)
    else
      _e -> {:error, "No AP id in WebFinger"}
    end
  end

  # filter out broken threads
  def contain_broken_threads(%Activity{} = activity, %User{} = user) do
    entire_thread_visible_for_user?(activity, user)
  end

  # do post-processing on a specific activity
  def contain_activity(%Activity{} = activity, %User{} = user) do
    contain_broken_threads(activity, user)
  end

  def fetch_direct_messages_query do
    Activity
    |> restrict_type(%{"type" => "Create"})
    |> restrict_visibility(%{visibility: "direct"})
    |> order_by([activity], asc: activity.id)
  end
end<|MERGE_RESOLUTION|>--- conflicted
+++ resolved
@@ -398,40 +398,6 @@
     end
   end
 
-<<<<<<< HEAD
-  # TODO: Is this even used now?
-  # TODO: This is weird, maybe we shouldn't check here if we can make the activity.
-  @spec like(User.t(), Object.t(), String.t() | nil, boolean()) ::
-          {:ok, Activity.t(), Object.t()} | {:error, any()}
-  def like(user, object, activity_id \\ nil, local \\ true) do
-    with {:ok, result} <- Repo.transaction(fn -> do_like(user, object, activity_id, local) end) do
-      result
-    end
-  end
-
-  defp do_like(
-         %User{ap_id: ap_id} = user,
-         %Object{data: %{"id" => _}} = object,
-         activity_id,
-         local
-       ) do
-    with nil <- get_existing_like(ap_id, object),
-         like_data <- make_like_data(user, object, activity_id),
-         {:ok, activity} <- insert(like_data, local),
-         {:ok, object} <- add_like_to_object(activity, object),
-         :ok <- maybe_federate(activity) do
-      {:ok, activity, object}
-    else
-      %Activity{} = activity ->
-        {:ok, activity, object}
-
-      {:error, error} ->
-        Repo.rollback(error)
-    end
-  end
-
-=======
->>>>>>> 01cc93b6
   @spec unlike(User.t(), Object.t(), String.t() | nil, boolean()) ::
           {:ok, Activity.t(), Activity.t(), Object.t()} | {:ok, Object.t()} | {:error, any()}
   def unlike(%User{} = actor, %Object{} = object, activity_id \\ nil, local \\ true) do
