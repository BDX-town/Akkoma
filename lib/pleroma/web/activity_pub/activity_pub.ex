# Pleroma: A lightweight social networking server
# Copyright © 2017-2020 Pleroma Authors <https://pleroma.social/>
# SPDX-License-Identifier: AGPL-3.0-only

defmodule Pleroma.Web.ActivityPub.ActivityPub do
  alias Pleroma.Activity
  alias Pleroma.Activity.Ir.Topics
  alias Pleroma.Config
  alias Pleroma.Constants
  alias Pleroma.Conversation
  alias Pleroma.Conversation.Participation
  alias Pleroma.Notification
  alias Pleroma.Object
  alias Pleroma.Object.Containment
  alias Pleroma.Object.Fetcher
  alias Pleroma.Pagination
  alias Pleroma.Repo
  alias Pleroma.Upload
  alias Pleroma.User
  alias Pleroma.Web.ActivityPub.MRF
  alias Pleroma.Web.ActivityPub.Transmogrifier
  alias Pleroma.Web.ActivityPub.Utils
  alias Pleroma.Web.Streamer
  alias Pleroma.Web.WebFinger
  alias Pleroma.Workers.BackgroundWorker

  import Ecto.Query
  import Pleroma.Web.ActivityPub.Utils
  import Pleroma.Web.ActivityPub.Visibility

  require Logger
  require Pleroma.Constants

  # For Announce activities, we filter the recipients based on following status for any actors
  # that match actual users.  See issue #164 for more information about why this is necessary.
  defp get_recipients(%{"type" => "Announce"} = data) do
    to = Map.get(data, "to", [])
    cc = Map.get(data, "cc", [])
    bcc = Map.get(data, "bcc", [])
    actor = User.get_cached_by_ap_id(data["actor"])

    recipients =
      Enum.filter(Enum.concat([to, cc, bcc]), fn recipient ->
        case User.get_cached_by_ap_id(recipient) do
          nil -> true
          user -> User.following?(user, actor)
        end
      end)

    {recipients, to, cc}
  end

  defp get_recipients(%{"type" => "Create"} = data) do
    to = Map.get(data, "to", [])
    cc = Map.get(data, "cc", [])
    bcc = Map.get(data, "bcc", [])
    actor = Map.get(data, "actor", [])
    recipients = [to, cc, bcc, [actor]] |> Enum.concat() |> Enum.uniq()
    {recipients, to, cc}
  end

  defp get_recipients(data) do
    to = Map.get(data, "to", [])
    cc = Map.get(data, "cc", [])
    bcc = Map.get(data, "bcc", [])
    recipients = Enum.concat([to, cc, bcc])
    {recipients, to, cc}
  end

  defp check_actor_is_active(actor) do
    if not is_nil(actor) do
      with user <- User.get_cached_by_ap_id(actor),
           false <- user.deactivated do
        true
      else
        _e -> false
      end
    else
      true
    end
  end

  defp check_remote_limit(%{"object" => %{"content" => content}}) when not is_nil(content) do
    limit = Config.get([:instance, :remote_limit])
    String.length(content) <= limit
  end

  defp check_remote_limit(_), do: true

  def increase_note_count_if_public(actor, object) do
    if is_public?(object), do: User.increase_note_count(actor), else: {:ok, actor}
  end

  def decrease_note_count_if_public(actor, object) do
    if is_public?(object), do: User.decrease_note_count(actor), else: {:ok, actor}
  end

  def increase_replies_count_if_reply(%{
        "object" => %{"inReplyTo" => reply_ap_id} = object,
        "type" => "Create"
      }) do
    if is_public?(object) do
      Object.increase_replies_count(reply_ap_id)
    end
  end

  def increase_replies_count_if_reply(_create_data), do: :noop

  def decrease_replies_count_if_reply(%Object{
        data: %{"inReplyTo" => reply_ap_id} = object
      }) do
    if is_public?(object) do
      Object.decrease_replies_count(reply_ap_id)
    end
  end

  def decrease_replies_count_if_reply(_object), do: :noop

  def increase_poll_votes_if_vote(%{
        "object" => %{"inReplyTo" => reply_ap_id, "name" => name},
        "type" => "Create",
        "actor" => actor
      }) do
    Object.increase_vote_count(reply_ap_id, name, actor)
  end

  def increase_poll_votes_if_vote(_create_data), do: :noop

  @spec persist(map(), keyword()) :: {:ok, Activity.t() | Object.t()}
  def persist(object, meta) do
    with local <- Keyword.fetch!(meta, :local),
         {recipients, _, _} <- get_recipients(object),
         {:ok, activity} <-
           Repo.insert(%Activity{
             data: object,
             local: local,
             recipients: recipients,
             actor: object["actor"]
           }) do
      {:ok, activity, meta}
    end
  end

  @spec insert(map(), boolean(), boolean(), boolean()) :: {:ok, Activity.t()} | {:error, any()}
  def insert(map, local \\ true, fake \\ false, bypass_actor_check \\ false) when is_map(map) do
    with nil <- Activity.normalize(map),
         map <- lazy_put_activity_defaults(map, fake),
         true <- bypass_actor_check || check_actor_is_active(map["actor"]),
         {_, true} <- {:remote_limit_error, check_remote_limit(map)},
         {:ok, map} <- MRF.filter(map),
         {recipients, _, _} = get_recipients(map),
         {:fake, false, map, recipients} <- {:fake, fake, map, recipients},
         {:containment, :ok} <- {:containment, Containment.contain_child(map)},
         {:ok, map, object} <- insert_full_object(map) do
      {:ok, activity} =
        Repo.insert(%Activity{
          data: map,
          local: local,
          actor: map["actor"],
          recipients: recipients
        })

      # Splice in the child object if we have one.
      activity =
        if not is_nil(object) do
          Map.put(activity, :object, object)
        else
          activity
        end

      BackgroundWorker.enqueue("fetch_data_for_activity", %{"activity_id" => activity.id})

      {:ok, activity}
    else
      %Activity{} = activity ->
        {:ok, activity}

      {:fake, true, map, recipients} ->
        activity = %Activity{
          data: map,
          local: local,
          actor: map["actor"],
          recipients: recipients,
          id: "pleroma:fakeid"
        }

        Pleroma.Web.RichMedia.Helpers.fetch_data_for_activity(activity)
        {:ok, activity}

      error ->
        {:error, error}
    end
  end

  def notify_and_stream(activity) do
    Notification.create_notifications(activity)

    conversation = create_or_bump_conversation(activity, activity.actor)
    participations = get_participations(conversation)
    stream_out(activity)
    stream_out_participations(participations)
  end

  defp create_or_bump_conversation(activity, actor) do
    with {:ok, conversation} <- Conversation.create_or_bump_for(activity),
         %User{} = user <- User.get_cached_by_ap_id(actor),
         Participation.mark_as_read(user, conversation) do
      {:ok, conversation}
    end
  end

  defp get_participations({:ok, conversation}) do
    conversation
    |> Repo.preload(:participations, force: true)
    |> Map.get(:participations)
  end

  defp get_participations(_), do: []

  def stream_out_participations(participations) do
    participations =
      participations
      |> Repo.preload(:user)

    Streamer.stream("participation", participations)
  end

  def stream_out_participations(%Object{data: %{"context" => context}}, user) do
    with %Conversation{} = conversation <- Conversation.get_for_ap_id(context),
         conversation = Repo.preload(conversation, :participations),
         last_activity_id =
           fetch_latest_activity_id_for_context(conversation.ap_id, %{
             "user" => user,
             "blocking_user" => user
           }) do
      if last_activity_id do
        stream_out_participations(conversation.participations)
      end
    end
  end

  def stream_out_participations(_, _), do: :noop

  def stream_out(%Activity{data: %{"type" => data_type}} = activity)
      when data_type in ["Create", "Announce", "Delete"] do
    activity
    |> Topics.get_activity_topics()
    |> Streamer.stream(activity)
  end

  def stream_out(_activity) do
    :noop
  end

  @spec create(map(), boolean()) :: {:ok, Activity.t()} | {:error, any()}
  def create(params, fake \\ false) do
    with {:ok, result} <- Repo.transaction(fn -> do_create(params, fake) end) do
      result
    end
  end

  defp do_create(%{to: to, actor: actor, context: context, object: object} = params, fake) do
    additional = params[:additional] || %{}
    # only accept false as false value
    local = !(params[:local] == false)
    published = params[:published]
    quick_insert? = Config.get([:env]) == :benchmark

    with create_data <-
           make_create_data(
             %{to: to, actor: actor, published: published, context: context, object: object},
             additional
           ),
         {:ok, activity} <- insert(create_data, local, fake),
         {:fake, false, activity} <- {:fake, fake, activity},
         _ <- increase_replies_count_if_reply(create_data),
         _ <- increase_poll_votes_if_vote(create_data),
         {:quick_insert, false, activity} <- {:quick_insert, quick_insert?, activity},
         {:ok, _actor} <- increase_note_count_if_public(actor, activity),
         _ <- notify_and_stream(activity),
         :ok <- maybe_federate(activity) do
      {:ok, activity}
    else
      {:quick_insert, true, activity} ->
        {:ok, activity}

      {:fake, true, activity} ->
        {:ok, activity}

      {:error, message} ->
        Repo.rollback(message)
    end
  end

  @spec listen(map()) :: {:ok, Activity.t()} | {:error, any()}
  def listen(%{to: to, actor: actor, context: context, object: object} = params) do
    additional = params[:additional] || %{}
    # only accept false as false value
    local = !(params[:local] == false)
    published = params[:published]

    with listen_data <-
           make_listen_data(
             %{to: to, actor: actor, published: published, context: context, object: object},
             additional
           ),
         {:ok, activity} <- insert(listen_data, local),
         _ <- notify_and_stream(activity),
         :ok <- maybe_federate(activity) do
      {:ok, activity}
    end
  end

  @spec accept(map()) :: {:ok, Activity.t()} | {:error, any()}
  def accept(params) do
    accept_or_reject("Accept", params)
  end

  @spec reject(map()) :: {:ok, Activity.t()} | {:error, any()}
  def reject(params) do
    accept_or_reject("Reject", params)
  end

  @spec accept_or_reject(String.t(), map()) :: {:ok, Activity.t()} | {:error, any()}
  def accept_or_reject(type, %{to: to, actor: actor, object: object} = params) do
    local = Map.get(params, :local, true)
    activity_id = Map.get(params, :activity_id, nil)

    with data <-
           %{"to" => to, "type" => type, "actor" => actor.ap_id, "object" => object}
           |> Utils.maybe_put("id", activity_id),
         {:ok, activity} <- insert(data, local),
         _ <- notify_and_stream(activity),
         :ok <- maybe_federate(activity) do
      {:ok, activity}
    end
  end

  @spec update(map()) :: {:ok, Activity.t()} | {:error, any()}
  def update(%{to: to, cc: cc, actor: actor, object: object} = params) do
    local = !(params[:local] == false)
    activity_id = params[:activity_id]

    with data <- %{
           "to" => to,
           "cc" => cc,
           "type" => "Update",
           "actor" => actor,
           "object" => object
         },
         data <- Utils.maybe_put(data, "id", activity_id),
         {:ok, activity} <- insert(data, local),
         _ <- notify_and_stream(activity),
         :ok <- maybe_federate(activity) do
      {:ok, activity}
    end
  end

  @spec react_with_emoji(User.t(), Object.t(), String.t(), keyword()) ::
          {:ok, Activity.t(), Object.t()} | {:error, any()}
  def react_with_emoji(user, object, emoji, options \\ []) do
    with {:ok, result} <-
           Repo.transaction(fn -> do_react_with_emoji(user, object, emoji, options) end) do
      result
    end
  end

  defp do_react_with_emoji(user, object, emoji, options) do
    with local <- Keyword.get(options, :local, true),
         activity_id <- Keyword.get(options, :activity_id, nil),
         true <- Pleroma.Emoji.is_unicode_emoji?(emoji),
         reaction_data <- make_emoji_reaction_data(user, object, emoji, activity_id),
         {:ok, activity} <- insert(reaction_data, local),
         {:ok, object} <- add_emoji_reaction_to_object(activity, object),
         _ <- notify_and_stream(activity),
         :ok <- maybe_federate(activity) do
      {:ok, activity, object}
    else
      false -> {:error, false}
      {:error, error} -> Repo.rollback(error)
    end
  end

<<<<<<< HEAD
=======
  @spec unreact_with_emoji(User.t(), String.t(), keyword()) ::
          {:ok, Activity.t(), Object.t()} | {:error, any()}
  def unreact_with_emoji(user, reaction_id, options \\ []) do
    with {:ok, result} <-
           Repo.transaction(fn -> do_unreact_with_emoji(user, reaction_id, options) end) do
      result
    end
  end

  defp do_unreact_with_emoji(user, reaction_id, options) do
    with local <- Keyword.get(options, :local, true),
         activity_id <- Keyword.get(options, :activity_id, nil),
         user_ap_id <- user.ap_id,
         %Activity{actor: ^user_ap_id} = reaction_activity <- Activity.get_by_ap_id(reaction_id),
         object <- Object.normalize(reaction_activity),
         unreact_data <- make_undo_data(user, reaction_activity, activity_id),
         {:ok, activity} <- insert(unreact_data, local),
         {:ok, object} <- remove_emoji_reaction_from_object(reaction_activity, object),
         _ <- notify_and_stream(activity),
         :ok <- maybe_federate(activity) do
      {:ok, activity, object}
    else
      {:error, error} -> Repo.rollback(error)
    end
  end

  @spec unlike(User.t(), Object.t(), String.t() | nil, boolean()) ::
          {:ok, Activity.t(), Activity.t(), Object.t()} | {:ok, Object.t()} | {:error, any()}
  def unlike(%User{} = actor, %Object{} = object, activity_id \\ nil, local \\ true) do
    with {:ok, result} <-
           Repo.transaction(fn -> do_unlike(actor, object, activity_id, local) end) do
      result
    end
  end

  defp do_unlike(actor, object, activity_id, local) do
    with %Activity{} = like_activity <- get_existing_like(actor.ap_id, object),
         unlike_data <- make_unlike_data(actor, like_activity, activity_id),
         {:ok, unlike_activity} <- insert(unlike_data, local),
         {:ok, _activity} <- Repo.delete(like_activity),
         {:ok, object} <- remove_like_from_object(like_activity, object),
         _ <- notify_and_stream(unlike_activity),
         :ok <- maybe_federate(unlike_activity) do
      {:ok, unlike_activity, like_activity, object}
    else
      nil -> {:ok, object}
      {:error, error} -> Repo.rollback(error)
    end
  end

>>>>>>> 4c92dfb7
  @spec announce(User.t(), Object.t(), String.t() | nil, boolean(), boolean()) ::
          {:ok, Activity.t(), Object.t()} | {:error, any()}
  def announce(
        %User{ap_id: _} = user,
        %Object{data: %{"id" => _}} = object,
        activity_id \\ nil,
        local \\ true,
        public \\ true
      ) do
    with {:ok, result} <-
           Repo.transaction(fn -> do_announce(user, object, activity_id, local, public) end) do
      result
    end
  end

  defp do_announce(user, object, activity_id, local, public) do
    with true <- is_announceable?(object, user, public),
         object <- Object.get_by_id(object.id),
         announce_data <- make_announce_data(user, object, activity_id, public),
         {:ok, activity} <- insert(announce_data, local),
         {:ok, object} <- add_announce_to_object(activity, object),
         _ <- notify_and_stream(activity),
         :ok <- maybe_federate(activity) do
      {:ok, activity, object}
    else
      false -> {:error, false}
      {:error, error} -> Repo.rollback(error)
    end
  end

<<<<<<< HEAD
=======
  @spec unannounce(User.t(), Object.t(), String.t() | nil, boolean()) ::
          {:ok, Activity.t(), Object.t()} | {:ok, Object.t()} | {:error, any()}
  def unannounce(
        %User{} = actor,
        %Object{} = object,
        activity_id \\ nil,
        local \\ true
      ) do
    with {:ok, result} <-
           Repo.transaction(fn -> do_unannounce(actor, object, activity_id, local) end) do
      result
    end
  end

  defp do_unannounce(actor, object, activity_id, local) do
    with %Activity{} = announce_activity <- get_existing_announce(actor.ap_id, object),
         unannounce_data <- make_unannounce_data(actor, announce_activity, activity_id),
         {:ok, unannounce_activity} <- insert(unannounce_data, local),
         _ <- notify_and_stream(unannounce_activity),
         :ok <- maybe_federate(unannounce_activity),
         {:ok, _activity} <- Repo.delete(announce_activity),
         {:ok, object} <- remove_announce_from_object(announce_activity, object) do
      {:ok, unannounce_activity, object}
    else
      nil -> {:ok, object}
      {:error, error} -> Repo.rollback(error)
    end
  end

>>>>>>> 4c92dfb7
  @spec follow(User.t(), User.t(), String.t() | nil, boolean()) ::
          {:ok, Activity.t()} | {:error, any()}
  def follow(follower, followed, activity_id \\ nil, local \\ true) do
    with {:ok, result} <-
           Repo.transaction(fn -> do_follow(follower, followed, activity_id, local) end) do
      result
    end
  end

  defp do_follow(follower, followed, activity_id, local) do
    with data <- make_follow_data(follower, followed, activity_id),
         {:ok, activity} <- insert(data, local),
         _ <- notify_and_stream(activity),
         :ok <- maybe_federate(activity) do
      {:ok, activity}
    else
      {:error, error} -> Repo.rollback(error)
    end
  end

  @spec unfollow(User.t(), User.t(), String.t() | nil, boolean()) ::
          {:ok, Activity.t()} | nil | {:error, any()}
  def unfollow(follower, followed, activity_id \\ nil, local \\ true) do
    with {:ok, result} <-
           Repo.transaction(fn -> do_unfollow(follower, followed, activity_id, local) end) do
      result
    end
  end

  defp do_unfollow(follower, followed, activity_id, local) do
    with %Activity{} = follow_activity <- fetch_latest_follow(follower, followed),
         {:ok, follow_activity} <- update_follow_state(follow_activity, "cancelled"),
         unfollow_data <- make_unfollow_data(follower, followed, follow_activity, activity_id),
         {:ok, activity} <- insert(unfollow_data, local),
         _ <- notify_and_stream(activity),
         :ok <- maybe_federate(activity) do
      {:ok, activity}
    else
      nil -> nil
      {:error, error} -> Repo.rollback(error)
    end
  end

  @spec block(User.t(), User.t(), String.t() | nil, boolean()) ::
          {:ok, Activity.t()} | {:error, any()}
  def block(blocker, blocked, activity_id \\ nil, local \\ true) do
    with {:ok, result} <-
           Repo.transaction(fn -> do_block(blocker, blocked, activity_id, local) end) do
      result
    end
  end

  defp do_block(blocker, blocked, activity_id, local) do
    outgoing_blocks = Config.get([:activitypub, :outgoing_blocks])
    unfollow_blocked = Config.get([:activitypub, :unfollow_blocked])

    if unfollow_blocked do
      follow_activity = fetch_latest_follow(blocker, blocked)
      if follow_activity, do: unfollow(blocker, blocked, nil, local)
    end

    with true <- outgoing_blocks,
         block_data <- make_block_data(blocker, blocked, activity_id),
         {:ok, activity} <- insert(block_data, local),
         _ <- notify_and_stream(activity),
         :ok <- maybe_federate(activity) do
      {:ok, activity}
    else
      {:error, error} -> Repo.rollback(error)
    end
  end

<<<<<<< HEAD
=======
  @spec unblock(User.t(), User.t(), String.t() | nil, boolean()) ::
          {:ok, Activity.t()} | {:error, any()} | nil
  def unblock(blocker, blocked, activity_id \\ nil, local \\ true) do
    with {:ok, result} <-
           Repo.transaction(fn -> do_unblock(blocker, blocked, activity_id, local) end) do
      result
    end
  end

  defp do_unblock(blocker, blocked, activity_id, local) do
    with %Activity{} = block_activity <- fetch_latest_block(blocker, blocked),
         unblock_data <- make_unblock_data(blocker, blocked, block_activity, activity_id),
         {:ok, activity} <- insert(unblock_data, local),
         _ <- notify_and_stream(activity),
         :ok <- maybe_federate(activity) do
      {:ok, activity}
    else
      nil -> nil
      {:error, error} -> Repo.rollback(error)
    end
  end

>>>>>>> 4c92dfb7
  @spec flag(map()) :: {:ok, Activity.t()} | {:error, any()}
  def flag(
        %{
          actor: actor,
          context: _context,
          account: account,
          statuses: statuses,
          content: content
        } = params
      ) do
    # only accept false as false value
    local = !(params[:local] == false)
    forward = !(params[:forward] == false)

    additional = params[:additional] || %{}

    additional =
      if forward do
        Map.merge(additional, %{"to" => [], "cc" => [account.ap_id]})
      else
        Map.merge(additional, %{"to" => [], "cc" => []})
      end

    with flag_data <- make_flag_data(params, additional),
         {:ok, activity} <- insert(flag_data, local),
         {:ok, stripped_activity} <- strip_report_status_data(activity),
         _ <- notify_and_stream(activity),
         :ok <- maybe_federate(stripped_activity) do
      User.all_superusers()
      |> Enum.filter(fn user -> not is_nil(user.email) end)
      |> Enum.each(fn superuser ->
        superuser
        |> Pleroma.Emails.AdminEmail.report(actor, account, statuses, content)
        |> Pleroma.Emails.Mailer.deliver_async()
      end)

      {:ok, activity}
    end
  end

  @spec move(User.t(), User.t(), boolean()) :: {:ok, Activity.t()} | {:error, any()}
  def move(%User{} = origin, %User{} = target, local \\ true) do
    params = %{
      "type" => "Move",
      "actor" => origin.ap_id,
      "object" => origin.ap_id,
      "target" => target.ap_id
    }

    with true <- origin.ap_id in target.also_known_as,
         {:ok, activity} <- insert(params, local),
         _ <- notify_and_stream(activity) do
      maybe_federate(activity)

      BackgroundWorker.enqueue("move_following", %{
        "origin_id" => origin.id,
        "target_id" => target.id
      })

      {:ok, activity}
    else
      false -> {:error, "Target account must have the origin in `alsoKnownAs`"}
      err -> err
    end
  end

  def fetch_activities_for_context_query(context, opts) do
    public = [Constants.as_public()]

    recipients =
      if opts["user"],
        do: [opts["user"].ap_id | User.following(opts["user"])] ++ public,
        else: public

    from(activity in Activity)
    |> maybe_preload_objects(opts)
    |> maybe_preload_bookmarks(opts)
    |> maybe_set_thread_muted_field(opts)
    |> restrict_blocked(opts)
    |> restrict_recipients(recipients, opts["user"])
    |> where(
      [activity],
      fragment(
        "?->>'type' = ? and ?->>'context' = ?",
        activity.data,
        "Create",
        activity.data,
        ^context
      )
    )
    |> exclude_poll_votes(opts)
    |> exclude_id(opts)
    |> order_by([activity], desc: activity.id)
  end

  @spec fetch_activities_for_context(String.t(), keyword() | map()) :: [Activity.t()]
  def fetch_activities_for_context(context, opts \\ %{}) do
    context
    |> fetch_activities_for_context_query(opts)
    |> Repo.all()
  end

  @spec fetch_latest_activity_id_for_context(String.t(), keyword() | map()) ::
          FlakeId.Ecto.CompatType.t() | nil
  def fetch_latest_activity_id_for_context(context, opts \\ %{}) do
    context
    |> fetch_activities_for_context_query(Map.merge(%{"skip_preload" => true}, opts))
    |> limit(1)
    |> select([a], a.id)
    |> Repo.one()
  end

  @spec fetch_public_activities(map(), Pagination.type()) :: [Activity.t()]
  def fetch_public_activities(opts \\ %{}, pagination \\ :keyset) do
    opts = Map.drop(opts, ["user"])

    [Constants.as_public()]
    |> fetch_activities_query(opts)
    |> restrict_unlisted()
    |> Pagination.fetch_paginated(opts, pagination)
  end

  @valid_visibilities ~w[direct unlisted public private]

  defp restrict_visibility(query, %{visibility: visibility})
       when is_list(visibility) do
    if Enum.all?(visibility, &(&1 in @valid_visibilities)) do
      query =
        from(
          a in query,
          where:
            fragment(
              "activity_visibility(?, ?, ?) = ANY (?)",
              a.actor,
              a.recipients,
              a.data,
              ^visibility
            )
        )

      query
    else
      Logger.error("Could not restrict visibility to #{visibility}")
    end
  end

  defp restrict_visibility(query, %{visibility: visibility})
       when visibility in @valid_visibilities do
    from(
      a in query,
      where:
        fragment("activity_visibility(?, ?, ?) = ?", a.actor, a.recipients, a.data, ^visibility)
    )
  end

  defp restrict_visibility(_query, %{visibility: visibility})
       when visibility not in @valid_visibilities do
    Logger.error("Could not restrict visibility to #{visibility}")
  end

  defp restrict_visibility(query, _visibility), do: query

  defp exclude_visibility(query, %{"exclude_visibilities" => visibility})
       when is_list(visibility) do
    if Enum.all?(visibility, &(&1 in @valid_visibilities)) do
      from(
        a in query,
        where:
          not fragment(
            "activity_visibility(?, ?, ?) = ANY (?)",
            a.actor,
            a.recipients,
            a.data,
            ^visibility
          )
      )
    else
      Logger.error("Could not exclude visibility to #{visibility}")
      query
    end
  end

  defp exclude_visibility(query, %{"exclude_visibilities" => visibility})
       when visibility in @valid_visibilities do
    from(
      a in query,
      where:
        not fragment(
          "activity_visibility(?, ?, ?) = ?",
          a.actor,
          a.recipients,
          a.data,
          ^visibility
        )
    )
  end

  defp exclude_visibility(query, %{"exclude_visibilities" => visibility})
       when visibility not in [nil | @valid_visibilities] do
    Logger.error("Could not exclude visibility to #{visibility}")
    query
  end

  defp exclude_visibility(query, _visibility), do: query

  defp restrict_thread_visibility(query, _, %{skip_thread_containment: true} = _),
    do: query

  defp restrict_thread_visibility(
         query,
         %{"user" => %User{skip_thread_containment: true}},
         _
       ),
       do: query

  defp restrict_thread_visibility(query, %{"user" => %User{ap_id: ap_id}}, _) do
    from(
      a in query,
      where: fragment("thread_visibility(?, (?)->>'id') = true", ^ap_id, a.data)
    )
  end

  defp restrict_thread_visibility(query, _, _), do: query

  def fetch_user_abstract_activities(user, reading_user, params \\ %{}) do
    params =
      params
      |> Map.put("user", reading_user)
      |> Map.put("actor_id", user.ap_id)

    recipients =
      user_activities_recipients(%{
        "godmode" => params["godmode"],
        "reading_user" => reading_user
      })

    fetch_activities(recipients, params)
    |> Enum.reverse()
  end

  def fetch_user_activities(user, reading_user, params \\ %{}) do
    params =
      params
      |> Map.put("type", ["Create", "Announce"])
      |> Map.put("user", reading_user)
      |> Map.put("actor_id", user.ap_id)
      |> Map.put("pinned_activity_ids", user.pinned_activities)

    params =
      if User.blocks?(reading_user, user) do
        params
      else
        params
        |> Map.put("blocking_user", reading_user)
        |> Map.put("muting_user", reading_user)
      end

    recipients =
      user_activities_recipients(%{
        "godmode" => params["godmode"],
        "reading_user" => reading_user
      })

    fetch_activities(recipients, params)
    |> Enum.reverse()
  end

  def fetch_statuses(reading_user, params) do
    params =
      params
      |> Map.put("type", ["Create", "Announce"])

    recipients =
      user_activities_recipients(%{
        "godmode" => params["godmode"],
        "reading_user" => reading_user
      })

    fetch_activities(recipients, params, :offset)
    |> Enum.reverse()
  end

  defp user_activities_recipients(%{"godmode" => true}) do
    []
  end

  defp user_activities_recipients(%{"reading_user" => reading_user}) do
    if reading_user do
      [Constants.as_public()] ++ [reading_user.ap_id | User.following(reading_user)]
    else
      [Constants.as_public()]
    end
  end

  defp restrict_since(query, %{"since_id" => ""}), do: query

  defp restrict_since(query, %{"since_id" => since_id}) do
    from(activity in query, where: activity.id > ^since_id)
  end

  defp restrict_since(query, _), do: query

  defp restrict_tag_reject(_query, %{"tag_reject" => _tag_reject, "skip_preload" => true}) do
    raise "Can't use the child object without preloading!"
  end

  defp restrict_tag_reject(query, %{"tag_reject" => tag_reject})
       when is_list(tag_reject) and tag_reject != [] do
    from(
      [_activity, object] in query,
      where: fragment("not (?)->'tag' \\?| (?)", object.data, ^tag_reject)
    )
  end

  defp restrict_tag_reject(query, _), do: query

  defp restrict_tag_all(_query, %{"tag_all" => _tag_all, "skip_preload" => true}) do
    raise "Can't use the child object without preloading!"
  end

  defp restrict_tag_all(query, %{"tag_all" => tag_all})
       when is_list(tag_all) and tag_all != [] do
    from(
      [_activity, object] in query,
      where: fragment("(?)->'tag' \\?& (?)", object.data, ^tag_all)
    )
  end

  defp restrict_tag_all(query, _), do: query

  defp restrict_tag(_query, %{"tag" => _tag, "skip_preload" => true}) do
    raise "Can't use the child object without preloading!"
  end

  defp restrict_tag(query, %{"tag" => tag}) when is_list(tag) do
    from(
      [_activity, object] in query,
      where: fragment("(?)->'tag' \\?| (?)", object.data, ^tag)
    )
  end

  defp restrict_tag(query, %{"tag" => tag}) when is_binary(tag) do
    from(
      [_activity, object] in query,
      where: fragment("(?)->'tag' \\? (?)", object.data, ^tag)
    )
  end

  defp restrict_tag(query, _), do: query

  defp restrict_recipients(query, [], _user), do: query

  defp restrict_recipients(query, recipients, nil) do
    from(activity in query, where: fragment("? && ?", ^recipients, activity.recipients))
  end

  defp restrict_recipients(query, recipients, user) do
    from(
      activity in query,
      where: fragment("? && ?", ^recipients, activity.recipients),
      or_where: activity.actor == ^user.ap_id
    )
  end

  defp restrict_local(query, %{"local_only" => true}) do
    from(activity in query, where: activity.local == true)
  end

  defp restrict_local(query, _), do: query

  defp restrict_actor(query, %{"actor_id" => actor_id}) do
    from(activity in query, where: activity.actor == ^actor_id)
  end

  defp restrict_actor(query, _), do: query

  defp restrict_type(query, %{"type" => type}) when is_binary(type) do
    from(activity in query, where: fragment("?->>'type' = ?", activity.data, ^type))
  end

  defp restrict_type(query, %{"type" => type}) do
    from(activity in query, where: fragment("?->>'type' = ANY(?)", activity.data, ^type))
  end

  defp restrict_type(query, _), do: query

  defp restrict_state(query, %{"state" => state}) do
    from(activity in query, where: fragment("?->>'state' = ?", activity.data, ^state))
  end

  defp restrict_state(query, _), do: query

  defp restrict_favorited_by(query, %{"favorited_by" => ap_id}) do
    from(
      [_activity, object] in query,
      where: fragment("(?)->'likes' \\? (?)", object.data, ^ap_id)
    )
  end

  defp restrict_favorited_by(query, _), do: query

  defp restrict_media(_query, %{"only_media" => _val, "skip_preload" => true}) do
    raise "Can't use the child object without preloading!"
  end

  defp restrict_media(query, %{"only_media" => val}) when val in [true, "true", "1"] do
    from(
      [_activity, object] in query,
      where: fragment("not (?)->'attachment' = (?)", object.data, ^[])
    )
  end

  defp restrict_media(query, _), do: query

  defp restrict_replies(query, %{"exclude_replies" => val}) when val in [true, "true", "1"] do
    from(
      [_activity, object] in query,
      where: fragment("?->>'inReplyTo' is null", object.data)
    )
  end

  defp restrict_replies(query, %{
         "reply_filtering_user" => user,
         "reply_visibility" => "self"
       }) do
    from(
      [activity, object] in query,
      where:
        fragment(
          "?->>'inReplyTo' is null OR ? = ANY(?)",
          object.data,
          ^user.ap_id,
          activity.recipients
        )
    )
  end

  defp restrict_replies(query, %{
         "reply_filtering_user" => user,
         "reply_visibility" => "following"
       }) do
    from(
      [activity, object] in query,
      where:
        fragment(
          "?->>'inReplyTo' is null OR ? && array_remove(?, ?) OR ? = ?",
          object.data,
          ^[user.ap_id | User.get_cached_user_friends_ap_ids(user)],
          activity.recipients,
          activity.actor,
          activity.actor,
          ^user.ap_id
        )
    )
  end

  defp restrict_replies(query, _), do: query

  defp restrict_reblogs(query, %{"exclude_reblogs" => val}) when val in [true, "true", "1"] do
    from(activity in query, where: fragment("?->>'type' != 'Announce'", activity.data))
  end

  defp restrict_reblogs(query, _), do: query

  defp restrict_muted(query, %{"with_muted" => val}) when val in [true, "true", "1"], do: query

  defp restrict_muted(query, %{"muting_user" => %User{} = user} = opts) do
    mutes = opts["muted_users_ap_ids"] || User.muted_users_ap_ids(user)

    query =
      from([activity] in query,
        where: fragment("not (? = ANY(?))", activity.actor, ^mutes),
        where: fragment("not (?->'to' \\?| ?)", activity.data, ^mutes)
      )

    unless opts["skip_preload"] do
      from([thread_mute: tm] in query, where: is_nil(tm.user_id))
    else
      query
    end
  end

  defp restrict_muted(query, _), do: query

  defp restrict_blocked(query, %{"blocking_user" => %User{} = user} = opts) do
    blocked_ap_ids = opts["blocked_users_ap_ids"] || User.blocked_users_ap_ids(user)
    domain_blocks = user.domain_blocks || []

    following_ap_ids = User.get_friends_ap_ids(user)

    query =
      if has_named_binding?(query, :object), do: query, else: Activity.with_joined_object(query)

    from(
      [activity, object: o] in query,
      where: fragment("not (? = ANY(?))", activity.actor, ^blocked_ap_ids),
      where: fragment("not (? && ?)", activity.recipients, ^blocked_ap_ids),
      where:
        fragment(
          "not (?->>'type' = 'Announce' and ?->'to' \\?| ?)",
          activity.data,
          activity.data,
          ^blocked_ap_ids
        ),
      where:
        fragment(
          "(not (split_part(?, '/', 3) = ANY(?))) or ? = ANY(?)",
          activity.actor,
          ^domain_blocks,
          activity.actor,
          ^following_ap_ids
        ),
      where:
        fragment(
          "(not (split_part(?->>'actor', '/', 3) = ANY(?))) or (?->>'actor') = ANY(?)",
          o.data,
          ^domain_blocks,
          o.data,
          ^following_ap_ids
        )
    )
  end

  defp restrict_blocked(query, _), do: query

  defp restrict_unlisted(query) do
    from(
      activity in query,
      where:
        fragment(
          "not (coalesce(?->'cc', '{}'::jsonb) \\?| ?)",
          activity.data,
          ^[Constants.as_public()]
        )
    )
  end

  # TODO: when all endpoints migrated to OpenAPI compare `pinned` with `true` (boolean) only,
  # the same for `restrict_media/2`, `restrict_replies/2`, 'restrict_reblogs/2'
  # and `restrict_muted/2`

  defp restrict_pinned(query, %{"pinned" => pinned, "pinned_activity_ids" => ids})
       when pinned in [true, "true", "1"] do
    from(activity in query, where: activity.id in ^ids)
  end

  defp restrict_pinned(query, _), do: query

  defp restrict_muted_reblogs(query, %{"muting_user" => %User{} = user} = opts) do
    muted_reblogs = opts["reblog_muted_users_ap_ids"] || User.reblog_muted_users_ap_ids(user)

    from(
      activity in query,
      where:
        fragment(
          "not ( ?->>'type' = 'Announce' and ? = ANY(?))",
          activity.data,
          activity.actor,
          ^muted_reblogs
        )
    )
  end

  defp restrict_muted_reblogs(query, _), do: query

  defp restrict_instance(query, %{"instance" => instance}) do
    users =
      from(
        u in User,
        select: u.ap_id,
        where: fragment("? LIKE ?", u.nickname, ^"%@#{instance}")
      )
      |> Repo.all()

    from(activity in query, where: activity.actor in ^users)
  end

  defp restrict_instance(query, _), do: query

  defp exclude_poll_votes(query, %{"include_poll_votes" => true}), do: query

  defp exclude_poll_votes(query, _) do
    if has_named_binding?(query, :object) do
      from([activity, object: o] in query,
        where: fragment("not(?->>'type' = ?)", o.data, "Answer")
      )
    else
      query
    end
  end

  defp exclude_id(query, %{"exclude_id" => id}) when is_binary(id) do
    from(activity in query, where: activity.id != ^id)
  end

  defp exclude_id(query, _), do: query

  defp maybe_preload_objects(query, %{"skip_preload" => true}), do: query

  defp maybe_preload_objects(query, _) do
    query
    |> Activity.with_preloaded_object()
  end

  defp maybe_preload_bookmarks(query, %{"skip_preload" => true}), do: query

  defp maybe_preload_bookmarks(query, opts) do
    query
    |> Activity.with_preloaded_bookmark(opts["user"])
  end

  defp maybe_preload_report_notes(query, %{"preload_report_notes" => true}) do
    query
    |> Activity.with_preloaded_report_notes()
  end

  defp maybe_preload_report_notes(query, _), do: query

  defp maybe_set_thread_muted_field(query, %{"skip_preload" => true}), do: query

  defp maybe_set_thread_muted_field(query, opts) do
    query
    |> Activity.with_set_thread_muted_field(opts["muting_user"] || opts["user"])
  end

  defp maybe_order(query, %{order: :desc}) do
    query
    |> order_by(desc: :id)
  end

  defp maybe_order(query, %{order: :asc}) do
    query
    |> order_by(asc: :id)
  end

  defp maybe_order(query, _), do: query

  defp fetch_activities_query_ap_ids_ops(opts) do
    source_user = opts["muting_user"]
    ap_id_relationships = if source_user, do: [:mute, :reblog_mute], else: []

    ap_id_relationships =
      ap_id_relationships ++
        if opts["blocking_user"] && opts["blocking_user"] == source_user do
          [:block]
        else
          []
        end

    preloaded_ap_ids = User.outgoing_relationships_ap_ids(source_user, ap_id_relationships)

    restrict_blocked_opts = Map.merge(%{"blocked_users_ap_ids" => preloaded_ap_ids[:block]}, opts)
    restrict_muted_opts = Map.merge(%{"muted_users_ap_ids" => preloaded_ap_ids[:mute]}, opts)

    restrict_muted_reblogs_opts =
      Map.merge(%{"reblog_muted_users_ap_ids" => preloaded_ap_ids[:reblog_mute]}, opts)

    {restrict_blocked_opts, restrict_muted_opts, restrict_muted_reblogs_opts}
  end

  def fetch_activities_query(recipients, opts \\ %{}) do
    {restrict_blocked_opts, restrict_muted_opts, restrict_muted_reblogs_opts} =
      fetch_activities_query_ap_ids_ops(opts)

    config = %{
      skip_thread_containment: Config.get([:instance, :skip_thread_containment])
    }

    Activity
    |> maybe_preload_objects(opts)
    |> maybe_preload_bookmarks(opts)
    |> maybe_preload_report_notes(opts)
    |> maybe_set_thread_muted_field(opts)
    |> maybe_order(opts)
    |> restrict_recipients(recipients, opts["user"])
    |> restrict_replies(opts)
    |> restrict_tag(opts)
    |> restrict_tag_reject(opts)
    |> restrict_tag_all(opts)
    |> restrict_since(opts)
    |> restrict_local(opts)
    |> restrict_actor(opts)
    |> restrict_type(opts)
    |> restrict_state(opts)
    |> restrict_favorited_by(opts)
    |> restrict_blocked(restrict_blocked_opts)
    |> restrict_muted(restrict_muted_opts)
    |> restrict_media(opts)
    |> restrict_visibility(opts)
    |> restrict_thread_visibility(opts, config)
    |> restrict_reblogs(opts)
    |> restrict_pinned(opts)
    |> restrict_muted_reblogs(restrict_muted_reblogs_opts)
    |> restrict_instance(opts)
    |> Activity.restrict_deactivated_users()
    |> exclude_poll_votes(opts)
    |> exclude_visibility(opts)
  end

  def fetch_activities(recipients, opts \\ %{}, pagination \\ :keyset) do
    list_memberships = Pleroma.List.memberships(opts["user"])

    fetch_activities_query(recipients ++ list_memberships, opts)
    |> Pagination.fetch_paginated(opts, pagination)
    |> Enum.reverse()
    |> maybe_update_cc(list_memberships, opts["user"])
  end

  @doc """
  Fetch favorites activities of user with order by sort adds to favorites
  """
  @spec fetch_favourites(User.t(), map(), Pagination.type()) :: list(Activity.t())
  def fetch_favourites(user, params \\ %{}, pagination \\ :keyset) do
    user.ap_id
    |> Activity.Queries.by_actor()
    |> Activity.Queries.by_type("Like")
    |> Activity.with_joined_object()
    |> Object.with_joined_activity()
    |> select([_like, object, activity], %{activity | object: object})
    |> order_by([like, _, _], desc: like.id)
    |> Pagination.fetch_paginated(
      Map.merge(params, %{"skip_order" => true}),
      pagination,
      :object_activity
    )
  end

  defp maybe_update_cc(activities, list_memberships, %User{ap_id: user_ap_id})
       when is_list(list_memberships) and length(list_memberships) > 0 do
    Enum.map(activities, fn
      %{data: %{"bcc" => bcc}} = activity when is_list(bcc) and length(bcc) > 0 ->
        if Enum.any?(bcc, &(&1 in list_memberships)) do
          update_in(activity.data["cc"], &[user_ap_id | &1])
        else
          activity
        end

      activity ->
        activity
    end)
  end

  defp maybe_update_cc(activities, _, _), do: activities

  def fetch_activities_bounded_query(query, recipients, recipients_with_public) do
    from(activity in query,
      where:
        fragment("? && ?", activity.recipients, ^recipients) or
          (fragment("? && ?", activity.recipients, ^recipients_with_public) and
             ^Constants.as_public() in activity.recipients)
    )
  end

  def fetch_activities_bounded(
        recipients,
        recipients_with_public,
        opts \\ %{},
        pagination \\ :keyset
      ) do
    fetch_activities_query([], opts)
    |> fetch_activities_bounded_query(recipients, recipients_with_public)
    |> Pagination.fetch_paginated(opts, pagination)
    |> Enum.reverse()
  end

  @spec upload(Upload.source(), keyword()) :: {:ok, Object.t()} | {:error, any()}
  def upload(file, opts \\ []) do
    with {:ok, data} <- Upload.store(file, opts) do
      obj_data =
        if opts[:actor] do
          Map.put(data, "actor", opts[:actor])
        else
          data
        end

      Repo.insert(%Object{data: obj_data})
    end
  end

  @spec get_actor_url(any()) :: binary() | nil
  defp get_actor_url(url) when is_binary(url), do: url
  defp get_actor_url(%{"href" => href}) when is_binary(href), do: href

  defp get_actor_url(url) when is_list(url) do
    url
    |> List.first()
    |> get_actor_url()
  end

  defp get_actor_url(_url), do: nil

  defp object_to_user_data(data) do
    avatar =
      data["icon"]["url"] &&
        %{
          "type" => "Image",
          "url" => [%{"href" => data["icon"]["url"]}]
        }

    banner =
      data["image"]["url"] &&
        %{
          "type" => "Image",
          "url" => [%{"href" => data["image"]["url"]}]
        }

    fields =
      data
      |> Map.get("attachment", [])
      |> Enum.filter(fn %{"type" => t} -> t == "PropertyValue" end)
      |> Enum.map(fn fields -> Map.take(fields, ["name", "value"]) end)

    emojis =
      data
      |> Map.get("tag", [])
      |> Enum.filter(fn
        %{"type" => "Emoji"} -> true
        _ -> false
      end)
      |> Enum.reduce(%{}, fn %{"icon" => %{"url" => url}, "name" => name}, acc ->
        Map.put(acc, String.trim(name, ":"), url)
      end)

    locked = data["manuallyApprovesFollowers"] || false
    data = Transmogrifier.maybe_fix_user_object(data)
    discoverable = data["discoverable"] || false
    invisible = data["invisible"] || false
    actor_type = data["type"] || "Person"

    public_key =
      if is_map(data["publicKey"]) && is_binary(data["publicKey"]["publicKeyPem"]) do
        data["publicKey"]["publicKeyPem"]
      else
        nil
      end

    shared_inbox =
      if is_map(data["endpoints"]) && is_binary(data["endpoints"]["sharedInbox"]) do
        data["endpoints"]["sharedInbox"]
      else
        nil
      end

    user_data = %{
      ap_id: data["id"],
      uri: get_actor_url(data["url"]),
      ap_enabled: true,
      banner: banner,
      fields: fields,
      emoji: emojis,
      locked: locked,
      discoverable: discoverable,
      invisible: invisible,
      avatar: avatar,
      name: data["name"],
      follower_address: data["followers"],
      following_address: data["following"],
      bio: data["summary"],
      actor_type: actor_type,
      also_known_as: Map.get(data, "alsoKnownAs", []),
      public_key: public_key,
      inbox: data["inbox"],
      shared_inbox: shared_inbox
    }

    # nickname can be nil because of virtual actors
    user_data =
      if data["preferredUsername"] do
        Map.put(
          user_data,
          :nickname,
          "#{data["preferredUsername"]}@#{URI.parse(data["id"]).host}"
        )
      else
        Map.put(user_data, :nickname, nil)
      end

    {:ok, user_data}
  end

  def fetch_follow_information_for_user(user) do
    with {:ok, following_data} <-
           Fetcher.fetch_and_contain_remote_object_from_id(user.following_address),
         {:ok, hide_follows} <- collection_private(following_data),
         {:ok, followers_data} <-
           Fetcher.fetch_and_contain_remote_object_from_id(user.follower_address),
         {:ok, hide_followers} <- collection_private(followers_data) do
      {:ok,
       %{
         hide_follows: hide_follows,
         follower_count: normalize_counter(followers_data["totalItems"]),
         following_count: normalize_counter(following_data["totalItems"]),
         hide_followers: hide_followers
       }}
    else
      {:error, _} = e -> e
      e -> {:error, e}
    end
  end

  defp normalize_counter(counter) when is_integer(counter), do: counter
  defp normalize_counter(_), do: 0

  def maybe_update_follow_information(user_data) do
    with {:enabled, true} <- {:enabled, Config.get([:instance, :external_user_synchronization])},
         {_, true} <- {:user_type_check, user_data[:type] in ["Person", "Service"]},
         {_, true} <-
           {:collections_available,
            !!(user_data[:following_address] && user_data[:follower_address])},
         {:ok, info} <-
           fetch_follow_information_for_user(user_data) do
      info = Map.merge(user_data[:info] || %{}, info)

      user_data
      |> Map.put(:info, info)
    else
      {:user_type_check, false} ->
        user_data

      {:collections_available, false} ->
        user_data

      {:enabled, false} ->
        user_data

      e ->
        Logger.error(
          "Follower/Following counter update for #{user_data.ap_id} failed.\n" <> inspect(e)
        )

        user_data
    end
  end

  defp collection_private(%{"first" => %{"type" => type}})
       when type in ["CollectionPage", "OrderedCollectionPage"],
       do: {:ok, false}

  defp collection_private(%{"first" => first}) do
    with {:ok, %{"type" => type}} when type in ["CollectionPage", "OrderedCollectionPage"] <-
           Fetcher.fetch_and_contain_remote_object_from_id(first) do
      {:ok, false}
    else
      {:error, {:ok, %{status: code}}} when code in [401, 403] -> {:ok, true}
      {:error, _} = e -> e
      e -> {:error, e}
    end
  end

  defp collection_private(_data), do: {:ok, true}

  def user_data_from_user_object(data) do
    with {:ok, data} <- MRF.filter(data),
         {:ok, data} <- object_to_user_data(data) do
      {:ok, data}
    else
      e -> {:error, e}
    end
  end

  def fetch_and_prepare_user_from_ap_id(ap_id) do
    with {:ok, data} <- Fetcher.fetch_and_contain_remote_object_from_id(ap_id),
         {:ok, data} <- user_data_from_user_object(data),
         data <- maybe_update_follow_information(data) do
      {:ok, data}
    else
      {:error, "Object has been deleted"} = e ->
        Logger.debug("Could not decode user at fetch #{ap_id}, #{inspect(e)}")
        {:error, e}

      e ->
        Logger.error("Could not decode user at fetch #{ap_id}, #{inspect(e)}")
        {:error, e}
    end
  end

  def make_user_from_ap_id(ap_id) do
    user = User.get_cached_by_ap_id(ap_id)

    if user && !User.ap_enabled?(user) do
      Transmogrifier.upgrade_user_from_ap_id(ap_id)
    else
      with {:ok, data} <- fetch_and_prepare_user_from_ap_id(ap_id) do
        if user do
          user
          |> User.remote_user_changeset(data)
          |> User.update_and_set_cache()
        else
          data
          |> User.remote_user_changeset()
          |> Repo.insert()
          |> User.set_cache()
        end
      else
        e -> {:error, e}
      end
    end
  end

  def make_user_from_nickname(nickname) do
    with {:ok, %{"ap_id" => ap_id}} when not is_nil(ap_id) <- WebFinger.finger(nickname) do
      make_user_from_ap_id(ap_id)
    else
      _e -> {:error, "No AP id in WebFinger"}
    end
  end

  # filter out broken threads
  def contain_broken_threads(%Activity{} = activity, %User{} = user) do
    entire_thread_visible_for_user?(activity, user)
  end

  # do post-processing on a specific activity
  def contain_activity(%Activity{} = activity, %User{} = user) do
    contain_broken_threads(activity, user)
  end

  def fetch_direct_messages_query do
    Activity
    |> restrict_type(%{"type" => "Create"})
    |> restrict_visibility(%{visibility: "direct"})
    |> order_by([activity], asc: activity.id)
  end
end<|MERGE_RESOLUTION|>--- conflicted
+++ resolved
@@ -381,59 +381,6 @@
     end
   end
 
-<<<<<<< HEAD
-=======
-  @spec unreact_with_emoji(User.t(), String.t(), keyword()) ::
-          {:ok, Activity.t(), Object.t()} | {:error, any()}
-  def unreact_with_emoji(user, reaction_id, options \\ []) do
-    with {:ok, result} <-
-           Repo.transaction(fn -> do_unreact_with_emoji(user, reaction_id, options) end) do
-      result
-    end
-  end
-
-  defp do_unreact_with_emoji(user, reaction_id, options) do
-    with local <- Keyword.get(options, :local, true),
-         activity_id <- Keyword.get(options, :activity_id, nil),
-         user_ap_id <- user.ap_id,
-         %Activity{actor: ^user_ap_id} = reaction_activity <- Activity.get_by_ap_id(reaction_id),
-         object <- Object.normalize(reaction_activity),
-         unreact_data <- make_undo_data(user, reaction_activity, activity_id),
-         {:ok, activity} <- insert(unreact_data, local),
-         {:ok, object} <- remove_emoji_reaction_from_object(reaction_activity, object),
-         _ <- notify_and_stream(activity),
-         :ok <- maybe_federate(activity) do
-      {:ok, activity, object}
-    else
-      {:error, error} -> Repo.rollback(error)
-    end
-  end
-
-  @spec unlike(User.t(), Object.t(), String.t() | nil, boolean()) ::
-          {:ok, Activity.t(), Activity.t(), Object.t()} | {:ok, Object.t()} | {:error, any()}
-  def unlike(%User{} = actor, %Object{} = object, activity_id \\ nil, local \\ true) do
-    with {:ok, result} <-
-           Repo.transaction(fn -> do_unlike(actor, object, activity_id, local) end) do
-      result
-    end
-  end
-
-  defp do_unlike(actor, object, activity_id, local) do
-    with %Activity{} = like_activity <- get_existing_like(actor.ap_id, object),
-         unlike_data <- make_unlike_data(actor, like_activity, activity_id),
-         {:ok, unlike_activity} <- insert(unlike_data, local),
-         {:ok, _activity} <- Repo.delete(like_activity),
-         {:ok, object} <- remove_like_from_object(like_activity, object),
-         _ <- notify_and_stream(unlike_activity),
-         :ok <- maybe_federate(unlike_activity) do
-      {:ok, unlike_activity, like_activity, object}
-    else
-      nil -> {:ok, object}
-      {:error, error} -> Repo.rollback(error)
-    end
-  end
-
->>>>>>> 4c92dfb7
   @spec announce(User.t(), Object.t(), String.t() | nil, boolean(), boolean()) ::
           {:ok, Activity.t(), Object.t()} | {:error, any()}
   def announce(
@@ -464,38 +411,6 @@
     end
   end
 
-<<<<<<< HEAD
-=======
-  @spec unannounce(User.t(), Object.t(), String.t() | nil, boolean()) ::
-          {:ok, Activity.t(), Object.t()} | {:ok, Object.t()} | {:error, any()}
-  def unannounce(
-        %User{} = actor,
-        %Object{} = object,
-        activity_id \\ nil,
-        local \\ true
-      ) do
-    with {:ok, result} <-
-           Repo.transaction(fn -> do_unannounce(actor, object, activity_id, local) end) do
-      result
-    end
-  end
-
-  defp do_unannounce(actor, object, activity_id, local) do
-    with %Activity{} = announce_activity <- get_existing_announce(actor.ap_id, object),
-         unannounce_data <- make_unannounce_data(actor, announce_activity, activity_id),
-         {:ok, unannounce_activity} <- insert(unannounce_data, local),
-         _ <- notify_and_stream(unannounce_activity),
-         :ok <- maybe_federate(unannounce_activity),
-         {:ok, _activity} <- Repo.delete(announce_activity),
-         {:ok, object} <- remove_announce_from_object(announce_activity, object) do
-      {:ok, unannounce_activity, object}
-    else
-      nil -> {:ok, object}
-      {:error, error} -> Repo.rollback(error)
-    end
-  end
-
->>>>>>> 4c92dfb7
   @spec follow(User.t(), User.t(), String.t() | nil, boolean()) ::
           {:ok, Activity.t()} | {:error, any()}
   def follow(follower, followed, activity_id \\ nil, local \\ true) do
@@ -568,31 +483,6 @@
     end
   end
 
-<<<<<<< HEAD
-=======
-  @spec unblock(User.t(), User.t(), String.t() | nil, boolean()) ::
-          {:ok, Activity.t()} | {:error, any()} | nil
-  def unblock(blocker, blocked, activity_id \\ nil, local \\ true) do
-    with {:ok, result} <-
-           Repo.transaction(fn -> do_unblock(blocker, blocked, activity_id, local) end) do
-      result
-    end
-  end
-
-  defp do_unblock(blocker, blocked, activity_id, local) do
-    with %Activity{} = block_activity <- fetch_latest_block(blocker, blocked),
-         unblock_data <- make_unblock_data(blocker, blocked, block_activity, activity_id),
-         {:ok, activity} <- insert(unblock_data, local),
-         _ <- notify_and_stream(activity),
-         :ok <- maybe_federate(activity) do
-      {:ok, activity}
-    else
-      nil -> nil
-      {:error, error} -> Repo.rollback(error)
-    end
-  end
-
->>>>>>> 4c92dfb7
   @spec flag(map()) :: {:ok, Activity.t()} | {:error, any()}
   def flag(
         %{
