--- conflicted
+++ resolved
@@ -5,15 +5,14 @@
 defmodule Pleroma.Web.Router do
   use Pleroma.Web, :router
 
-<<<<<<< HEAD
   pipeline :browser do
     plug(:accepts, ["html"])
     plug(:fetch_session)
-=======
+  end
+
   pipeline :oauth do
     plug(:fetch_session)
     plug(Pleroma.Plugs.OAuthPlug)
->>>>>>> 091baf93
   end
 
   pipeline :api do
