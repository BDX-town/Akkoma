--- conflicted
+++ resolved
@@ -178,12 +178,10 @@
     get("/users/:nickname", AdminAPIController, :user_show)
     get("/users/:nickname/statuses", AdminAPIController, :list_user_statuses)
 
-<<<<<<< HEAD
     get("/instances/:instance/statuses", AdminAPIController, :list_instance_statuses)
-=======
+
     patch("/users/confirm_email", AdminAPIController, :confirm_email)
     patch("/users/resend_confirmation_email", AdminAPIController, :resend_confirmation_email)
->>>>>>> 34cdbcbb
 
     get("/reports", AdminAPIController, :list_reports)
     get("/grouped_reports", AdminAPIController, :list_grouped_reports)
