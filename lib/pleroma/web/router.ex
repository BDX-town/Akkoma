# Pleroma: A lightweight social networking server
# Copyright © 2017-2019 Pleroma Authors <https://pleroma.social/>
# SPDX-License-Identifier: AGPL-3.0-only

defmodule Pleroma.Web.Router do
  use Pleroma.Web, :router

  pipeline :api do
    plug(:accepts, ["json"])
    plug(:fetch_session)
    plug(Pleroma.Plugs.OAuthPlug)
    plug(Pleroma.Plugs.BasicAuthDecoderPlug)
    plug(Pleroma.Plugs.UserFetcherPlug)
    plug(Pleroma.Plugs.SessionAuthenticationPlug)
    plug(Pleroma.Plugs.LegacyAuthenticationPlug)
    plug(Pleroma.Plugs.AuthenticationPlug)
    plug(Pleroma.Plugs.UserEnabledPlug)
    plug(Pleroma.Plugs.SetUserSessionIdPlug)
    plug(Pleroma.Plugs.EnsureUserKeyPlug)
  end

  pipeline :authenticated_api do
    plug(:accepts, ["json"])
    plug(:fetch_session)
    plug(Pleroma.Plugs.OAuthPlug)
    plug(Pleroma.Plugs.BasicAuthDecoderPlug)
    plug(Pleroma.Plugs.UserFetcherPlug)
    plug(Pleroma.Plugs.SessionAuthenticationPlug)
    plug(Pleroma.Plugs.LegacyAuthenticationPlug)
    plug(Pleroma.Plugs.AuthenticationPlug)
    plug(Pleroma.Plugs.UserEnabledPlug)
    plug(Pleroma.Plugs.SetUserSessionIdPlug)
    plug(Pleroma.Plugs.EnsureAuthenticatedPlug)
  end

  pipeline :admin_api do
    plug(:accepts, ["json"])
    plug(:fetch_session)
    plug(Pleroma.Plugs.OAuthPlug)
    plug(Pleroma.Plugs.BasicAuthDecoderPlug)
    plug(Pleroma.Plugs.UserFetcherPlug)
    plug(Pleroma.Plugs.SessionAuthenticationPlug)
    plug(Pleroma.Plugs.LegacyAuthenticationPlug)
    plug(Pleroma.Plugs.AuthenticationPlug)
    plug(Pleroma.Plugs.AdminSecretAuthenticationPlug)
    plug(Pleroma.Plugs.UserEnabledPlug)
    plug(Pleroma.Plugs.SetUserSessionIdPlug)
    plug(Pleroma.Plugs.EnsureAuthenticatedPlug)
    plug(Pleroma.Plugs.UserIsAdminPlug)
  end

  pipeline :mastodon_html do
    plug(:accepts, ["html"])
    plug(:fetch_session)
    plug(Pleroma.Plugs.OAuthPlug)
    plug(Pleroma.Plugs.BasicAuthDecoderPlug)
    plug(Pleroma.Plugs.UserFetcherPlug)
    plug(Pleroma.Plugs.SessionAuthenticationPlug)
    plug(Pleroma.Plugs.LegacyAuthenticationPlug)
    plug(Pleroma.Plugs.AuthenticationPlug)
    plug(Pleroma.Plugs.UserEnabledPlug)
    plug(Pleroma.Plugs.SetUserSessionIdPlug)
    plug(Pleroma.Plugs.EnsureUserKeyPlug)
  end

  pipeline :pleroma_html do
    plug(:accepts, ["html"])
    plug(:fetch_session)
    plug(Pleroma.Plugs.OAuthPlug)
    plug(Pleroma.Plugs.BasicAuthDecoderPlug)
    plug(Pleroma.Plugs.UserFetcherPlug)
    plug(Pleroma.Plugs.SessionAuthenticationPlug)
    plug(Pleroma.Plugs.AuthenticationPlug)
    plug(Pleroma.Plugs.EnsureUserKeyPlug)
  end

  pipeline :oauth_read_or_unauthenticated do
    plug(Pleroma.Plugs.OAuthScopesPlug, %{
      scopes: ["read"],
      fallback: :proceed_unauthenticated
    })
  end

  pipeline :oauth_read do
    plug(Pleroma.Plugs.OAuthScopesPlug, %{scopes: ["read"]})
  end

  pipeline :oauth_write do
    plug(Pleroma.Plugs.OAuthScopesPlug, %{scopes: ["write"]})
  end

  pipeline :oauth_follow do
    plug(Pleroma.Plugs.OAuthScopesPlug, %{scopes: ["follow"]})
  end

  pipeline :well_known do
    plug(:accepts, ["json", "jrd+json", "xml", "xrd+xml"])
  end

  pipeline :config do
    plug(:accepts, ["json", "xml"])
  end

  pipeline :oauth do
    plug(:accepts, ["html", "json"])
  end

  pipeline :pleroma_api do
    plug(:accepts, ["html", "json"])
  end

  pipeline :mailbox_preview do
    plug(:accepts, ["html"])

    plug(:put_secure_browser_headers, %{
      "content-security-policy" =>
        "default-src 'self'; script-src 'self' 'unsafe-inline' 'unsafe-eval'; style-src 'self' 'unsafe-inline' 'unsafe-eval'"
    })
  end

  scope "/api/pleroma", Pleroma.Web.TwitterAPI do
    pipe_through(:pleroma_api)

    get("/password_reset/:token", UtilController, :show_password_reset)
    post("/password_reset", UtilController, :password_reset)
    get("/emoji", UtilController, :emoji)
    get("/captcha", UtilController, :captcha)
  end

  scope "/api/pleroma", Pleroma.Web do
    pipe_through(:pleroma_api)
    post("/uploader_callback/:upload_path", UploaderController, :callback)
  end

  scope "/api/pleroma/admin", Pleroma.Web.AdminAPI do
    pipe_through([:admin_api, :oauth_write])

    delete("/user", AdminAPIController, :user_delete)
    post("/user", AdminAPIController, :user_create)
    put("/users/tag", AdminAPIController, :tag_users)
    delete("/users/tag", AdminAPIController, :untag_users)

    get("/permission_group/:nickname", AdminAPIController, :right_get)
    get("/permission_group/:nickname/:permission_group", AdminAPIController, :right_get)
    post("/permission_group/:nickname/:permission_group", AdminAPIController, :right_add)
    delete("/permission_group/:nickname/:permission_group", AdminAPIController, :right_delete)

    post("/relay", AdminAPIController, :relay_follow)
    delete("/relay", AdminAPIController, :relay_unfollow)

    get("/invite_token", AdminAPIController, :get_invite_token)
    post("/email_invite", AdminAPIController, :email_invite)

    get("/password_reset", AdminAPIController, :get_password_reset)
  end

  scope "/", Pleroma.Web.TwitterAPI do
    pipe_through(:pleroma_html)

    post("/main/ostatus", UtilController, :remote_subscribe)
    get("/ostatus_subscribe", UtilController, :remote_follow)

    scope [] do
      pipe_through(:oauth_follow)
      post("/ostatus_subscribe", UtilController, :do_remote_follow)
    end
  end

  scope "/api/pleroma", Pleroma.Web.TwitterAPI do
    pipe_through(:authenticated_api)

    scope [] do
      pipe_through(:oauth_write)

      post("/change_password", UtilController, :change_password)
      post("/delete_account", UtilController, :delete_account)
    end

    scope [] do
      pipe_through(:oauth_follow)

      post("/blocks_import", UtilController, :blocks_import)
      post("/follow_import", UtilController, :follow_import)
    end
  end

  scope "/oauth", Pleroma.Web.OAuth do
    get("/authorize", OAuthController, :authorize)
    post("/authorize", OAuthController, :create_authorization)
    post("/token", OAuthController, :token_exchange)
    post("/revoke", OAuthController, :token_revoke)
  end

  scope "/api/v1", Pleroma.Web.MastodonAPI do
    pipe_through(:authenticated_api)

    scope [] do
      pipe_through(:oauth_read)

      get("/accounts/verify_credentials", MastodonAPIController, :verify_credentials)

      get("/accounts/relationships", MastodonAPIController, :relationships)
      get("/accounts/search", MastodonAPIController, :account_search)

      get("/accounts/:id/lists", MastodonAPIController, :account_lists)

      get("/follow_requests", MastodonAPIController, :follow_requests)
      get("/blocks", MastodonAPIController, :blocks)
      get("/mutes", MastodonAPIController, :empty_array)

      get("/timelines/home", MastodonAPIController, :home_timeline)
      get("/timelines/direct", MastodonAPIController, :dm_timeline)

      get("/favourites", MastodonAPIController, :favourites)
      get("/bookmarks", MastodonAPIController, :bookmarks)

      post("/notifications/clear", MastodonAPIController, :clear_notifications)
      post("/notifications/dismiss", MastodonAPIController, :dismiss_notification)
      get("/notifications", MastodonAPIController, :notifications)
      get("/notifications/:id", MastodonAPIController, :get_notification)

      get("/lists", MastodonAPIController, :get_lists)
      get("/lists/:id", MastodonAPIController, :get_list)
      get("/lists/:id/accounts", MastodonAPIController, :list_accounts)

      get("/domain_blocks", MastodonAPIController, :domain_blocks)

      get("/filters", MastodonAPIController, :get_filters)

      get("/suggestions", MastodonAPIController, :suggestions)

      get("/endorsements", MastodonAPIController, :empty_array)
    end

    scope [] do
      pipe_through(:oauth_write)

      patch("/accounts/update_credentials", MastodonAPIController, :update_credentials)

      post("/statuses", MastodonAPIController, :post_status)
      delete("/statuses/:id", MastodonAPIController, :delete_status)

      post("/statuses/:id/reblog", MastodonAPIController, :reblog_status)
      post("/statuses/:id/unreblog", MastodonAPIController, :unreblog_status)
      post("/statuses/:id/favourite", MastodonAPIController, :fav_status)
      post("/statuses/:id/unfavourite", MastodonAPIController, :unfav_status)
      post("/statuses/:id/pin", MastodonAPIController, :pin_status)
      post("/statuses/:id/unpin", MastodonAPIController, :unpin_status)
      post("/statuses/:id/bookmark", MastodonAPIController, :bookmark_status)
      post("/statuses/:id/unbookmark", MastodonAPIController, :unbookmark_status)
      post("/statuses/:id/mute", MastodonAPIController, :mute_conversation)
      post("/statuses/:id/unmute", MastodonAPIController, :unmute_conversation)

<<<<<<< HEAD
      post("/media", MastodonAPIController, :upload)
      put("/media/:id", MastodonAPIController, :update_media)

      delete("/lists/:id", MastodonAPIController, :delete_list)
      post("/lists", MastodonAPIController, :create_list)
      put("/lists/:id", MastodonAPIController, :rename_list)

      post("/lists/:id/accounts", MastodonAPIController, :add_to_list)
      delete("/lists/:id/accounts", MastodonAPIController, :remove_from_list)

      post("/filters", MastodonAPIController, :create_filter)
      get("/filters/:id", MastodonAPIController, :get_filter)
      put("/filters/:id", MastodonAPIController, :update_filter)
      delete("/filters/:id", MastodonAPIController, :delete_filter)
    end

    scope [] do
      pipe_through(:oauth_follow)

      post("/follows", MastodonAPIController, :follow)
      post("/accounts/:id/follow", MastodonAPIController, :follow)

      post("/accounts/:id/unfollow", MastodonAPIController, :unfollow)
      post("/accounts/:id/block", MastodonAPIController, :block)
      post("/accounts/:id/unblock", MastodonAPIController, :unblock)
      post("/accounts/:id/mute", MastodonAPIController, :relationship_noop)
      post("/accounts/:id/unmute", MastodonAPIController, :relationship_noop)

      post("/follow_requests/:id/authorize", MastodonAPIController, :authorize_follow_request)
      post("/follow_requests/:id/reject", MastodonAPIController, :reject_follow_request)

      post("/domain_blocks", MastodonAPIController, :block_domain)
      delete("/domain_blocks", MastodonAPIController, :unblock_domain)

      post("/push/subscription", MastodonAPIController, :create_push_subscription)
      get("/push/subscription", MastodonAPIController, :get_push_subscription)
      put("/push/subscription", MastodonAPIController, :update_push_subscription)
      delete("/push/subscription", MastodonAPIController, :delete_push_subscription)
    end
=======
    get("/endorsements", MastodonAPIController, :empty_array)

    post("/pleroma/flavour/:flavour", MastodonAPIController, :set_flavour)
    get("/pleroma/flavour", MastodonAPIController, :get_flavour)
>>>>>>> 1dd718e8
  end

  scope "/api/web", Pleroma.Web.MastodonAPI do
    pipe_through([:authenticated_api, :oauth_write])

    put("/settings", MastodonAPIController, :put_settings)
  end

  scope "/api/v1", Pleroma.Web.MastodonAPI do
    pipe_through(:api)

    get("/instance", MastodonAPIController, :masto_instance)
    get("/instance/peers", MastodonAPIController, :peers)
    post("/apps", MastodonAPIController, :create_app)
    get("/custom_emojis", MastodonAPIController, :custom_emojis)

    get("/statuses/:id/card", MastodonAPIController, :status_card)

    get("/statuses/:id/favourited_by", MastodonAPIController, :favourited_by)
    get("/statuses/:id/reblogged_by", MastodonAPIController, :reblogged_by)

    get("/trends", MastodonAPIController, :empty_array)

    scope [] do
      pipe_through(:oauth_read_or_unauthenticated)

      get("/timelines/public", MastodonAPIController, :public_timeline)
      get("/timelines/tag/:tag", MastodonAPIController, :hashtag_timeline)
      get("/timelines/list/:list_id", MastodonAPIController, :list_timeline)

      get("/statuses/:id", MastodonAPIController, :get_status)
      get("/statuses/:id/context", MastodonAPIController, :get_context)

      get("/accounts/:id/statuses", MastodonAPIController, :user_statuses)
      get("/accounts/:id/followers", MastodonAPIController, :followers)
      get("/accounts/:id/following", MastodonAPIController, :following)
      get("/accounts/:id", MastodonAPIController, :user)

      get("/search", MastodonAPIController, :search)
    end
  end

  scope "/api/v2", Pleroma.Web.MastodonAPI do
    pipe_through([:api, :oauth_read_or_unauthenticated])
    get("/search", MastodonAPIController, :search2)
  end

  scope "/api", Pleroma.Web do
    pipe_through(:config)

    get("/help/test", TwitterAPI.UtilController, :help_test)
    post("/help/test", TwitterAPI.UtilController, :help_test)
    get("/statusnet/config", TwitterAPI.UtilController, :config)
    get("/statusnet/version", TwitterAPI.UtilController, :version)
    get("/pleroma/frontend_configurations", TwitterAPI.UtilController, :frontend_configurations)
  end

  scope "/api", Pleroma.Web do
    pipe_through(:api)

    post("/account/register", TwitterAPI.Controller, :register)
    post("/account/password_reset", TwitterAPI.Controller, :password_reset)

    post("/account/resend_confirmation_email", TwitterAPI.Controller, :resend_confirmation_email)

    get(
      "/account/confirm_email/:user_id/:token",
      TwitterAPI.Controller,
      :confirm_email,
      as: :confirm_email
    )

    scope [] do
      pipe_through(:oauth_read_or_unauthenticated)

      get("/statuses/user_timeline", TwitterAPI.Controller, :user_timeline)
      get("/qvitter/statuses/user_timeline", TwitterAPI.Controller, :user_timeline)
      get("/users/show", TwitterAPI.Controller, :show_user)

      get("/statuses/followers", TwitterAPI.Controller, :followers)
      get("/statuses/friends", TwitterAPI.Controller, :friends)
      get("/statuses/blocks", TwitterAPI.Controller, :blocks)
      get("/statuses/show/:id", TwitterAPI.Controller, :fetch_status)
      get("/statusnet/conversation/:id", TwitterAPI.Controller, :fetch_conversation)

      get("/search", TwitterAPI.Controller, :search)
      get("/statusnet/tags/timeline/:tag", TwitterAPI.Controller, :public_and_external_timeline)
    end
  end

  scope "/api", Pleroma.Web do
    pipe_through([:api, :oauth_read_or_unauthenticated])

    get("/statuses/public_timeline", TwitterAPI.Controller, :public_timeline)

    get(
      "/statuses/public_and_external_timeline",
      TwitterAPI.Controller,
      :public_and_external_timeline
    )

    get("/statuses/networkpublic_timeline", TwitterAPI.Controller, :public_and_external_timeline)
  end

  scope "/api", Pleroma.Web, as: :twitter_api_search do
    pipe_through([:api, :oauth_read_or_unauthenticated])
    get("/pleroma/search_user", TwitterAPI.Controller, :search_user)
  end

  scope "/api", Pleroma.Web, as: :authenticated_twitter_api do
    pipe_through(:authenticated_api)

    scope [] do
      pipe_through(:oauth_read)

      get("/account/verify_credentials", TwitterAPI.Controller, :verify_credentials)
      post("/account/verify_credentials", TwitterAPI.Controller, :verify_credentials)

      get("/statuses/home_timeline", TwitterAPI.Controller, :friends_timeline)
      get("/statuses/friends_timeline", TwitterAPI.Controller, :friends_timeline)
      get("/statuses/mentions", TwitterAPI.Controller, :mentions_timeline)
      get("/statuses/mentions_timeline", TwitterAPI.Controller, :mentions_timeline)
      get("/statuses/dm_timeline", TwitterAPI.Controller, :dm_timeline)
      get("/qvitter/statuses/notifications", TwitterAPI.Controller, :notifications)

      get("/pleroma/friend_requests", TwitterAPI.Controller, :friend_requests)

      get("/friends/ids", TwitterAPI.Controller, :friends_ids)
      get("/friendships/no_retweets/ids", TwitterAPI.Controller, :empty_array)

      get("/mutes/users/ids", TwitterAPI.Controller, :empty_array)
      get("/qvitter/mutes", TwitterAPI.Controller, :raw_empty_array)

      get("/externalprofile/show", TwitterAPI.Controller, :external_profile)

      post("/qvitter/statuses/notifications/read", TwitterAPI.Controller, :notifications_read)
    end

    scope [] do
      pipe_through(:oauth_write)

      post("/account/update_profile", TwitterAPI.Controller, :update_profile)
      post("/account/update_profile_banner", TwitterAPI.Controller, :update_banner)
      post("/qvitter/update_background_image", TwitterAPI.Controller, :update_background)

      post("/statuses/update", TwitterAPI.Controller, :status_update)
      post("/statuses/retweet/:id", TwitterAPI.Controller, :retweet)
      post("/statuses/unretweet/:id", TwitterAPI.Controller, :unretweet)
      post("/statuses/destroy/:id", TwitterAPI.Controller, :delete_post)

      post("/statuses/pin/:id", TwitterAPI.Controller, :pin)
      post("/statuses/unpin/:id", TwitterAPI.Controller, :unpin)

      post("/statusnet/media/upload", TwitterAPI.Controller, :upload)
      post("/media/upload", TwitterAPI.Controller, :upload_json)
      post("/media/metadata/create", TwitterAPI.Controller, :update_media)

      post("/favorites/create/:id", TwitterAPI.Controller, :favorite)
      post("/favorites/create", TwitterAPI.Controller, :favorite)
      post("/favorites/destroy/:id", TwitterAPI.Controller, :unfavorite)

      post("/qvitter/update_avatar", TwitterAPI.Controller, :update_avatar)
    end

    scope [] do
      pipe_through(:oauth_follow)

      post("/pleroma/friendships/approve", TwitterAPI.Controller, :approve_friend_request)
      post("/pleroma/friendships/deny", TwitterAPI.Controller, :deny_friend_request)

<<<<<<< HEAD
      post("/friendships/create", TwitterAPI.Controller, :follow)
      post("/friendships/destroy", TwitterAPI.Controller, :unfollow)

      post("/blocks/create", TwitterAPI.Controller, :block)
      post("/blocks/destroy", TwitterAPI.Controller, :unblock)
    end
=======
    get("/externalprofile/show", TwitterAPI.Controller, :external_profile)

    get("/oauth_tokens", TwitterAPI.Controller, :oauth_tokens)
    delete("/oauth_tokens/:id", TwitterAPI.Controller, :revoke_token)
>>>>>>> 1dd718e8
  end

  pipeline :ap_relay do
    plug(:accepts, ["activity+json"])
  end

  pipeline :ostatus do
    plug(:accepts, ["html", "xml", "atom", "activity+json"])
  end

  pipeline :oembed do
    plug(:accepts, ["json", "xml"])
  end

  scope "/", Pleroma.Web do
    pipe_through(:ostatus)

    get("/objects/:uuid", OStatus.OStatusController, :object)
    get("/activities/:uuid", OStatus.OStatusController, :activity)
    get("/notice/:id", OStatus.OStatusController, :notice)
    get("/users/:nickname/feed", OStatus.OStatusController, :feed)
    get("/users/:nickname", OStatus.OStatusController, :feed_redirect)

    post("/users/:nickname/salmon", OStatus.OStatusController, :salmon_incoming)
    post("/push/hub/:nickname", Websub.WebsubController, :websub_subscription_request)
    get("/push/subscriptions/:id", Websub.WebsubController, :websub_subscription_confirmation)
    post("/push/subscriptions/:id", Websub.WebsubController, :websub_incoming)
  end

  scope "/", Pleroma.Web do
    pipe_through(:oembed)

    get("/oembed", OEmbed.OEmbedController, :url)
  end

  pipeline :activitypub do
    plug(:accepts, ["activity+json"])
    plug(Pleroma.Web.Plugs.HTTPSignaturePlug)
  end

  scope "/", Pleroma.Web.ActivityPub do
    # XXX: not really ostatus
    pipe_through(:ostatus)

    get("/users/:nickname/followers", ActivityPubController, :followers)
    get("/users/:nickname/following", ActivityPubController, :following)
    get("/users/:nickname/outbox", ActivityPubController, :outbox)
    get("/objects/:uuid/likes", ActivityPubController, :object_likes)
  end

  pipeline :activitypub_client do
    plug(:accepts, ["activity+json"])
    plug(:fetch_session)
    plug(Pleroma.Plugs.OAuthPlug)
    plug(Pleroma.Plugs.BasicAuthDecoderPlug)
    plug(Pleroma.Plugs.UserFetcherPlug)
    plug(Pleroma.Plugs.SessionAuthenticationPlug)
    plug(Pleroma.Plugs.LegacyAuthenticationPlug)
    plug(Pleroma.Plugs.AuthenticationPlug)
    plug(Pleroma.Plugs.UserEnabledPlug)
    plug(Pleroma.Plugs.SetUserSessionIdPlug)
    plug(Pleroma.Plugs.EnsureUserKeyPlug)
  end

  scope "/", Pleroma.Web.ActivityPub do
    pipe_through([:activitypub_client])

    scope [] do
      pipe_through(:oauth_read)
      get("/api/ap/whoami", ActivityPubController, :whoami)
      get("/users/:nickname/inbox", ActivityPubController, :read_inbox)
    end

    scope [] do
      pipe_through(:oauth_write)
      post("/users/:nickname/outbox", ActivityPubController, :update_outbox)
    end
  end

  scope "/relay", Pleroma.Web.ActivityPub do
    pipe_through(:ap_relay)
    get("/", ActivityPubController, :relay)
  end

  scope "/", Pleroma.Web.ActivityPub do
    pipe_through(:activitypub)
    post("/inbox", ActivityPubController, :inbox)
    post("/users/:nickname/inbox", ActivityPubController, :inbox)
  end

  scope "/.well-known", Pleroma.Web do
    pipe_through(:well_known)

    get("/host-meta", WebFinger.WebFingerController, :host_meta)
    get("/webfinger", WebFinger.WebFingerController, :webfinger)
    get("/nodeinfo", Nodeinfo.NodeinfoController, :schemas)
  end

  scope "/nodeinfo", Pleroma.Web do
    get("/:version", Nodeinfo.NodeinfoController, :nodeinfo)
  end

  scope "/", Pleroma.Web.MastodonAPI do
    pipe_through(:mastodon_html)

    get("/web/login", MastodonAPIController, :login)
    delete("/auth/sign_out", MastodonAPIController, :logout)

    scope [] do
      pipe_through(:oauth_read)
      get("/web/*path", MastodonAPIController, :index)
    end
  end

  pipeline :remote_media do
  end

  scope "/proxy/", Pleroma.Web.MediaProxy do
    pipe_through(:remote_media)

    get("/:sig/:url", MediaProxyController, :remote)
    get("/:sig/:url/:filename", MediaProxyController, :remote)
  end

  if Mix.env() == :dev do
    scope "/dev" do
      pipe_through([:mailbox_preview])

      forward("/mailbox", Plug.Swoosh.MailboxPreview, base_path: "/dev/mailbox")
    end
  end

  scope "/", Fallback do
    get("/registration/:token", RedirectController, :registration_page)
    get("/:maybe_nickname_or_id", RedirectController, :redirector_with_meta)
    get("/*path", RedirectController, :redirector)

    options("/*path", RedirectController, :empty)
  end
end

defmodule Fallback.RedirectController do
  use Pleroma.Web, :controller
  alias Pleroma.Web.Metadata
  alias Pleroma.User

  def redirector(conn, _params, code \\ 200) do
    conn
    |> put_resp_content_type("text/html")
    |> send_file(code, index_file_path())
  end

  def redirector_with_meta(conn, %{"maybe_nickname_or_id" => maybe_nickname_or_id} = params) do
    with %User{} = user <- User.get_cached_by_nickname_or_id(maybe_nickname_or_id) do
      redirector_with_meta(conn, %{user: user})
    else
      nil ->
        redirector(conn, params)
    end
  end

  def redirector_with_meta(conn, params) do
    {:ok, index_content} = File.read(index_file_path())
    tags = Metadata.build_tags(params)
    response = String.replace(index_content, "<!--server-generated-meta-->", tags)

    conn
    |> put_resp_content_type("text/html")
    |> send_resp(200, response)
  end

  def index_file_path do
    Pleroma.Plugs.InstanceStatic.file_path("index.html")
  end

  def registration_page(conn, params) do
    redirector(conn, params)
  end

  def empty(conn, _params) do
    conn
    |> put_status(204)
    |> text("")
  end
end<|MERGE_RESOLUTION|>--- conflicted
+++ resolved
@@ -230,6 +230,8 @@
       get("/suggestions", MastodonAPIController, :suggestions)
 
       get("/endorsements", MastodonAPIController, :empty_array)
+
+      get("/pleroma/flavour", MastodonAPIController, :get_flavour)
     end
 
     scope [] do
@@ -251,7 +253,6 @@
       post("/statuses/:id/mute", MastodonAPIController, :mute_conversation)
       post("/statuses/:id/unmute", MastodonAPIController, :unmute_conversation)
 
-<<<<<<< HEAD
       post("/media", MastodonAPIController, :upload)
       put("/media/:id", MastodonAPIController, :update_media)
 
@@ -266,6 +267,8 @@
       get("/filters/:id", MastodonAPIController, :get_filter)
       put("/filters/:id", MastodonAPIController, :update_filter)
       delete("/filters/:id", MastodonAPIController, :delete_filter)
+
+      post("/pleroma/flavour/:flavour", MastodonAPIController, :set_flavour)
     end
 
     scope [] do
@@ -291,12 +294,6 @@
       put("/push/subscription", MastodonAPIController, :update_push_subscription)
       delete("/push/subscription", MastodonAPIController, :delete_push_subscription)
     end
-=======
-    get("/endorsements", MastodonAPIController, :empty_array)
-
-    post("/pleroma/flavour/:flavour", MastodonAPIController, :set_flavour)
-    get("/pleroma/flavour", MastodonAPIController, :get_flavour)
->>>>>>> 1dd718e8
   end
 
   scope "/api/web", Pleroma.Web.MastodonAPI do
@@ -409,6 +406,9 @@
   scope "/api", Pleroma.Web, as: :authenticated_twitter_api do
     pipe_through(:authenticated_api)
 
+    get("/oauth_tokens", TwitterAPI.Controller, :oauth_tokens)
+    delete("/oauth_tokens/:id", TwitterAPI.Controller, :revoke_token)
+
     scope [] do
       pipe_through(:oauth_read)
 
@@ -467,19 +467,12 @@
       post("/pleroma/friendships/approve", TwitterAPI.Controller, :approve_friend_request)
       post("/pleroma/friendships/deny", TwitterAPI.Controller, :deny_friend_request)
 
-<<<<<<< HEAD
       post("/friendships/create", TwitterAPI.Controller, :follow)
       post("/friendships/destroy", TwitterAPI.Controller, :unfollow)
 
       post("/blocks/create", TwitterAPI.Controller, :block)
       post("/blocks/destroy", TwitterAPI.Controller, :unblock)
     end
-=======
-    get("/externalprofile/show", TwitterAPI.Controller, :external_profile)
-
-    get("/oauth_tokens", TwitterAPI.Controller, :oauth_tokens)
-    delete("/oauth_tokens/:id", TwitterAPI.Controller, :revoke_token)
->>>>>>> 1dd718e8
   end
 
   pipeline :ap_relay do
