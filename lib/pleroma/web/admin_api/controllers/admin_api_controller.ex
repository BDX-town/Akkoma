--- conflicted
+++ resolved
@@ -514,113 +514,6 @@
     render_error(conn, :forbidden, "You can't revoke your own admin status.")
   end
 
-<<<<<<< HEAD
-  @doc "Sends registration invite via email"
-  def email_invite(%{assigns: %{user: user}} = conn, %{"email" => email} = params) do
-    with {_, false} <- {:registrations_open, Config.get([:instance, :registrations_open])},
-         {_, true} <- {:invites_enabled, Config.get([:instance, :invites_enabled])},
-         {:ok, invite_token} <- UserInviteToken.create_invite(),
-         email <-
-           Pleroma.Emails.UserEmail.user_invitation_email(
-             user,
-             invite_token,
-             email,
-             params["name"]
-           ),
-         {:ok, _} <- Pleroma.Emails.Mailer.deliver(email) do
-      json_response(conn, :no_content, "")
-    else
-      {:registrations_open, _} ->
-        {:error, "To send invites you need to set the `registrations_open` option to false."}
-
-      {:invites_enabled, _} ->
-        {:error, "To send invites you need to set the `invites_enabled` option to true."}
-    end
-  end
-
-  @doc "Create an account registration invite token"
-  def create_invite_token(conn, params) do
-    opts = %{}
-
-    opts =
-      if params["max_use"],
-        do: Map.put(opts, :max_use, params["max_use"]),
-        else: opts
-
-    opts =
-      if params["expires_at"],
-        do: Map.put(opts, :expires_at, params["expires_at"]),
-        else: opts
-
-    {:ok, invite} = UserInviteToken.create_invite(opts)
-
-    json(conn, AccountView.render("invite.json", %{invite: invite}))
-  end
-
-  @doc "Get list of created invites"
-  def invites(conn, _params) do
-    invites = UserInviteToken.list_invites()
-
-    conn
-    |> put_view(AccountView)
-    |> render("invites.json", %{invites: invites})
-  end
-
-  @doc "Revokes invite by token"
-  def revoke_invite(conn, %{"token" => token}) do
-    with {:ok, invite} <- UserInviteToken.find_by_token(token),
-         {:ok, updated_invite} = UserInviteToken.update_invite(invite, %{used: true}) do
-      conn
-      |> put_view(AccountView)
-      |> render("invite.json", %{invite: updated_invite})
-    else
-      nil -> {:error, :not_found}
-=======
-  def relay_list(conn, _params) do
-    with {:ok, list} <- Relay.list() do
-      json(conn, %{relays: list})
-    else
-      _ ->
-        conn
-        |> put_status(500)
-    end
-  end
-
-  def relay_follow(%{assigns: %{user: admin}} = conn, %{"relay_url" => target}) do
-    with {:ok, _message} <- Relay.follow(target) do
-      ModerationLog.insert_log(%{
-        action: "relay_follow",
-        actor: admin,
-        target: target
-      })
-
-      json(conn, target)
-    else
-      _ ->
-        conn
-        |> put_status(500)
-        |> json(target)
-    end
-  end
-
-  def relay_unfollow(%{assigns: %{user: admin}} = conn, %{"relay_url" => target}) do
-    with {:ok, _message} <- Relay.unfollow(target) do
-      ModerationLog.insert_log(%{
-        action: "relay_unfollow",
-        actor: admin,
-        target: target
-      })
-
-      json(conn, target)
-    else
-      _ ->
-        conn
-        |> put_status(500)
-        |> json(target)
->>>>>>> 879304dc
-    end
-  end
-
   @doc "Get a password reset token (base64 string) for given nickname"
   def get_password_reset(conn, %{"nickname" => nickname}) do
     (%User{local: true} = user) = User.get_cached_by_nickname(nickname)
