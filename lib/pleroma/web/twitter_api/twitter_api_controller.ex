--- conflicted
+++ resolved
@@ -45,7 +45,6 @@
     |> json_reply(200, json)
   end
 
-<<<<<<< HEAD
   def user_timeline(%{assigns: %{user: user}} = conn, params) do
     case TwitterAPI.get_user(user, params) do
       {:ok, target_user} ->
@@ -57,15 +56,9 @@
         bad_request_reply(conn, msg)
     end
   end
-=======
+
   def follow(%{assigns: %{user: user}} = conn, params) do
-    { :ok, user, followed, _activity } = TwitterAPI.follow(user, params)
-
-    response = followed |> UserRepresenter.to_json(%{for: user})
->>>>>>> 369be708
-
-  def follow(%{assigns: %{user: user}} = conn, %{ "user_id" => followed_id }) do
-    case TwitterAPI.follow(user, followed_id) do
+    case TwitterAPI.follow(user, params) do
       { :ok, user, followed, _activity } ->
         response = followed |> UserRepresenter.to_json(%{for: user})
         conn
@@ -75,7 +68,6 @@
   end
 
   def unfollow(%{assigns: %{user: user}} = conn, %{ "user_id" => followed_id }) do
-<<<<<<< HEAD
     case TwitterAPI.unfollow(user, followed_id) do
       { :ok, user, followed } ->
         response = followed |> UserRepresenter.to_json(%{for: user})
@@ -84,14 +76,6 @@
         |> json_reply(200, response)
       { :error, msg } -> forbidden_json_reply(conn, msg)
     end
-=======
-    { :ok, user, followed } = TwitterAPI.unfollow(user, followed_id)
-
-    response = followed |> UserRepresenter.to_json(%{for: user})
-
-    conn
-    |> json_reply(200, response)
->>>>>>> 369be708
   end
 
   def fetch_status(%{assigns: %{user: user}} = conn, %{ "id" => id }) do
