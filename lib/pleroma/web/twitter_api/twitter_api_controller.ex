--- conflicted
+++ resolved
@@ -155,11 +155,6 @@
     end
   end
 
-<<<<<<< HEAD
-  defp bad_request_reply(conn, error_message) do
-    json = Poison.encode!(%{"error" => error_message})
-    json_reply(conn, 400, json)
-=======
   def update_avatar(%{assigns: %{user: user}} = conn, params) do
     {:ok, object} = ActivityPub.upload(params)
     change = Ecto.Changeset.change(user, %{avatar: object.data})
@@ -170,7 +165,11 @@
 
     conn
     |> json_reply(200, response)
->>>>>>> e158e321
+  end
+
+  defp bad_request_reply(conn, error_message) do
+    json = Poison.encode!(%{"error" => error_message})
+    json_reply(conn, 400, json)
   end
 
   defp json_reply(conn, status, json) do
