defmodule Pleroma.Web.OStatus do
  @httpoison Application.get_env(:pleroma, :httpoison)

  import Ecto.Query
  import Pleroma.Web.XML
  require Logger

  alias Pleroma.{Repo, User, Web, Object, Activity}
  alias Pleroma.Web.ActivityPub.ActivityPub
  alias Pleroma.Web.ActivityPub.Utils
  alias Pleroma.Web.{WebFinger, Websub}
  alias Pleroma.Web.OStatus.{FollowHandler, NoteHandler}

  def feed_path(user) do
    "#{user.ap_id}/feed.atom"
  end

  def pubsub_path(user) do
    "#{Web.base_url}/push/hub/#{user.nickname}"
  end

  def salmon_path(user) do
    "#{user.ap_id}/salmon"
  end

  def handle_incoming(xml_string) do
    doc = parse_document(xml_string)
    entries = :xmerl_xpath.string('//entry', doc)

    activities = Enum.map(entries, fn (entry) ->
      {:xmlObj, :string, object_type} = :xmerl_xpath.string('string(/entry/activity:object-type[1])', entry)
      {:xmlObj, :string, verb} = :xmerl_xpath.string('string(/entry/activity:verb[1])', entry)

      case verb do
        'http://activitystrea.ms/schema/1.0/follow' ->
          with {:ok, activity} <- FollowHandler.handle(entry, doc), do: activity
        'http://activitystrea.ms/schema/1.0/share' ->
          with {:ok, activity, retweeted_activity} <- handle_share(entry, doc), do: [activity, retweeted_activity]
        'http://activitystrea.ms/schema/1.0/favorite' ->
          with {:ok, activity, favorited_activity} <- handle_favorite(entry, doc), do: [activity, favorited_activity]
        _ ->
          case object_type do
            'http://activitystrea.ms/schema/1.0/note' ->
              with {:ok, activity} <- NoteHandler.handle_note(entry, doc), do: activity
            'http://activitystrea.ms/schema/1.0/comment' ->
              with {:ok, activity} <- NoteHandler.handle_note(entry, doc), do: activity
            _ ->
              Logger.error("Couldn't parse incoming document")
              nil
          end
      end
    end)
    {:ok, activities}
  end

  def make_share(entry, doc, retweeted_activity) do
    with {:ok, actor} <- find_make_or_update_user(doc),
         %Object{} = object <- Object.get_by_ap_id(retweeted_activity.data["object"]["id"]),
         id when not is_nil(id) <- string_from_xpath("/entry/id", entry),
         {:ok, activity, _object} = ActivityPub.announce(actor, object, id, false) do
      {:ok, activity}
    end
  end

  def handle_share(entry, doc) do
    with {:ok, retweeted_activity} <- get_or_build_object(entry),
         {:ok, activity} <- make_share(entry, doc, retweeted_activity) do
      {:ok, activity, retweeted_activity}
    else
      e -> {:error, e}
    end
  end

  def make_favorite(entry, doc, favorited_activity) do
    with {:ok, actor} <- find_make_or_update_user(doc),
         %Object{} = object <- Object.get_by_ap_id(favorited_activity.data["object"]["id"]),
         id when not is_nil(id) <- string_from_xpath("/entry/id", entry),
         {:ok, activity, _object} = ActivityPub.like(actor, object, id, false) do
      {:ok, activity}
    end
  end

  def get_or_build_object(entry) do
    with {:ok, activity} <- get_or_try_fetching(entry) do
      {:ok, activity}
    else
      _e ->
        with [object] <- :xmerl_xpath.string('/entry/activity:object', entry) do
          NoteHandler.handle_note(object, object)
        end
    end
  end

  def get_or_try_fetching(entry) do
    Logger.debug("Trying to get entry from db")
    with id when not is_nil(id) <- string_from_xpath("//activity:object[1]/id", entry),
         %Activity{} = activity <- Activity.get_create_activity_by_object_ap_id(id) do
      {:ok, activity}
    else e ->
        Logger.debug("Couldn't get, will try to fetch")
        with href when not is_nil(href) <- string_from_xpath("//activity:object[1]/link[@type=\"text/html\"]/@href", entry),
             {:ok, [favorited_activity]} <- fetch_activity_from_html_url(href) do
          {:ok, favorited_activity}
        else e -> Logger.debug("Couldn't find href: #{inspect(e)}")
        end
    end
  end

  def handle_favorite(entry, doc) do
    with {:ok, favorited_activity} <- get_or_try_fetching(entry),
         {:ok, activity} <- make_favorite(entry, doc, favorited_activity) do
      {:ok, activity, favorited_activity}
    else
      e -> {:error, e}
    end
  end

  def get_attachments(entry) do
    :xmerl_xpath.string('/entry/link[@rel="enclosure"]', entry)
    |> Enum.map(fn (enclosure) ->
      with href when not is_nil(href) <- string_from_xpath("/link/@href", enclosure),
           type when not is_nil(type) <- string_from_xpath("/link/@type", enclosure) do
        %{
          "type" => "Attachment",
          "url" => [%{
                       "type" => "Link",
                       "mediaType" => type,
                       "href" => href
                    }]
        }
      end
    end)
    |> Enum.filter(&(&1))
  end

  @doc """
    Gets the content from a an entry. Will add the cw text to the body for cw'd
    Mastodon notes.
  """
  def get_content(entry) do
    base_content = string_from_xpath("//content", entry)

    with scope when not is_nil(scope) <- string_from_xpath("//mastodon:scope", entry),
         cw when not is_nil(cw) <- string_from_xpath("/*/summary", entry) do
      "<span class='mastodon-cw'>#{cw}</span><br>#{base_content}"
    else _e -> base_content
    end
  end

  def get_tags(entry) do
    :xmerl_xpath.string('//category', entry)
    |> Enum.map(fn (category) -> string_from_xpath("/category/@term", category) end)
  end

<<<<<<< HEAD
=======
  def handle_note(entry, doc \\ nil) do
    content_html = get_content(entry)

    [author] = :xmerl_xpath.string('//author[1]', doc)
    {:ok, actor} = find_make_or_update_user(author)
    inReplyTo = string_from_xpath("//thr:in-reply-to[1]/@ref", entry)

    if inReplyTo && !Object.get_cached_by_ap_id(inReplyTo) do
      inReplyToHref = string_from_xpath("//thr:in-reply-to[1]/@href", entry)
      if inReplyToHref do
        fetch_activity_from_html_url(inReplyToHref)
      else
        Logger.debug("Couldn't find a href link to #{inReplyTo}")
      end
    end

    context = (string_from_xpath("//ostatus:conversation[1]", entry) || "") |> String.trim

    attachments = get_attachments(entry)

    context = with %{data: %{"context" => context}} <- Object.get_cached_by_ap_id(inReplyTo) do
                context
              else _e ->
                if String.length(context) > 0 do
                  context
                else
                  Utils.generate_context_id
                end
              end

    tags = get_tags(entry)

    to = [
      "https://www.w3.org/ns/activitystreams#Public",
      User.ap_followers(actor)
    ]

    mentions = :xmerl_xpath.string('//link[@rel="mentioned" and @ostatus:object-type="http://activitystrea.ms/schema/1.0/person"]', entry)
    |> Enum.map(fn(person) -> string_from_xpath("@href", person) end)

    to = to ++ mentions

    date = string_from_xpath("//published", entry)
    id = string_from_xpath("//id", entry)

    object = %{
      "id" => id,
      "type" => "Note",
      "to" => to,
      "content" => content_html,
      "published" => date,
      "context" => context,
      "actor" => actor.ap_id,
      "attachment" => attachments,
      "tag" => tags
    }

    object = if inReplyTo do
      replied_to_activity = Activity.get_create_activity_by_object_ap_id(inReplyTo)
      if replied_to_activity do
        object
        |> Map.put("inReplyTo", inReplyTo)
        |> Map.put("inReplyToStatusId", replied_to_activity.id)
      else
        object
        |> Map.put("inReplyTo", inReplyTo)
      end
    else
      object
    end

    # TODO: Bail out sooner and use transaction.
    if Object.get_by_ap_id(id) do
      {:ok, Activity.get_create_activity_by_object_ap_id(id)}
    else
      ActivityPub.create(to, actor, context, object, %{}, date, false)
    end
  end

  def maybe_update(doc, user) do
    old_data = %{
      avatar: user.avatar,
      bio: user.bio,
      name: user.name
    }

    with false <- user.local,
         avatar <- make_avatar_object(doc),
         bio when not is_nil(bio) <- string_from_xpath("//author[1]/summary", doc),
         name when not is_nil(name) <- string_from_xpath("//author[1]/poco:displayName", doc),
         new_data <- %{avatar: avatar, name: name, bio: bio},
         false <- new_data == old_data do
      change = Ecto.Changeset.change(user, new_data)
      Repo.update(change)
    else e ->
      {:ok, user}
    end
  end

>>>>>>> 4cfe1e0c
  def find_make_or_update_user(doc) do
    uri = string_from_xpath("//author/uri[1]", doc)
    with {:ok, user} <- find_or_make_user(uri) do
      maybe_update(doc, user)
    end
  end

  def find_or_make_user(uri) do
    query = from user in User,
      where: user.ap_id == ^uri

    user = Repo.one(query)

    if is_nil(user) do
      make_user(uri)
    else
      {:ok, user}
    end
  end

  def make_user(uri) do
    with {:ok, info} <- gather_user_info(uri) do
      data = %{
        name: info["name"],
        nickname: info["nickname"] <> "@" <> info["host"],
        ap_id: info["uri"],
        info: info,
        avatar: info["avatar"],
        bio: info["bio"]
      }
      with %User{} = user <- User.get_by_ap_id(data.ap_id) do
        {:ok, user}
      else _e ->
        cs = User.remote_user_creation(data)
        Repo.insert(cs)
      end
    end
  end

  # TODO: Just takes the first one for now.
  def make_avatar_object(author_doc) do
    href = string_from_xpath("//author[1]/link[@rel=\"avatar\"]/@href", author_doc)
    type = string_from_xpath("//author[1]/link[@rel=\"avatar\"]/@type", author_doc)

    if href do
      %{
        "type" => "Image",
        "url" =>
          [%{
              "type" => "Link",
              "mediaType" => type,
              "href" => href
           }]
      }
    else
      nil
    end
  end

  def gather_user_info(username) do
    with {:ok, webfinger_data} <- WebFinger.finger(username),
         {:ok, feed_data} <- Websub.gather_feed_data(webfinger_data["topic"]) do
      {:ok, Map.merge(webfinger_data, feed_data) |> Map.put("fqn", username)}
    else e ->
      Logger.debug(fn -> "Couldn't gather info for #{username}" end)
      {:error, e}
    end
  end

  # Regex-based 'parsing' so we don't have to pull in a full html parser
  # It's a hack anyway. Maybe revisit this in the future
  @mastodon_regex ~r/<link href='(.*)' rel='alternate' type='application\/atom\+xml'>/
  @gs_regex ~r/<link title=.* href="(.*)" type="application\/atom\+xml" rel="alternate">/
  @gs_classic_regex ~r/<link rel="alternate" href="(.*)" type="application\/atom\+xml" title=.*>/
  def get_atom_url(body) do
    cond do
      Regex.match?(@mastodon_regex, body) ->
        [[_, match]] = Regex.scan(@mastodon_regex, body)
        {:ok, match}
      Regex.match?(@gs_regex, body) ->
        [[_, match]] = Regex.scan(@gs_regex, body)
        {:ok, match}
      Regex.match?(@gs_classic_regex, body) ->
        [[_, match]] = Regex.scan(@gs_classic_regex, body)
        {:ok, match}
      true ->
        Logger.debug(fn -> "Couldn't find atom link in #{inspect(body)}" end)
        {:error, "Couldn't find the atom link"}
    end
  end

  def fetch_activity_from_html_url(url) do
    Logger.debug("Trying to fetch #{url}")
    with {:ok, %{body: body}} <- @httpoison.get(url, [], follow_redirect: true, timeout: 10000, recv_timeout: 20000),
         {:ok, atom_url} <- get_atom_url(body),
         {:ok, %{status_code: code, body: body}} when code in 200..299 <- @httpoison.get(atom_url, [], follow_redirect: true, timeout: 10000, recv_timeout: 20000) do
      Logger.debug("Got document from #{url}, handling...")
      handle_incoming(body)
    else e -> Logger.debug("Couldn't get #{url}: #{inspect(e)}")
    end
  end
end<|MERGE_RESOLUTION|>--- conflicted
+++ resolved
@@ -152,87 +152,6 @@
     |> Enum.map(fn (category) -> string_from_xpath("/category/@term", category) end)
   end
 
-<<<<<<< HEAD
-=======
-  def handle_note(entry, doc \\ nil) do
-    content_html = get_content(entry)
-
-    [author] = :xmerl_xpath.string('//author[1]', doc)
-    {:ok, actor} = find_make_or_update_user(author)
-    inReplyTo = string_from_xpath("//thr:in-reply-to[1]/@ref", entry)
-
-    if inReplyTo && !Object.get_cached_by_ap_id(inReplyTo) do
-      inReplyToHref = string_from_xpath("//thr:in-reply-to[1]/@href", entry)
-      if inReplyToHref do
-        fetch_activity_from_html_url(inReplyToHref)
-      else
-        Logger.debug("Couldn't find a href link to #{inReplyTo}")
-      end
-    end
-
-    context = (string_from_xpath("//ostatus:conversation[1]", entry) || "") |> String.trim
-
-    attachments = get_attachments(entry)
-
-    context = with %{data: %{"context" => context}} <- Object.get_cached_by_ap_id(inReplyTo) do
-                context
-              else _e ->
-                if String.length(context) > 0 do
-                  context
-                else
-                  Utils.generate_context_id
-                end
-              end
-
-    tags = get_tags(entry)
-
-    to = [
-      "https://www.w3.org/ns/activitystreams#Public",
-      User.ap_followers(actor)
-    ]
-
-    mentions = :xmerl_xpath.string('//link[@rel="mentioned" and @ostatus:object-type="http://activitystrea.ms/schema/1.0/person"]', entry)
-    |> Enum.map(fn(person) -> string_from_xpath("@href", person) end)
-
-    to = to ++ mentions
-
-    date = string_from_xpath("//published", entry)
-    id = string_from_xpath("//id", entry)
-
-    object = %{
-      "id" => id,
-      "type" => "Note",
-      "to" => to,
-      "content" => content_html,
-      "published" => date,
-      "context" => context,
-      "actor" => actor.ap_id,
-      "attachment" => attachments,
-      "tag" => tags
-    }
-
-    object = if inReplyTo do
-      replied_to_activity = Activity.get_create_activity_by_object_ap_id(inReplyTo)
-      if replied_to_activity do
-        object
-        |> Map.put("inReplyTo", inReplyTo)
-        |> Map.put("inReplyToStatusId", replied_to_activity.id)
-      else
-        object
-        |> Map.put("inReplyTo", inReplyTo)
-      end
-    else
-      object
-    end
-
-    # TODO: Bail out sooner and use transaction.
-    if Object.get_by_ap_id(id) do
-      {:ok, Activity.get_create_activity_by_object_ap_id(id)}
-    else
-      ActivityPub.create(to, actor, context, object, %{}, date, false)
-    end
-  end
-
   def maybe_update(doc, user) do
     old_data = %{
       avatar: user.avatar,
@@ -253,7 +172,6 @@
     end
   end
 
->>>>>>> 4cfe1e0c
   def find_make_or_update_user(doc) do
     uri = string_from_xpath("//author/uri[1]", doc)
     with {:ok, user} <- find_or_make_user(uri) do
