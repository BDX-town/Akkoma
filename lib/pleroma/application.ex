--- conflicted
+++ resolved
@@ -65,14 +65,9 @@
           id: :cachex_idem
         ),
         worker(Pleroma.Web.Federator.RetryQueue, []),
-<<<<<<< HEAD
-        worker(Pleroma.Gopher.Server, []),
+        worker(Pleroma.Web.Federator, []),
         worker(Pleroma.Stats, []),
         worker(Pleroma.Web.Push, [])
-=======
-        worker(Pleroma.Web.Federator, []),
-        worker(Pleroma.Stats, [])
->>>>>>> ccf0b46d
       ] ++
         streamer_child() ++
         chat_child() ++
