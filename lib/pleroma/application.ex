--- conflicted
+++ resolved
@@ -135,15 +135,6 @@
     [Pleroma.Web.Streamer.supervisor()]
   end
 
-<<<<<<< HEAD
-  defp chat_child(:test, _), do: []
-=======
-  defp oauth_cleanup_child(true),
-    do: [Pleroma.Web.OAuth.Token.CleanWorker]
-
-  defp oauth_cleanup_child(_), do: []
->>>>>>> af5fef1f
-
   defp chat_child(_env, true) do
     [Pleroma.Web.ChatChannel.ChatChannelState]
   end
