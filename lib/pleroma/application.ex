# Pleroma: A lightweight social networking server
# Copyright © 2017-2021 Pleroma Authors <https://pleroma.social/>
# SPDX-License-Identifier: AGPL-3.0-only

defmodule Pleroma.Application do
  use Application

  import Cachex.Spec

  alias Pleroma.Config

  require Logger

  @name Mix.Project.config()[:name]
  @version Mix.Project.config()[:version]
  @repository Mix.Project.config()[:source_url]
  @mix_env Mix.env()

  def name, do: @name
  def version, do: @version
  def named_version, do: @name <> " " <> @version
  def repository, do: @repository

  def user_agent do
    if Process.whereis(Pleroma.Web.Endpoint) do
      case Config.get([:http, :user_agent], :default) do
        :default ->
          info = "#{Pleroma.Web.Endpoint.url()} <#{Config.get([:instance, :email], "")}>"
          named_version() <> "; " <> info

        custom ->
          custom
      end
    else
      # fallback, if endpoint is not started yet
      "Pleroma Data Loader"
    end
  end

  # See http://elixir-lang.org/docs/stable/elixir/Application.html
  # for more information on OTP Applications
  def start(_type, _args) do
    # Scrubbers are compiled at runtime and therefore will cause a conflict
    # every time the application is restarted, so we disable module
    # conflicts at runtime
    Code.compiler_options(ignore_module_conflict: true)
    # Disable warnings_as_errors at runtime, it breaks Phoenix live reload
    # due to protocol consolidation warnings
    Code.compiler_options(warnings_as_errors: false)
    Config.Holder.save_default()
    Pleroma.HTML.compile_scrubbers()
    Pleroma.Config.Oban.warn()
    Config.DeprecationWarnings.warn()
    Pleroma.Web.Plugs.HTTPSecurityPlug.warn_if_disabled()
    Pleroma.ApplicationRequirements.verify!()
    load_all_pleroma_modules()
    load_custom_modules()
    Pleroma.Docs.JSON.compile()
    limiters_setup()

    # Define workers and child supervisors to be supervised
    children =
      [
        Pleroma.Repo,
        Config.TransferTask,
        Pleroma.Emoji,
        Pleroma.Web.Plugs.RateLimiter.Supervisor,
        {Task.Supervisor, name: Pleroma.TaskSupervisor}
      ] ++
        cachex_children() ++
        http_children() ++
        [
          Pleroma.Stats,
          Pleroma.JobQueueMonitor,
          {Majic.Pool, [name: Pleroma.MajicPool, pool_size: Config.get([:majic_pool, :size], 2)]},
          {Oban, Config.get(Oban)},
          Pleroma.Web.Endpoint,
          Pleroma.Web.Telemetry
        ] ++
        elasticsearch_children() ++
        task_children(@mix_env) ++
        dont_run_in_test(@mix_env)

    # See http://elixir-lang.org/docs/stable/elixir/Supervisor.html
    # for other strategies and supported options
    # If we have a lot of caches, default max_restarts can cause test
    # resets to fail.
    # Go for the default 3 unless we're in test
    max_restarts =
      if @mix_env == :test do
        1000
      else
        3
      end

    opts = [strategy: :one_for_one, name: Pleroma.Supervisor, max_restarts: max_restarts]

    with {:ok, data} <- Supervisor.start_link(children, opts) do
      set_postgres_server_version()
      {:ok, data}
    else
      e ->
        Logger.error("Failed to start!")
        Logger.error("#{inspect(e)}")
        e
    end
  end

  defp set_postgres_server_version do
    version =
      with %{rows: [[version]]} <- Ecto.Adapters.SQL.query!(Pleroma.Repo, "show server_version"),
           {num, _} <- Float.parse(version) do
        num
      else
        e ->
          Logger.warning(
            "Could not get the postgres version: #{inspect(e)}.\nSetting the default value of 9.6"
          )

          9.6
      end

    :persistent_term.put({Pleroma.Repo, :postgres_version}, version)
  end

  def load_custom_modules do
    dir = Config.get([:modules, :runtime_dir])

    if dir && File.exists?(dir) do
      dir
      |> Pleroma.Utils.compile_dir()
      |> case do
        {:error, _errors, _warnings} ->
          raise "Invalid custom modules"

        {:ok, modules, _warnings} ->
          if @mix_env != :test do
            Enum.each(modules, fn mod ->
              Logger.info("Custom module loaded: #{inspect(mod)}")
            end)
          end

          :ok
      end
    end
  end

  def load_all_pleroma_modules do
    :code.all_available()
    |> Enum.filter(fn {mod, _, _} ->
      mod
      |> to_string()
      |> String.starts_with?("Elixir.Pleroma.")
    end)
    |> Enum.map(fn {mod, _, _} ->
      mod
      |> to_string()
      |> String.to_existing_atom()
      |> Code.ensure_loaded!()
    end)

    # Use this when 1.15 is standard
    # |> Code.ensure_all_loaded!()
  end

  defp cachex_children do
    [
      build_cachex("used_captcha", ttl_interval: seconds_valid_interval()),
      build_cachex("user", default_ttl: 25_000, ttl_interval: 1000, limit: 2500),
      build_cachex("object", default_ttl: 25_000, ttl_interval: 1000, limit: 2500),
      build_cachex("rich_media", default_ttl: :timer.minutes(120), limit: 5000),
      build_cachex("scrubber", limit: 2500),
      build_cachex("scrubber_management", limit: 2500),
      build_cachex("idempotency", expiration: idempotency_expiration(), limit: 2500),
      build_cachex("web_resp", limit: 2500),
      build_cachex("emoji_packs", expiration: emoji_packs_expiration(), limit: 10),
      build_cachex("failed_proxy_url", limit: 2500),
      build_cachex("banned_urls", default_ttl: :timer.hours(24 * 30), limit: 5_000),
      build_cachex("translations", default_ttl: :timer.hours(24 * 30), limit: 2500),
      build_cachex("instances", default_ttl: :timer.hours(24), ttl_interval: 1000, limit: 2500),
      build_cachex("request_signatures", default_ttl: :timer.hours(24 * 30), limit: 3000),
      build_cachex("rel_me", default_ttl: :timer.hours(24 * 30), limit: 300),
<<<<<<< HEAD
      build_cachex("host_meta", default_ttl: :timer.minutes(120), limit: 5000)
=======
      build_cachex("http_backoff", default_ttl: :timer.hours(24 * 30), limit: 10000)
>>>>>>> 9a91299f
    ]
  end

  defp emoji_packs_expiration,
    do: expiration(default: :timer.seconds(5 * 60), interval: :timer.seconds(60))

  defp idempotency_expiration,
    do: expiration(default: :timer.seconds(6 * 60 * 60), interval: :timer.seconds(60))

  defp seconds_valid_interval,
    do: :timer.seconds(Config.get!([Pleroma.Captcha, :seconds_valid]))

  @spec build_cachex(String.t(), keyword()) :: map()
  def build_cachex(type, opts),
    do: %{
      id: String.to_atom("cachex_" <> type),
      start: {Cachex, :start_link, [String.to_atom(type <> "_cache"), opts]},
      type: :worker
    }

  defp dont_run_in_test(env) when env in [:test, :benchmark], do: []

  defp dont_run_in_test(_) do
    [
      {Registry,
       [
         name: Pleroma.Web.Streamer.registry(),
         keys: :duplicate,
         partitions: System.schedulers_online()
       ]}
    ] ++ background_migrators()
  end

  defp background_migrators do
    [
      Pleroma.Migrators.HashtagsTableMigrator
    ]
  end

  @spec task_children(atom()) :: [map()]

  defp task_children(:test) do
    [
      %{
        id: :web_push_init,
        start: {Task, :start_link, [&Pleroma.Web.Push.init/0]},
        restart: :temporary
      }
    ]
  end

  defp task_children(_) do
    [
      %{
        id: :web_push_init,
        start: {Task, :start_link, [&Pleroma.Web.Push.init/0]},
        restart: :temporary
      },
      %{
        id: :internal_fetch_init,
        start: {Task, :start_link, [&Pleroma.Web.ActivityPub.InternalFetchActor.init/0]},
        restart: :temporary
      }
    ]
  end

  @spec elasticsearch_children :: [Pleroma.Search.Elasticsearch.Cluster]
  def elasticsearch_children do
    config = Config.get([Pleroma.Search, :module])

    if config == Pleroma.Search.Elasticsearch do
      [Pleroma.Search.Elasticsearch.Cluster]
    else
      []
    end
  end

  @spec limiters_setup() :: :ok
  def limiters_setup do
    config = Config.get(ConcurrentLimiter, [])

    [
      Pleroma.Web.RichMedia.Helpers,
      Pleroma.Web.ActivityPub.MRF.MediaProxyWarmingPolicy,
      Pleroma.Search
    ]
    |> Enum.each(fn module ->
      mod_config = Keyword.get(config, module, [])

      max_running = Keyword.get(mod_config, :max_running, 5)
      max_waiting = Keyword.get(mod_config, :max_waiting, 5)

      ConcurrentLimiter.new(module, max_running, max_waiting)
    end)
  end

  defp http_children do
    proxy_url = Config.get([:http, :proxy_url])
    proxy = Pleroma.HTTP.AdapterHelper.format_proxy(proxy_url)
    pool_size = Config.get([:http, :pool_size])

    :public_key.cacerts_load()

    config =
      [:http, :adapter]
      |> Config.get([])
      |> Pleroma.HTTP.AdapterHelper.add_pool_size(pool_size)
      |> Pleroma.HTTP.AdapterHelper.maybe_add_proxy_pool(proxy)
      |> Pleroma.HTTP.AdapterHelper.ensure_ipv6()
      |> Keyword.put(:name, MyFinch)

    [{Finch, config}]
  end
end<|MERGE_RESOLUTION|>--- conflicted
+++ resolved
@@ -180,11 +180,8 @@
       build_cachex("instances", default_ttl: :timer.hours(24), ttl_interval: 1000, limit: 2500),
       build_cachex("request_signatures", default_ttl: :timer.hours(24 * 30), limit: 3000),
       build_cachex("rel_me", default_ttl: :timer.hours(24 * 30), limit: 300),
-<<<<<<< HEAD
-      build_cachex("host_meta", default_ttl: :timer.minutes(120), limit: 5000)
-=======
+      build_cachex("host_meta", default_ttl: :timer.minutes(120), limit: 5000),
       build_cachex("http_backoff", default_ttl: :timer.hours(24 * 30), limit: 10000)
->>>>>>> 9a91299f
     ]
   end
 
