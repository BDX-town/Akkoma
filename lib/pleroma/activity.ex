# Pleroma: A lightweight social networking server
# Copyright © 2017-2021 Pleroma Authors <https://pleroma.social/>
# SPDX-License-Identifier: AGPL-3.0-only

defmodule Pleroma.Activity do
  use Ecto.Schema

  alias Pleroma.Activity
  alias Pleroma.Activity.Queries
  alias Pleroma.Bookmark
  alias Pleroma.Notification
  alias Pleroma.Object
  alias Pleroma.Repo
  alias Pleroma.ReportNote
  alias Pleroma.ThreadMute
  alias Pleroma.User
  alias Pleroma.Web.ActivityPub.ActivityPub

  import Ecto.Changeset
  import Ecto.Query

  @type t :: %__MODULE__{}
  @type actor :: String.t()

  @primary_key {:id, FlakeId.Ecto.CompatType, autogenerate: true}

  @cachex Pleroma.Config.get([:cachex, :provider], Cachex)

  schema "activities" do
    field(:data, :map)
    field(:local, :boolean, default: true)
    field(:actor, :string)
    field(:recipients, {:array, :string}, default: [])
    field(:thread_muted?, :boolean, virtual: true)

    # A field that can be used if you need to join some kind of other
    # id to order / paginate this field by
    field(:pagination_id, :string, virtual: true)

    # This is a fake relation,
    # do not use outside of with_preloaded_user_actor/with_joined_user_actor
    has_one(:user_actor, User, on_delete: :nothing, foreign_key: :id)
    # This is a fake relation, do not use outside of with_preloaded_bookmark/get_bookmark
    has_one(:bookmark, Bookmark)
    # This is a fake relation, do not use outside of with_preloaded_report_notes
    has_many(:report_notes, ReportNote)
    has_many(:notifications, Notification, on_delete: :delete_all)

    # Attention: this is a fake relation, don't try to preload it blindly and expect it to work!
    # The foreign key is embedded in a jsonb field.
    #
    # To use it, you probably want to do an inner join and a preload:
    #
    # ```
    # |> join(:inner, [activity], o in Object,
    #      on: fragment("(?->>'id') = COALESCE((?)->'object'->> 'id', (?)->>'object')",
    #        o.data, activity.data, activity.data))
    # |> preload([activity, object], [object: object])
    # ```
    #
    # As a convenience, Activity.with_preloaded_object() sets up an inner join and preload for the
    # typical case.
    has_one(:object, Object, on_delete: :nothing, foreign_key: :id)

    timestamps()
  end

  def with_joined_object(query, join_type \\ :inner) do
    join(query, join_type, [activity], o in Object,
      on:
        fragment(
          "(?->>'id') = COALESCE(?->'object'->>'id', ?->>'object')",
          o.data,
          activity.data,
          activity.data
        ),
      as: :object
    )
  end

  def with_preloaded_object(query, join_type \\ :inner) do
    query
    |> has_named_binding?(:object)
    |> if(do: query, else: with_joined_object(query, join_type))
    |> preload([activity, object: object], object: object)
  end

  # Note: applies to fake activities (ActivityPub.Utils.get_notified_from_object/1 etc.)
  def user_actor(%Activity{actor: nil}), do: nil

  def user_actor(%Activity{} = activity) do
    with %User{} <- activity.user_actor do
      activity.user_actor
    else
      _ -> User.get_cached_by_ap_id(activity.actor)
    end
  end

  def with_joined_user_actor(query, join_type \\ :inner) do
    join(query, join_type, [activity], u in User,
      on: u.ap_id == activity.actor,
      as: :user_actor
    )
  end

  def with_preloaded_user_actor(query, join_type \\ :inner) do
    query
    |> with_joined_user_actor(join_type)
    |> preload([activity, user_actor: user_actor], user_actor: user_actor)
  end

  def with_preloaded_bookmark(query, %User{} = user) do
    from([a] in query,
      left_join: b in Bookmark,
      on: b.user_id == ^user.id and b.activity_id == a.id,
      as: :bookmark,
      preload: [bookmark: b]
    )
  end

  def with_preloaded_bookmark(query, _), do: query

  def with_preloaded_report_notes(query) do
    from([a] in query,
      left_join: r in ReportNote,
      on: a.id == r.activity_id,
      as: :report_note,
      preload: [report_notes: r]
    )
  end

  def with_preloaded_report_notes(query, _), do: query

  def with_set_thread_muted_field(query, %User{} = user) do
    from([a] in query,
      left_join: tm in ThreadMute,
      on: tm.user_id == ^user.id and tm.context == fragment("?->>'context'", a.data),
      as: :thread_mute,
      select: %Activity{a | thread_muted?: not is_nil(tm.id)}
    )
  end

  def with_set_thread_muted_field(query, _), do: query

  def get_by_ap_id(ap_id) do
    ap_id
    |> Queries.by_ap_id()
    |> Repo.one()
  end

  def get_bookmark(%Activity{} = activity, %User{} = user) do
    if Ecto.assoc_loaded?(activity.bookmark) do
      activity.bookmark
    else
      Bookmark.get(user.id, activity.id)
    end
  end

  def get_bookmark(_, _), do: nil

  def get_report(activity_id) do
    opts = %{
      type: "Flag",
      skip_preload: true,
      preload_report_notes: true
    }

    ActivityPub.fetch_activities_query([], opts)
    |> where(id: ^activity_id)
    |> Repo.one()
  end

  def change(struct, params \\ %{}) do
    struct
    |> cast(params, [:data, :recipients])
    |> validate_required([:data])
    |> unique_constraint(:ap_id, name: :activities_unique_apid_index)
  end

  def get_by_ap_id_with_object(ap_id) do
    ap_id
    |> Queries.by_ap_id()
    |> with_preloaded_object(:left)
    |> Repo.one()
  end

  @doc """
  Gets activity by ID, doesn't load activities from deactivated actors by default.
  """
  @spec get_by_id(String.t(), keyword()) :: t() | nil
  def get_by_id(id, opts \\ [filter: [:restrict_deactivated]]), do: get_by_id_with_opts(id, opts)

  @spec get_by_id_with_user_actor(String.t()) :: t() | nil
  def get_by_id_with_user_actor(id), do: get_by_id_with_opts(id, preload: [:user_actor])

  @spec get_by_id_with_object(String.t()) :: t() | nil
  def get_by_id_with_object(id), do: get_by_id_with_opts(id, preload: [:object])

  defp get_by_id_with_opts(id, opts) do
    if FlakeId.flake_id?(id) do
      query = Queries.by_id(id)

      with_filters_query =
        if is_list(opts[:filter]) do
          Enum.reduce(opts[:filter], query, fn
            {:type, type}, acc -> Queries.by_type(acc, type)
            :restrict_deactivated, acc -> restrict_deactivated_users(acc)
            _, acc -> acc
          end)
        else
          query
        end

      with_preloads_query =
        if is_list(opts[:preload]) do
          Enum.reduce(opts[:preload], with_filters_query, fn
            :user_actor, acc -> with_preloaded_user_actor(acc)
            :object, acc -> with_preloaded_object(acc)
            _, acc -> acc
          end)
        else
          with_filters_query
        end

      Repo.one(with_preloads_query)
    end
  end

  def all_by_ids_with_object(ids) do
    Activity
    |> where([a], a.id in ^ids)
    |> with_preloaded_object()
    |> Repo.all()
  end

  @doc """
  Accepts `ap_id` or list of `ap_id`.
  Returns a query.
  """
  @spec create_by_object_ap_id(String.t() | [String.t()]) :: Ecto.Queryable.t()
  def create_by_object_ap_id(ap_id) do
    ap_id
    |> Queries.by_object_id()
    |> Queries.by_type("Create")
  end

  def get_all_create_by_object_ap_id(ap_id) do
    ap_id
    |> create_by_object_ap_id()
    |> Repo.all()
  end

  def get_create_by_object_ap_id(ap_id) when is_binary(ap_id) do
    create_by_object_ap_id(ap_id)
    |> restrict_deactivated_users()
    |> Repo.one()
  end

  def get_create_by_object_ap_id(_), do: nil

  @doc """
  Accepts `ap_id` or list of `ap_id`.
  Returns a query.
  """
  @spec create_by_object_ap_id_with_object(String.t() | [String.t()]) :: Ecto.Queryable.t()
  def create_by_object_ap_id_with_object(ap_id) do
    ap_id
    |> create_by_object_ap_id()
    |> with_preloaded_object()
  end

  def get_create_by_object_ap_id_with_object(ap_id) when is_binary(ap_id) do
    ap_id
    |> create_by_object_ap_id_with_object()
    |> Repo.one()
  end

  def get_create_by_object_ap_id_with_object(_), do: nil

  @spec create_by_id_with_object(String.t()) :: t() | nil
  def create_by_id_with_object(id) do
    get_by_id_with_opts(id, preload: [:object], filter: [type: "Create"])
  end

  defp get_in_reply_to_activity_from_object(%Object{data: %{"inReplyTo" => ap_id}}) do
    get_create_by_object_ap_id_with_object(ap_id)
  end

  defp get_in_reply_to_activity_from_object(_), do: nil

  def get_in_reply_to_activity(%Activity{} = activity) do
    get_in_reply_to_activity_from_object(Object.normalize(activity, fetch: false))
  end

  def normalize(%Activity{data: %{"id" => ap_id}}), do: get_by_ap_id_with_object(ap_id)
  def normalize(%{"id" => ap_id}), do: get_by_ap_id_with_object(ap_id)
  def normalize(ap_id) when is_binary(ap_id), do: get_by_ap_id_with_object(ap_id)
  def normalize(_), do: nil

  def delete_all_by_object_ap_id(id) when is_binary(id) do
    id
    |> Queries.by_object_id()
    |> Queries.exclude_type("Delete")
    |> select([u], u)
    |> Repo.delete_all(timeout: :infinity)
    |> elem(1)
    |> Enum.find(fn
      %{data: %{"type" => "Create", "object" => ap_id}} when is_binary(ap_id) -> ap_id == id
      %{data: %{"type" => "Create", "object" => %{"id" => ap_id}}} -> ap_id == id
      _ -> nil
    end)
    |> purge_web_resp_cache()
  end

  def delete_all_by_object_ap_id(_), do: nil

  defp purge_web_resp_cache(%Activity{data: %{"id" => id}} = activity) when is_binary(id) do
    with %{path: path} <- URI.parse(id) do
      @cachex.del(:web_resp_cache, path)
    end

    activity
  end

  defp purge_web_resp_cache(activity), do: activity

  def follow_accepted?(
        %Activity{data: %{"type" => "Follow", "object" => followed_ap_id}} = activity
      ) do
    with %User{} = follower <- Activity.user_actor(activity),
         %User{} = followed <- User.get_cached_by_ap_id(followed_ap_id) do
      Pleroma.FollowingRelationship.following?(follower, followed)
    else
      _ -> false
    end
  end

  def follow_accepted?(_), do: false

  def all_by_actor_and_id(actor, status_ids \\ [])
  def all_by_actor_and_id(_actor, []), do: []

  def all_by_actor_and_id(actor, status_ids) do
    Activity
    |> where([s], s.id in ^status_ids)
    |> where([s], s.actor == ^actor)
    |> Repo.all()
  end

  def follow_requests_for_actor(%User{ap_id: ap_id}) do
    ap_id
    |> Queries.by_object_id()
    |> Queries.by_type("Follow")
    |> where([a], fragment("? ->> 'state' = 'pending'", a.data))
  end

  def following_requests_for_actor(%User{ap_id: ap_id}) do
    Queries.by_type("Follow")
    |> where([a], fragment("?->>'state' = 'pending'", a.data))
    |> where([a], a.actor == ^ap_id)
    |> Repo.all()
  end

  def restrict_deactivated_users(query) do
<<<<<<< HEAD
    deactivated_users_query =
      from(u in User.Query.build(%{deactivated: true}), select: u.ap_id)
=======
    deactivated_users_query = from(u in User.Query.build(%{deactivated: true}), select: u.ap_id)
>>>>>>> ab60c0c6

    from(activity in query, where: activity.actor not in subquery(deactivated_users_query))
  end

  defdelegate search(user, query, options \\ []), to: Pleroma.Activity.Search

  def direct_conversation_id(activity, for_user) do
    alias Pleroma.Conversation.Participation

    with %{data: %{"context" => context}} when is_binary(context) <- activity,
         %Pleroma.Conversation{} = conversation <- Pleroma.Conversation.get_for_ap_id(context),
         %Participation{id: participation_id} <-
           Participation.for_user_and_conversation(for_user, conversation) do
      participation_id
    else
      _ -> nil
    end
  end

  @spec get_by_object_ap_id_with_object(String.t()) :: t() | nil
  def get_by_object_ap_id_with_object(ap_id) when is_binary(ap_id) do
    ap_id
    |> Queries.by_object_id()
    |> with_preloaded_object()
    |> first()
    |> Repo.one()
  end

  def get_by_object_ap_id_with_object(_), do: nil

  @spec add_by_params_query(String.t(), String.t(), String.t()) :: Ecto.Query.t()
  def add_by_params_query(object_id, actor, target) do
    object_id
    |> Queries.by_object_id()
    |> Queries.by_type("Add")
    |> Queries.by_actor(actor)
    |> where([a], fragment("?->>'target' = ?", a.data, ^target))
  end
end<|MERGE_RESOLUTION|>--- conflicted
+++ resolved
@@ -362,12 +362,7 @@
   end
 
   def restrict_deactivated_users(query) do
-<<<<<<< HEAD
-    deactivated_users_query =
-      from(u in User.Query.build(%{deactivated: true}), select: u.ap_id)
-=======
     deactivated_users_query = from(u in User.Query.build(%{deactivated: true}), select: u.ap_id)
->>>>>>> ab60c0c6
 
     from(activity in query, where: activity.actor not in subquery(deactivated_users_query))
   end
