# Pleroma: A lightweight social networking server
# Copyright © 2017-2019 Pleroma Authors <https://pleroma.social/>
# SPDX-License-Identifier: AGPL-3.0-only

defmodule Pleroma.Activity do
  use Ecto.Schema

  alias Pleroma.Activity
  alias Pleroma.Notification
  alias Pleroma.Object
  alias Pleroma.Repo

  import Ecto.Changeset
  import Ecto.Query

  @type t :: %__MODULE__{}
  @primary_key {:id, Pleroma.FlakeId, autogenerate: true}

  # https://github.com/tootsuite/mastodon/blob/master/app/models/notification.rb#L19
  @mastodon_notification_types %{
    "Create" => "mention",
    "Follow" => "follow",
    "Announce" => "reblog",
    "Like" => "favourite"
  }

  @mastodon_to_ap_notification_types for {k, v} <- @mastodon_notification_types,
                                         into: %{},
                                         do: {v, k}

  schema "activities" do
    field(:data, :map)
    field(:local, :boolean, default: true)
    field(:actor, :string)
    field(:recipients, {:array, :string}, default: [])
    has_many(:notifications, Notification, on_delete: :delete_all)

    # Attention: this is a fake relation, don't try to preload it blindly and expect it to work!
    # The foreign key is embedded in a jsonb field.
    #
    # To use it, you probably want to do an inner join and a preload:
    #
    # ```
    # |> join(:inner, [activity], o in Object,
    #      on: fragment("(?->>'id') = COALESCE((?)->'object'->> 'id', (?)->>'object')",
    #        o.data, activity.data, activity.data))
    # |> preload([activity, object], [object: object])
    # ```
    #
    # As a convenience, Activity.with_preloaded_object() sets up an inner join and preload for the
    # typical case.
    has_one(:object, Object, on_delete: :nothing, foreign_key: :id)

    timestamps()
  end

  def with_preloaded_object(query) do
    query
    |> join(
      :inner,
      [activity],
      o in Object,
      on:
        fragment(
          "(?->>'id') = COALESCE(?->'object'->>'id', ?->>'object')",
          o.data,
          activity.data,
          activity.data
        )
    )
    |> preload([activity, object], object: object)
  end

  def get_by_ap_id(ap_id) do
    Repo.one(
      from(
        activity in Activity,
        where: fragment("(?)->>'id' = ?", activity.data, ^to_string(ap_id))
      )
    )
  end

  def change(struct, params \\ %{}) do
    struct
    |> cast(params, [:data])
    |> validate_required([:data])
    |> unique_constraint(:ap_id, name: :activities_unique_apid_index)
  end

  def get_by_ap_id_with_object(ap_id) do
    Repo.one(
      from(
        activity in Activity,
        where: fragment("(?)->>'id' = ?", activity.data, ^to_string(ap_id)),
        left_join: o in Object,
        on:
          fragment(
            "(?->>'id') = COALESCE(?->'object'->>'id', ?->>'object')",
            o.data,
            activity.data,
            activity.data
          ),
        preload: [object: o]
      )
    )
  end

  def get_by_id(id) do
    Activity
    |> where([a], a.id == ^id)
    |> restrict_deactivated_users()
    |> Repo.one()
  end

  def get_by_id_with_object(id) do
    from(activity in Activity,
      where: activity.id == ^id,
      inner_join: o in Object,
      on:
        fragment(
          "(?->>'id') = COALESCE(?->'object'->>'id', ?->>'object')",
          o.data,
          activity.data,
          activity.data
        ),
      preload: [object: o]
    )
    |> Repo.one()
  end

  def by_object_ap_id(ap_id) do
    from(
      activity in Activity,
      where:
        fragment(
          "coalesce((?)->'object'->>'id', (?)->>'object') = ?",
          activity.data,
          activity.data,
          ^to_string(ap_id)
        )
    )
  end

  def create_by_object_ap_id(ap_ids) when is_list(ap_ids) do
    from(
      activity in Activity,
      where:
        fragment(
          "coalesce((?)->'object'->>'id', (?)->>'object') = ANY(?)",
          activity.data,
          activity.data,
          ^ap_ids
        ),
      where: fragment("(?)->>'type' = 'Create'", activity.data)
    )
  end

  def create_by_object_ap_id(ap_id) when is_binary(ap_id) do
    from(
      activity in Activity,
      where:
        fragment(
          "coalesce((?)->'object'->>'id', (?)->>'object') = ?",
          activity.data,
          activity.data,
          ^to_string(ap_id)
        ),
      where: fragment("(?)->>'type' = 'Create'", activity.data)
    )
  end

  def create_by_object_ap_id(_), do: nil

  def get_all_create_by_object_ap_id(ap_id) do
    Repo.all(create_by_object_ap_id(ap_id))
  end

  def get_create_by_object_ap_id(ap_id) when is_binary(ap_id) do
    create_by_object_ap_id(ap_id)
    |> restrict_deactivated_users()
    |> Repo.one()
  end

  def get_create_by_object_ap_id(_), do: nil

  def create_by_object_ap_id_with_object(ap_id) when is_binary(ap_id) do
    from(
      activity in Activity,
      where:
        fragment(
          "coalesce((?)->'object'->>'id', (?)->>'object') = ?",
          activity.data,
          activity.data,
          ^to_string(ap_id)
        ),
      where: fragment("(?)->>'type' = 'Create'", activity.data),
      inner_join: o in Object,
      on:
        fragment(
          "(?->>'id') = COALESCE(?->'object'->>'id', ?->>'object')",
          o.data,
          activity.data,
          activity.data
        ),
      preload: [object: o]
    )
  end

  def create_by_object_ap_id_with_object(_), do: nil

  def get_create_by_object_ap_id_with_object(ap_id) when is_binary(ap_id) do
    ap_id
    |> create_by_object_ap_id_with_object()
    |> Repo.one()
  end

  def get_create_by_object_ap_id_with_object(_), do: nil

  defp get_in_reply_to_activity_from_object(%Object{data: %{"inReplyTo" => ap_id}}) do
    get_create_by_object_ap_id_with_object(ap_id)
  end

  defp get_in_reply_to_activity_from_object(_), do: nil

  def get_in_reply_to_activity(%Activity{data: %{"object" => object}}) do
    get_in_reply_to_activity_from_object(Object.normalize(object))
  end

  def normalize(obj) when is_map(obj), do: get_by_ap_id_with_object(obj["id"])
  def normalize(ap_id) when is_binary(ap_id), do: get_by_ap_id_with_object(ap_id)
  def normalize(_), do: nil

  def delete_by_ap_id(id) when is_binary(id) do
    by_object_ap_id(id)
    |> select([u], u)
    |> Repo.delete_all()
    |> elem(1)
    |> Enum.find(fn
      %{data: %{"type" => "Create", "object" => ap_id}} when is_binary(ap_id) -> ap_id == id
      %{data: %{"type" => "Create", "object" => %{"id" => ap_id}}} -> ap_id == id
      _ -> nil
    end)
  end

  def delete_by_ap_id(_), do: nil

  for {ap_type, type} <- @mastodon_notification_types do
    def mastodon_notification_type(%Activity{data: %{"type" => unquote(ap_type)}}),
      do: unquote(type)
  end

  def mastodon_notification_type(%Activity{}), do: nil

  def from_mastodon_notification_type(type) do
    Map.get(@mastodon_to_ap_notification_types, type)
  end

  def all_by_actor_and_id(actor, status_ids \\ [])
  def all_by_actor_and_id(_actor, []), do: []

  def all_by_actor_and_id(actor, status_ids) do
    Activity
    |> where([s], s.id in ^status_ids)
    |> where([s], s.actor == ^actor)
    |> Repo.all()
  end
<<<<<<< HEAD

  def increase_replies_count(id) do
    Activity
    |> where(id: ^id)
    |> update([a],
      set: [
        data:
          fragment(
            """
            jsonb_set(?, '{object, repliesCount}',
              (coalesce((?->'object'->>'repliesCount')::int, 0) + 1)::varchar::jsonb, true)
            """,
            a.data,
            a.data
          )
      ]
    )
    |> Repo.update_all([])
    |> case do
      {1, [activity]} -> activity
      _ -> {:error, "Not found"}
    end
  end

  def decrease_replies_count(id) do
    Activity
    |> where(id: ^id)
    |> update([a],
      set: [
        data:
          fragment(
            """
            jsonb_set(?, '{object, repliesCount}',
              (greatest(0, (?->'object'->>'repliesCount')::int - 1))::varchar::jsonb, true)
            """,
            a.data,
            a.data
          )
      ]
    )
    |> Repo.update_all([])
    |> case do
      {1, [activity]} -> activity
      _ -> {:error, "Not found"}
    end
  end

  def restrict_deactivated_users(query) do
    from(activity in query,
      where:
        fragment(
          "? not in (SELECT ap_id FROM users WHERE info->'deactivated' @> 'true')",
          activity.actor
        )
    )
  end
=======
>>>>>>> 7fcbda70
end<|MERGE_RESOLUTION|>--- conflicted
+++ resolved
@@ -264,53 +264,6 @@
     |> where([s], s.actor == ^actor)
     |> Repo.all()
   end
-<<<<<<< HEAD
-
-  def increase_replies_count(id) do
-    Activity
-    |> where(id: ^id)
-    |> update([a],
-      set: [
-        data:
-          fragment(
-            """
-            jsonb_set(?, '{object, repliesCount}',
-              (coalesce((?->'object'->>'repliesCount')::int, 0) + 1)::varchar::jsonb, true)
-            """,
-            a.data,
-            a.data
-          )
-      ]
-    )
-    |> Repo.update_all([])
-    |> case do
-      {1, [activity]} -> activity
-      _ -> {:error, "Not found"}
-    end
-  end
-
-  def decrease_replies_count(id) do
-    Activity
-    |> where(id: ^id)
-    |> update([a],
-      set: [
-        data:
-          fragment(
-            """
-            jsonb_set(?, '{object, repliesCount}',
-              (greatest(0, (?->'object'->>'repliesCount')::int - 1))::varchar::jsonb, true)
-            """,
-            a.data,
-            a.data
-          )
-      ]
-    )
-    |> Repo.update_all([])
-    |> case do
-      {1, [activity]} -> activity
-      _ -> {:error, "Not found"}
-    end
-  end
 
   def restrict_deactivated_users(query) do
     from(activity in query,
@@ -321,6 +274,4 @@
         )
     )
   end
-=======
->>>>>>> 7fcbda70
 end