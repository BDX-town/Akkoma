--- conflicted
+++ resolved
@@ -41,14 +41,7 @@
     Repo.get(Activity, id)
   end
 
-<<<<<<< HEAD
-  # TODO:
-  # Go through these and fix them everywhere.
-  # Wrong name, only returns create activities
-  def all_by_object_ap_id_q(ap_id) do
-=======
   def by_object_ap_id(ap_id) do
->>>>>>> 4df71cd8
     from(
       activity in Activity,
       where:
