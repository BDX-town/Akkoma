--- conflicted
+++ resolved
@@ -9,11 +9,8 @@
   alias Pleroma.CounterCache
   alias Pleroma.Repo
   alias Pleroma.User
-<<<<<<< HEAD
   alias Pleroma.Config
-=======
   alias Pleroma.Instances.Instance
->>>>>>> 5bceb1d9
 
   @interval :timer.seconds(300)
 
