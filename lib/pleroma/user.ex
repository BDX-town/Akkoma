--- conflicted
+++ resolved
@@ -1,15 +1,10 @@
 defmodule Pleroma.User do
   use Ecto.Schema
-<<<<<<< HEAD
+
   import Ecto.{Changeset, Query}
   alias Pleroma.{Repo, User, Object, Web}
   alias Comeonin.Pbkdf2
-=======
-  import Ecto.Changeset
-  import Ecto.Query
-  alias Pleroma.{Repo, User, Activity, Object}
   alias Pleroma.Web.OStatus
->>>>>>> c85998ab
 
   schema "users" do
     field :bio, :string
