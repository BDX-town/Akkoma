--- conflicted
+++ resolved
@@ -1,17 +1,11 @@
 defmodule Pleroma.User do
   use Ecto.Schema
-<<<<<<< HEAD
-  import Ecto.Changeset
-  import Ecto.Query
-  alias Pleroma.{Repo, User, Object}
-  alias Pleroma.Web.ActivityPub.ActivityPub
-=======
 
   import Ecto.{Changeset, Query}
   alias Pleroma.{Repo, User, Object, Web}
   alias Comeonin.Pbkdf2
   alias Pleroma.Web.{OStatus, Websub}
->>>>>>> 60b4b0d7
+  alias Pleroma.Web.ActivityPub.ActivityPub
 
   schema "users" do
     field :bio, :string
