# Pleroma: A lightweight social networking server
# Copyright © 2017-2019 Pleroma Authors <https://pleroma.social/>
# SPDX-License-Identifier: AGPL-3.0-only

defmodule Pleroma.User do
  use Ecto.Schema

  import Ecto.Changeset
  import Ecto.Query

  alias Comeonin.Pbkdf2
  alias Ecto.Multi
  alias Pleroma.Activity
  alias Pleroma.Conversation.Participation
  alias Pleroma.Delivery
  alias Pleroma.FollowingRelationship
  alias Pleroma.Keys
  alias Pleroma.Notification
  alias Pleroma.Object
  alias Pleroma.Registration
  alias Pleroma.Repo
  alias Pleroma.RepoStreamer
  alias Pleroma.User
  alias Pleroma.Web
  alias Pleroma.Web.ActivityPub.ActivityPub
  alias Pleroma.Web.ActivityPub.Utils
  alias Pleroma.Web.CommonAPI
  alias Pleroma.Web.CommonAPI.Utils, as: CommonUtils
  alias Pleroma.Web.OAuth
  alias Pleroma.Web.RelMe
  alias Pleroma.Workers.BackgroundWorker

  require Logger

  @type t :: %__MODULE__{}

  @primary_key {:id, FlakeId.Ecto.CompatType, autogenerate: true}

  # credo:disable-for-next-line Credo.Check.Readability.MaxLineLength
  @email_regex ~r/^[a-zA-Z0-9.!#$%&'*+\/=?^_`{|}~-]+@[a-zA-Z0-9](?:[a-zA-Z0-9-]{0,61}[a-zA-Z0-9])?(?:\.[a-zA-Z0-9](?:[a-zA-Z0-9-]{0,61}[a-zA-Z0-9])?)*$/

  @strict_local_nickname_regex ~r/^[a-zA-Z\d]+$/
  @extended_local_nickname_regex ~r/^[a-zA-Z\d_-]+$/

  schema "users" do
    field(:bio, :string)
    field(:email, :string)
    field(:name, :string)
    field(:nickname, :string)
    field(:password_hash, :string)
    field(:password, :string, virtual: true)
    field(:password_confirmation, :string, virtual: true)
    field(:keys, :string)
    field(:ap_id, :string)
    field(:avatar, :map)
    field(:local, :boolean, default: true)
    field(:follower_address, :string)
    field(:following_address, :string)
    field(:search_rank, :float, virtual: true)
    field(:search_type, :integer, virtual: true)
    field(:tags, {:array, :string}, default: [])
    field(:last_refreshed_at, :naive_datetime_usec)
    field(:last_digest_emailed_at, :naive_datetime)
    has_many(:notifications, Notification)
    has_many(:registrations, Registration)
    has_many(:deliveries, Delivery)
    embeds_one(:info, User.Info)

    timestamps()
  end

  def auth_active?(%User{info: %User.Info{confirmation_pending: true}}),
    do: !Pleroma.Config.get([:instance, :account_activation_required])

  def auth_active?(%User{}), do: true

  def visible_for?(user, for_user \\ nil)

  def visible_for?(%User{id: user_id}, %User{id: for_id}) when user_id == for_id, do: true

  def visible_for?(%User{} = user, for_user) do
    auth_active?(user) || superuser?(for_user)
  end

  def visible_for?(_, _), do: false

  def superuser?(%User{local: true, info: %User.Info{is_admin: true}}), do: true
  def superuser?(%User{local: true, info: %User.Info{is_moderator: true}}), do: true
  def superuser?(_), do: false

  def avatar_url(user, options \\ []) do
    case user.avatar do
      %{"url" => [%{"href" => href} | _]} -> href
      _ -> !options[:no_default] && "#{Web.base_url()}/images/avi.png"
    end
  end

  def banner_url(user, options \\ []) do
    case user.info.banner do
      %{"url" => [%{"href" => href} | _]} -> href
      _ -> !options[:no_default] && "#{Web.base_url()}/images/banner.png"
    end
  end

  def profile_url(%User{info: %{source_data: %{"url" => url}}}), do: url
  def profile_url(%User{ap_id: ap_id}), do: ap_id
  def profile_url(_), do: nil

  def ap_id(%User{nickname: nickname}), do: "#{Web.base_url()}/users/#{nickname}"

  def ap_followers(%User{follower_address: fa}) when is_binary(fa), do: fa
  def ap_followers(%User{} = user), do: "#{ap_id(user)}/followers"

  @spec ap_following(User.t()) :: Sring.t()
  def ap_following(%User{following_address: fa}) when is_binary(fa), do: fa
  def ap_following(%User{} = user), do: "#{ap_id(user)}/following"

  def user_info(%User{} = user, args \\ %{}) do
    following_count =
      Map.get(args, :following_count, user.info.following_count || following_count(user))

    follower_count = Map.get(args, :follower_count, user.info.follower_count)

    %{
      note_count: user.info.note_count,
      locked: user.info.locked,
      confirmation_pending: user.info.confirmation_pending,
      default_scope: user.info.default_scope
    }
    |> Map.put(:following_count, following_count)
    |> Map.put(:follower_count, follower_count)
  end

  def follow_state(%User{} = user, %User{} = target) do
    case Utils.fetch_latest_follow(user, target) do
      %{data: %{"state" => state}} -> state
      # Ideally this would be nil, but then Cachex does not commit the value
      _ -> false
    end
  end

  def get_cached_follow_state(user, target) do
    key = "follow_state:#{user.ap_id}|#{target.ap_id}"
    Cachex.fetch!(:user_cache, key, fn _ -> {:commit, follow_state(user, target)} end)
  end

  @spec set_follow_state_cache(String.t(), String.t(), String.t()) :: {:ok | :error, boolean()}
  def set_follow_state_cache(user_ap_id, target_ap_id, state) do
    Cachex.put(:user_cache, "follow_state:#{user_ap_id}|#{target_ap_id}", state)
  end

  def set_info_cache(user, args) do
    Cachex.put(:user_cache, "user_info:#{user.id}", user_info(user, args))
  end

  @spec restrict_deactivated(Ecto.Query.t()) :: Ecto.Query.t()
  def restrict_deactivated(query) do
    from(u in query,
      where: not fragment("? \\? 'deactivated' AND ?->'deactivated' @> 'true'", u.info, u.info)
    )
  end

  defdelegate following_count(user), to: FollowingRelationship

  defp truncate_if_exists(params, key, max_length) do
    if Map.has_key?(params, key) and is_binary(params[key]) do
      {value, _chopped} = String.split_at(params[key], max_length)
      Map.put(params, key, value)
    else
      params
    end
  end

  def remote_user_creation(params) do
    bio_limit = Pleroma.Config.get([:instance, :user_bio_length], 5000)
    name_limit = Pleroma.Config.get([:instance, :user_name_length], 100)

    params =
      params
      |> Map.put(:info, params[:info] || %{})
      |> truncate_if_exists(:name, name_limit)
      |> truncate_if_exists(:bio, bio_limit)

    changeset =
      %User{local: false}
      |> cast(params, [:bio, :name, :ap_id, :nickname, :avatar])
      |> validate_required([:name, :ap_id])
      |> unique_constraint(:nickname)
      |> validate_format(:nickname, @email_regex)
      |> validate_length(:bio, max: bio_limit)
      |> validate_length(:name, max: name_limit)
      |> change_info(&User.Info.remote_user_creation(&1, params[:info]))

    case params[:info][:source_data] do
      %{"followers" => followers, "following" => following} ->
        changeset
        |> put_change(:follower_address, followers)
        |> put_change(:following_address, following)

      _ ->
        followers = ap_followers(%User{nickname: get_field(changeset, :nickname)})
        put_change(changeset, :follower_address, followers)
    end
  end

  def update_changeset(struct, params \\ %{}) do
    bio_limit = Pleroma.Config.get([:instance, :user_bio_length], 5000)
    name_limit = Pleroma.Config.get([:instance, :user_name_length], 100)

    struct
    |> cast(params, [:bio, :name, :avatar])
    |> unique_constraint(:nickname)
    |> validate_format(:nickname, local_nickname_regex())
    |> validate_length(:bio, max: bio_limit)
    |> validate_length(:name, min: 1, max: name_limit)
  end

  def upgrade_changeset(struct, params \\ %{}, remote? \\ false) do
    bio_limit = Pleroma.Config.get([:instance, :user_bio_length], 5000)
    name_limit = Pleroma.Config.get([:instance, :user_name_length], 100)

    params = Map.put(params, :last_refreshed_at, NaiveDateTime.utc_now())

    struct
    |> cast(params, [
      :bio,
      :name,
      :follower_address,
      :following_address,
      :avatar,
      :last_refreshed_at
    ])
    |> unique_constraint(:nickname)
    |> validate_format(:nickname, local_nickname_regex())
    |> validate_length(:bio, max: bio_limit)
    |> validate_length(:name, max: name_limit)
    |> change_info(&User.Info.user_upgrade(&1, params[:info], remote?))
  end

  def password_update_changeset(struct, params) do
    struct
    |> cast(params, [:password, :password_confirmation])
    |> validate_required([:password, :password_confirmation])
    |> validate_confirmation(:password)
    |> put_password_hash
    |> put_embed(:info, User.Info.set_password_reset_pending(struct.info, false))
  end

  @spec reset_password(User.t(), map) :: {:ok, User.t()} | {:error, Ecto.Changeset.t()}
  def reset_password(%User{id: user_id} = user, data) do
    multi =
      Multi.new()
      |> Multi.update(:user, password_update_changeset(user, data))
      |> Multi.delete_all(:tokens, OAuth.Token.Query.get_by_user(user_id))
      |> Multi.delete_all(:auth, OAuth.Authorization.delete_by_user_query(user))

    case Repo.transaction(multi) do
      {:ok, %{user: user} = _} -> set_cache(user)
      {:error, _, changeset, _} -> {:error, changeset}
    end
  end

  def force_password_reset_async(user) do
    BackgroundWorker.enqueue("force_password_reset", %{"user_id" => user.id})
  end

  @spec force_password_reset(User.t()) :: {:ok, User.t()} | {:error, Ecto.Changeset.t()}
  def force_password_reset(user) do
    info_cng = User.Info.set_password_reset_pending(user.info, true)

    user
    |> change()
    |> put_embed(:info, info_cng)
    |> update_and_set_cache()
  end

  def register_changeset(struct, params \\ %{}, opts \\ []) do
    bio_limit = Pleroma.Config.get([:instance, :user_bio_length], 5000)
    name_limit = Pleroma.Config.get([:instance, :user_name_length], 100)

    need_confirmation? =
      if is_nil(opts[:need_confirmation]) do
        Pleroma.Config.get([:instance, :account_activation_required])
      else
        opts[:need_confirmation]
      end

    struct
    |> cast(params, [:bio, :email, :name, :nickname, :password, :password_confirmation])
    |> validate_required([:name, :nickname, :password, :password_confirmation])
    |> validate_confirmation(:password)
    |> unique_constraint(:email)
    |> unique_constraint(:nickname)
    |> validate_exclusion(:nickname, Pleroma.Config.get([User, :restricted_nicknames]))
    |> validate_format(:nickname, local_nickname_regex())
    |> validate_format(:email, @email_regex)
    |> validate_length(:bio, max: bio_limit)
    |> validate_length(:name, min: 1, max: name_limit)
    |> change_info(&User.Info.confirmation_changeset(&1, need_confirmation: need_confirmation?))
    |> maybe_validate_required_email(opts[:external])
    |> put_password_hash
    |> put_ap_id()
    |> unique_constraint(:ap_id)
    |> put_following_and_follower_address()
  end

  def maybe_validate_required_email(changeset, true), do: changeset
  def maybe_validate_required_email(changeset, _), do: validate_required(changeset, [:email])

  defp put_ap_id(changeset) do
    ap_id = ap_id(%User{nickname: get_field(changeset, :nickname)})
    put_change(changeset, :ap_id, ap_id)
  end

  defp put_following_and_follower_address(changeset) do
    followers = ap_followers(%User{nickname: get_field(changeset, :nickname)})

    changeset
    |> put_change(:follower_address, followers)
  end

  defp autofollow_users(user) do
    candidates = Pleroma.Config.get([:instance, :autofollowed_nicknames])

    autofollowed_users =
      User.Query.build(%{nickname: candidates, local: true, deactivated: false})
      |> Repo.all()

    follow_all(user, autofollowed_users)
  end

  @doc "Inserts provided changeset, performs post-registration actions (confirmation email sending etc.)"
  def register(%Ecto.Changeset{} = changeset) do
    with {:ok, user} <- Repo.insert(changeset) do
      post_register_action(user)
    end
  end

  def post_register_action(%User{} = user) do
    with {:ok, user} <- autofollow_users(user),
         {:ok, user} <- set_cache(user),
         {:ok, _} <- User.WelcomeMessage.post_welcome_message_to_user(user),
         {:ok, _} <- try_send_confirmation_email(user) do
      {:ok, user}
    end
  end

  def try_send_confirmation_email(%User{} = user) do
    if user.info.confirmation_pending &&
         Pleroma.Config.get([:instance, :account_activation_required]) do
      user
      |> Pleroma.Emails.UserEmail.account_confirmation_email()
      |> Pleroma.Emails.Mailer.deliver_async()

      {:ok, :enqueued}
    else
      {:ok, :noop}
    end
  end

  def needs_update?(%User{local: true}), do: false

  def needs_update?(%User{local: false, last_refreshed_at: nil}), do: true

  def needs_update?(%User{local: false} = user) do
    NaiveDateTime.diff(NaiveDateTime.utc_now(), user.last_refreshed_at) >= 86_400
  end

  def needs_update?(_), do: true

  @spec maybe_direct_follow(User.t(), User.t()) :: {:ok, User.t()} | {:error, String.t()}
  def maybe_direct_follow(
        %User{} = follower,
        %User{local: true, info: %{locked: true}} = followed
      ) do
    follow(follower, followed, "pending")
  end

  def maybe_direct_follow(%User{} = follower, %User{local: true} = followed) do
    follow(follower, followed)
  end

  def maybe_direct_follow(%User{} = follower, %User{} = followed) do
    if not ap_enabled?(followed) do
      follow(follower, followed)
    else
      {:ok, follower}
    end
  end

  @doc "A mass follow for local users. Respects blocks in both directions but does not create activities."
  @spec follow_all(User.t(), list(User.t())) :: {atom(), User.t()}
  def follow_all(follower, followeds) do
    followeds =
      Enum.reject(followeds, fn followed ->
        blocks?(follower, followed) || blocks?(followed, follower)
      end)

    Enum.each(followeds, &follow(follower, &1, "accept"))

    Enum.each(followeds, &update_follower_count/1)

    set_cache(follower)
  end

  defdelegate following(user), to: FollowingRelationship

  def follow(%User{} = follower, %User{info: info} = followed, state \\ "accept") do
    deny_follow_blocked = Pleroma.Config.get([:user, :deny_follow_blocked])

    cond do
      info.deactivated ->
        {:error, "Could not follow user: You are deactivated."}

      deny_follow_blocked and blocks?(followed, follower) ->
        {:error, "Could not follow user: #{followed.nickname} blocked you."}

      true ->
<<<<<<< HEAD
        if !followed.local && follower.local && !ap_enabled?(followed) do
          Websub.subscribe(follower, followed)
        end

        FollowingRelationship.follow(follower, followed, state)
=======
        q =
          from(u in User,
            where: u.id == ^follower.id,
            update: [push: [following: ^ap_followers]],
            select: u
          )

        {1, [follower]} = Repo.update_all(q, [])
>>>>>>> 62e3d76a

        follower = maybe_update_following_count(follower)

        {:ok, _} = update_follower_count(followed)

        set_cache(follower)
    end
  end

  def unfollow(%User{} = follower, %User{} = followed) do
    if following?(follower, followed) and follower.ap_id != followed.ap_id do
      FollowingRelationship.unfollow(follower, followed)

      follower = maybe_update_following_count(follower)

      {:ok, followed} = update_follower_count(followed)

      set_cache(follower)

      {:ok, follower, Utils.fetch_latest_follow(follower, followed)}
    else
      {:error, "Not subscribed!"}
    end
  end

  defdelegate following?(follower, followed), to: FollowingRelationship

  def locked?(%User{} = user) do
    user.info.locked || false
  end

  def get_by_id(id) do
    Repo.get_by(User, id: id)
  end

  def get_by_ap_id(ap_id) do
    Repo.get_by(User, ap_id: ap_id)
  end

  def get_all_by_ap_id(ap_ids) do
    from(u in __MODULE__,
      where: u.ap_id in ^ap_ids
    )
    |> Repo.all()
  end

  def get_all_by_ids(ids) do
    from(u in __MODULE__, where: u.id in ^ids)
    |> Repo.all()
  end

  # This is mostly an SPC migration fix. This guesses the user nickname by taking the last part
  # of the ap_id and the domain and tries to get that user
  def get_by_guessed_nickname(ap_id) do
    domain = URI.parse(ap_id).host
    name = List.last(String.split(ap_id, "/"))
    nickname = "#{name}@#{domain}"

    get_cached_by_nickname(nickname)
  end

  def set_cache({:ok, user}), do: set_cache(user)
  def set_cache({:error, err}), do: {:error, err}

  def set_cache(%User{} = user) do
    Cachex.put(:user_cache, "ap_id:#{user.ap_id}", user)
    Cachex.put(:user_cache, "nickname:#{user.nickname}", user)
    Cachex.put(:user_cache, "user_info:#{user.id}", user_info(user))
    {:ok, user}
  end

  def update_and_set_cache(changeset) do
    with {:ok, user} <- Repo.update(changeset, stale_error_field: :id) do
      set_cache(user)
    end
  end

  def invalidate_cache(user) do
    Cachex.del(:user_cache, "ap_id:#{user.ap_id}")
    Cachex.del(:user_cache, "nickname:#{user.nickname}")
    Cachex.del(:user_cache, "user_info:#{user.id}")
  end

  def get_cached_by_ap_id(ap_id) do
    key = "ap_id:#{ap_id}"
    Cachex.fetch!(:user_cache, key, fn _ -> get_by_ap_id(ap_id) end)
  end

  def get_cached_by_id(id) do
    key = "id:#{id}"

    ap_id =
      Cachex.fetch!(:user_cache, key, fn _ ->
        user = get_by_id(id)

        if user do
          Cachex.put(:user_cache, "ap_id:#{user.ap_id}", user)
          {:commit, user.ap_id}
        else
          {:ignore, ""}
        end
      end)

    get_cached_by_ap_id(ap_id)
  end

  def get_cached_by_nickname(nickname) do
    key = "nickname:#{nickname}"

    Cachex.fetch!(:user_cache, key, fn ->
      case get_or_fetch_by_nickname(nickname) do
        {:ok, user} -> {:commit, user}
        {:error, _error} -> {:ignore, nil}
      end
    end)
  end

  def get_cached_by_nickname_or_id(nickname_or_id, opts \\ []) do
    restrict_to_local = Pleroma.Config.get([:instance, :limit_to_local_content])

    cond do
      is_integer(nickname_or_id) or FlakeId.flake_id?(nickname_or_id) ->
        get_cached_by_id(nickname_or_id) || get_cached_by_nickname(nickname_or_id)

      restrict_to_local == false or not String.contains?(nickname_or_id, "@") ->
        get_cached_by_nickname(nickname_or_id)

      restrict_to_local == :unauthenticated and match?(%User{}, opts[:for]) ->
        get_cached_by_nickname(nickname_or_id)

      true ->
        nil
    end
  end

  def get_by_nickname(nickname) do
    Repo.get_by(User, nickname: nickname) ||
      if Regex.match?(~r(@#{Pleroma.Web.Endpoint.host()})i, nickname) do
        Repo.get_by(User, nickname: local_nickname(nickname))
      end
  end

  def get_by_email(email), do: Repo.get_by(User, email: email)

  def get_by_nickname_or_email(nickname_or_email) do
    get_by_nickname(nickname_or_email) || get_by_email(nickname_or_email)
  end

  def get_cached_user_info(user) do
    key = "user_info:#{user.id}"
    Cachex.fetch!(:user_cache, key, fn -> user_info(user) end)
  end

  def fetch_by_nickname(nickname), do: ActivityPub.make_user_from_nickname(nickname)

  def get_or_fetch_by_nickname(nickname) do
    with %User{} = user <- get_by_nickname(nickname) do
      {:ok, user}
    else
      _e ->
        with [_nick, _domain] <- String.split(nickname, "@"),
             {:ok, user} <- fetch_by_nickname(nickname) do
          if Pleroma.Config.get([:fetch_initial_posts, :enabled]) do
            fetch_initial_posts(user)
          end

          {:ok, user}
        else
          _e -> {:error, "not found " <> nickname}
        end
    end
  end

  @doc "Fetch some posts when the user has just been federated with"
  def fetch_initial_posts(user) do
    BackgroundWorker.enqueue("fetch_initial_posts", %{"user_id" => user.id})
  end

  @spec get_followers_query(User.t(), pos_integer() | nil) :: Ecto.Query.t()
  def get_followers_query(%User{} = user, nil) do
    User.Query.build(%{followers: user, deactivated: false})
  end

  def get_followers_query(user, page) do
    user
    |> get_followers_query(nil)
    |> User.Query.paginate(page, 20)
  end

  @spec get_followers_query(User.t()) :: Ecto.Query.t()
  def get_followers_query(user), do: get_followers_query(user, nil)

  @spec get_followers(User.t(), pos_integer()) :: {:ok, list(User.t())}
  def get_followers(user, page \\ nil) do
    user
    |> get_followers_query(page)
    |> Repo.all()
  end

  @spec get_external_followers(User.t(), pos_integer()) :: {:ok, list(User.t())}
  def get_external_followers(user, page \\ nil) do
    user
    |> get_followers_query(page)
    |> User.Query.build(%{external: true})
    |> Repo.all()
  end

  def get_followers_ids(user, page \\ nil) do
    user
    |> get_followers_query(page)
    |> select([u], u.id)
    |> Repo.all()
  end

  @spec get_friends_query(User.t(), pos_integer() | nil) :: Ecto.Query.t()
  def get_friends_query(%User{} = user, nil) do
    User.Query.build(%{friends: user, deactivated: false})
  end

  def get_friends_query(user, page) do
    user
    |> get_friends_query(nil)
    |> User.Query.paginate(page, 20)
  end

  @spec get_friends_query(User.t()) :: Ecto.Query.t()
  def get_friends_query(user), do: get_friends_query(user, nil)

  def get_friends(user, page \\ nil) do
    user
    |> get_friends_query(page)
    |> Repo.all()
  end

  def get_friends_ids(user, page \\ nil) do
    user
    |> get_friends_query(page)
    |> select([u], u.id)
    |> Repo.all()
  end

  defdelegate get_follow_requests(user), to: FollowingRelationship

  def increase_note_count(%User{} = user) do
    User
    |> where(id: ^user.id)
    |> update([u],
      set: [
        info:
          fragment(
            "safe_jsonb_set(?, '{note_count}', ((?->>'note_count')::int + 1)::varchar::jsonb, true)",
            u.info,
            u.info
          )
      ]
    )
    |> select([u], u)
    |> Repo.update_all([])
    |> case do
      {1, [user]} -> set_cache(user)
      _ -> {:error, user}
    end
  end

  def decrease_note_count(%User{} = user) do
    User
    |> where(id: ^user.id)
    |> update([u],
      set: [
        info:
          fragment(
            "safe_jsonb_set(?, '{note_count}', (greatest(0, (?->>'note_count')::int - 1))::varchar::jsonb, true)",
            u.info,
            u.info
          )
      ]
    )
    |> select([u], u)
    |> Repo.update_all([])
    |> case do
      {1, [user]} -> set_cache(user)
      _ -> {:error, user}
    end
  end

  def update_note_count(%User{} = user) do
    note_count =
      from(
        a in Object,
        where: fragment("?->>'actor' = ? and ?->>'type' = 'Note'", a.data, ^user.ap_id, a.data),
        select: count(a.id)
      )
      |> Repo.one()

    update_info(user, &User.Info.set_note_count(&1, note_count))
  end

  def update_mascot(user, url) do
    info_changeset =
      User.Info.mascot_update(
        user.info,
        url
      )

    user
    |> change()
    |> put_embed(:info, info_changeset)
    |> update_and_set_cache()
  end

  @spec maybe_fetch_follow_information(User.t()) :: User.t()
  def maybe_fetch_follow_information(user) do
    with {:ok, user} <- fetch_follow_information(user) do
      user
    else
      e ->
        Logger.error("Follower/Following counter update for #{user.ap_id} failed.\n#{inspect(e)}")

        user
    end
  end

  def fetch_follow_information(user) do
    with {:ok, info} <- ActivityPub.fetch_follow_information_for_user(user) do
      update_info(user, &User.Info.follow_information_update(&1, info))
    end
  end

  def update_follower_count(%User{} = user) do
    if user.local or !Pleroma.Config.get([:instance, :external_user_synchronization]) do
      follower_count_query =
        User.Query.build(%{followers: user, deactivated: false})
        |> select([u], %{count: count(u.id)})

      User
      |> where(id: ^user.id)
      |> join(:inner, [u], s in subquery(follower_count_query))
      |> update([u, s],
        set: [
          info:
            fragment(
              "safe_jsonb_set(?, '{follower_count}', ?::varchar::jsonb, true)",
              u.info,
              s.count
            )
        ]
      )
      |> select([u], u)
      |> Repo.update_all([])
      |> case do
        {1, [user]} -> set_cache(user)
        _ -> {:error, user}
      end
    else
      {:ok, maybe_fetch_follow_information(user)}
    end
  end

  @spec maybe_update_following_count(User.t()) :: User.t()
  def maybe_update_following_count(%User{local: false} = user) do
    if Pleroma.Config.get([:instance, :external_user_synchronization]) do
      maybe_fetch_follow_information(user)
    else
      user
    end
  end

  def maybe_update_following_count(user), do: user

  def set_unread_conversation_count(%User{local: true} = user) do
    unread_query = Participation.unread_conversation_count_for_user(user)

    User
    |> join(:inner, [u], p in subquery(unread_query))
    |> update([u, p],
      set: [
        info:
          fragment(
            "jsonb_set(?, '{unread_conversation_count}', ?::varchar::jsonb, true)",
            u.info,
            p.count
          )
      ]
    )
    |> where([u], u.id == ^user.id)
    |> select([u], u)
    |> Repo.update_all([])
    |> case do
      {1, [user]} -> set_cache(user)
      _ -> {:error, user}
    end
  end

  def set_unread_conversation_count(_), do: :noop

  def increment_unread_conversation_count(conversation, %User{local: true} = user) do
    unread_query =
      Participation.unread_conversation_count_for_user(user)
      |> where([p], p.conversation_id == ^conversation.id)

    User
    |> join(:inner, [u], p in subquery(unread_query))
    |> update([u, p],
      set: [
        info:
          fragment(
            "jsonb_set(?, '{unread_conversation_count}', (coalesce((?->>'unread_conversation_count')::int, 0) + 1)::varchar::jsonb, true)",
            u.info,
            u.info
          )
      ]
    )
    |> where([u], u.id == ^user.id)
    |> where([u, p], p.count == 0)
    |> select([u], u)
    |> Repo.update_all([])
    |> case do
      {1, [user]} -> set_cache(user)
      _ -> {:error, user}
    end
  end

  def increment_unread_conversation_count(_, _), do: :noop

  @spec get_users_from_set([String.t()], boolean()) :: [User.t()]
  def get_users_from_set(ap_ids, local_only \\ true) do
    criteria = %{ap_id: ap_ids, deactivated: false}
    criteria = if local_only, do: Map.put(criteria, :local, true), else: criteria

    User.Query.build(criteria)
    |> Repo.all()
  end

  @spec get_recipients_from_activity(Activity.t()) :: [User.t()]
  def get_recipients_from_activity(%Activity{recipients: to}) do
    User.Query.build(%{recipients_from_activity: to, local: true, deactivated: false})
    |> Repo.all()
  end

  @spec mute(User.t(), User.t(), boolean()) :: {:ok, User.t()} | {:error, String.t()}
  def mute(muter, %User{ap_id: ap_id}, notifications? \\ true) do
    update_info(muter, &User.Info.add_to_mutes(&1, ap_id, notifications?))
  end

  def unmute(muter, %{ap_id: ap_id}) do
    update_info(muter, &User.Info.remove_from_mutes(&1, ap_id))
  end

  def subscribe(subscriber, %{ap_id: ap_id}) do
    with %User{} = subscribed <- get_cached_by_ap_id(ap_id) do
      deny_follow_blocked = Pleroma.Config.get([:user, :deny_follow_blocked])

      if blocks?(subscribed, subscriber) and deny_follow_blocked do
        {:error, "Could not subscribe: #{subscribed.nickname} is blocking you"}
      else
        update_info(subscribed, &User.Info.add_to_subscribers(&1, subscriber.ap_id))
      end
    end
  end

  def unsubscribe(unsubscriber, %{ap_id: ap_id}) do
    with %User{} = user <- get_cached_by_ap_id(ap_id) do
      update_info(user, &User.Info.remove_from_subscribers(&1, unsubscriber.ap_id))
    end
  end

  def block(blocker, %User{ap_id: ap_id} = blocked) do
    # sever any follow relationships to prevent leaks per activitypub (Pleroma issue #213)
    blocker =
      if following?(blocker, blocked) do
        {:ok, blocker, _} = unfollow(blocker, blocked)
        blocker
      else
        blocker
      end

    # clear any requested follows as well
    blocked =
      case CommonAPI.reject_follow_request(blocked, blocker) do
        {:ok, %User{} = updated_blocked} -> updated_blocked
        nil -> blocked
      end

    blocker =
      if subscribed_to?(blocked, blocker) do
        {:ok, blocker} = unsubscribe(blocked, blocker)
        blocker
      else
        blocker
      end

    if following?(blocked, blocker), do: unfollow(blocked, blocker)

    {:ok, blocker} = update_follower_count(blocker)

    update_info(blocker, &User.Info.add_to_block(&1, ap_id))
  end

  # helper to handle the block given only an actor's AP id
  def block(blocker, %{ap_id: ap_id}) do
    block(blocker, get_cached_by_ap_id(ap_id))
  end

  def unblock(blocker, %{ap_id: ap_id}) do
    update_info(blocker, &User.Info.remove_from_block(&1, ap_id))
  end

  def mutes?(nil, _), do: false
  def mutes?(user, %{ap_id: ap_id}), do: Enum.member?(user.info.mutes, ap_id)

  @spec muted_notifications?(User.t() | nil, User.t() | map()) :: boolean()
  def muted_notifications?(nil, _), do: false

  def muted_notifications?(user, %{ap_id: ap_id}),
    do: Enum.member?(user.info.muted_notifications, ap_id)

  def blocks?(%User{} = user, %User{} = target) do
    blocks_ap_id?(user, target) || blocks_domain?(user, target)
  end

  def blocks?(nil, _), do: false

  def blocks_ap_id?(%User{} = user, %User{} = target) do
    Enum.member?(user.info.blocks, target.ap_id)
  end

  def blocks_ap_id?(_, _), do: false

  def blocks_domain?(%User{} = user, %User{} = target) do
    domain_blocks = Pleroma.Web.ActivityPub.MRF.subdomains_regex(user.info.domain_blocks)
    %{host: host} = URI.parse(target.ap_id)
    Pleroma.Web.ActivityPub.MRF.subdomain_match?(domain_blocks, host)
  end

  def blocks_domain?(_, _), do: false

  def subscribed_to?(user, %{ap_id: ap_id}) do
    with %User{} = target <- get_cached_by_ap_id(ap_id) do
      Enum.member?(target.info.subscribers, user.ap_id)
    end
  end

  @spec muted_users(User.t()) :: [User.t()]
  def muted_users(user) do
    User.Query.build(%{ap_id: user.info.mutes, deactivated: false})
    |> Repo.all()
  end

  @spec blocked_users(User.t()) :: [User.t()]
  def blocked_users(user) do
    User.Query.build(%{ap_id: user.info.blocks, deactivated: false})
    |> Repo.all()
  end

  @spec subscribers(User.t()) :: [User.t()]
  def subscribers(user) do
    User.Query.build(%{ap_id: user.info.subscribers, deactivated: false})
    |> Repo.all()
  end

  def block_domain(user, domain) do
    update_info(user, &User.Info.add_to_domain_block(&1, domain))
  end

  def unblock_domain(user, domain) do
    update_info(user, &User.Info.remove_from_domain_block(&1, domain))
  end

  def deactivate_async(user, status \\ true) do
    BackgroundWorker.enqueue("deactivate_user", %{"user_id" => user.id, "status" => status})
  end

  def deactivate(user, status \\ true)

  def deactivate(users, status) when is_list(users) do
    Repo.transaction(fn ->
      for user <- users, do: deactivate(user, status)
    end)
  end

  def deactivate(%User{} = user, status) do
    with {:ok, user} <- update_info(user, &User.Info.set_activation_status(&1, status)) do
      Enum.each(get_followers(user), &invalidate_cache/1)
      Enum.each(get_friends(user), &update_follower_count/1)

      {:ok, user}
    end
  end

  def update_notification_settings(%User{} = user, settings \\ %{}) do
    update_info(user, &User.Info.update_notification_settings(&1, settings))
  end

  def delete(users) when is_list(users) do
    for user <- users, do: delete(user)
  end

  def delete(%User{} = user) do
    BackgroundWorker.enqueue("delete_user", %{"user_id" => user.id})
  end

  def perform(:force_password_reset, user), do: force_password_reset(user)

  @spec perform(atom(), User.t()) :: {:ok, User.t()}
  def perform(:delete, %User{} = user) do
    {:ok, _user} = ActivityPub.delete(user)

    # Remove all relationships
    user
    |> get_followers()
    |> Enum.each(fn follower ->
      ActivityPub.unfollow(follower, user)
      unfollow(follower, user)
    end)

    user
    |> get_friends()
    |> Enum.each(fn followed ->
      ActivityPub.unfollow(user, followed)
      unfollow(user, followed)
    end)

    delete_user_activities(user)
    invalidate_cache(user)
    Repo.delete(user)
  end

  @spec perform(atom(), User.t()) :: {:ok, User.t()}
  def perform(:fetch_initial_posts, %User{} = user) do
    pages = Pleroma.Config.get!([:fetch_initial_posts, :pages])

    # Insert all the posts in reverse order, so they're in the right order on the timeline
    user.info.source_data["outbox"]
    |> Utils.fetch_ordered_collection(pages)
    |> Enum.reverse()
    |> Enum.each(&Pleroma.Web.Federator.incoming_ap_doc/1)
  end

  def perform(:deactivate_async, user, status), do: deactivate(user, status)

  @spec perform(atom(), User.t(), list()) :: list() | {:error, any()}
  def perform(:blocks_import, %User{} = blocker, blocked_identifiers)
      when is_list(blocked_identifiers) do
    Enum.map(
      blocked_identifiers,
      fn blocked_identifier ->
        with {:ok, %User{} = blocked} <- get_or_fetch(blocked_identifier),
             {:ok, blocker} <- block(blocker, blocked),
             {:ok, _} <- ActivityPub.block(blocker, blocked) do
          blocked
        else
          err ->
            Logger.debug("blocks_import failed for #{blocked_identifier} with: #{inspect(err)}")
            err
        end
      end
    )
  end

  @spec perform(atom(), User.t(), list()) :: list() | {:error, any()}
  def perform(:follow_import, %User{} = follower, followed_identifiers)
      when is_list(followed_identifiers) do
    Enum.map(
      followed_identifiers,
      fn followed_identifier ->
        with {:ok, %User{} = followed} <- get_or_fetch(followed_identifier),
             {:ok, follower} <- maybe_direct_follow(follower, followed),
             {:ok, _} <- ActivityPub.follow(follower, followed) do
          followed
        else
          err ->
            Logger.debug("follow_import failed for #{followed_identifier} with: #{inspect(err)}")
            err
        end
      end
    )
  end

  @spec external_users_query() :: Ecto.Query.t()
  def external_users_query do
    User.Query.build(%{
      external: true,
      active: true,
      order_by: :id
    })
  end

  @spec external_users(keyword()) :: [User.t()]
  def external_users(opts \\ []) do
    query =
      external_users_query()
      |> select([u], struct(u, [:id, :ap_id, :info]))

    query =
      if opts[:max_id],
        do: where(query, [u], u.id > ^opts[:max_id]),
        else: query

    query =
      if opts[:limit],
        do: limit(query, ^opts[:limit]),
        else: query

    Repo.all(query)
  end

  def blocks_import(%User{} = blocker, blocked_identifiers) when is_list(blocked_identifiers) do
    BackgroundWorker.enqueue("blocks_import", %{
      "blocker_id" => blocker.id,
      "blocked_identifiers" => blocked_identifiers
    })
  end

  def follow_import(%User{} = follower, followed_identifiers)
      when is_list(followed_identifiers) do
    BackgroundWorker.enqueue("follow_import", %{
      "follower_id" => follower.id,
      "followed_identifiers" => followed_identifiers
    })
  end

  def delete_user_activities(%User{ap_id: ap_id}) do
    ap_id
    |> Activity.Queries.by_actor()
    |> RepoStreamer.chunk_stream(50)
    |> Stream.each(fn activities -> Enum.each(activities, &delete_activity/1) end)
    |> Stream.run()
  end

  defp delete_activity(%{data: %{"type" => "Create"}} = activity) do
    activity
    |> Object.normalize()
    |> ActivityPub.delete()
  end

  defp delete_activity(%{data: %{"type" => "Like"}} = activity) do
    object = Object.normalize(activity)

    activity.actor
    |> get_cached_by_ap_id()
    |> ActivityPub.unlike(object)
  end

  defp delete_activity(%{data: %{"type" => "Announce"}} = activity) do
    object = Object.normalize(activity)

    activity.actor
    |> get_cached_by_ap_id()
    |> ActivityPub.unannounce(object)
  end

  defp delete_activity(_activity), do: "Doing nothing"

  def html_filter_policy(%User{info: %{no_rich_text: true}}) do
    Pleroma.HTML.Scrubber.TwitterText
  end

  def html_filter_policy(_), do: Pleroma.Config.get([:markup, :scrub_policy])

  def fetch_by_ap_id(ap_id), do: ActivityPub.make_user_from_ap_id(ap_id)

  def get_or_fetch_by_ap_id(ap_id) do
    user = get_cached_by_ap_id(ap_id)

    if !is_nil(user) and !needs_update?(user) do
      {:ok, user}
    else
      # Whether to fetch initial posts for the user (if it's a new user & the fetching is enabled)
      should_fetch_initial = is_nil(user) and Pleroma.Config.get([:fetch_initial_posts, :enabled])

      resp = fetch_by_ap_id(ap_id)

      if should_fetch_initial do
        with {:ok, %User{} = user} <- resp do
          fetch_initial_posts(user)
        end
      end

      resp
    end
  end

  @doc "Creates an internal service actor by URI if missing.  Optionally takes nickname for addressing."
  def get_or_create_service_actor_by_ap_id(uri, nickname \\ nil) do
    with %User{} = user <- get_cached_by_ap_id(uri) do
      user
    else
      _ ->
        {:ok, user} =
          %User{info: %User.Info{}}
          |> cast(%{}, [:ap_id, :nickname, :local])
          |> put_change(:ap_id, uri)
          |> put_change(:nickname, nickname)
          |> put_change(:local, true)
          |> put_change(:follower_address, uri <> "/followers")
          |> Repo.insert()

        user
    end
  end

  # AP style
  def public_key_from_info(%{
        source_data: %{"publicKey" => %{"publicKeyPem" => public_key_pem}}
      }) do
    key =
      public_key_pem
      |> :public_key.pem_decode()
      |> hd()
      |> :public_key.pem_entry_decode()

    {:ok, key}
  end

  def public_key_from_info(_), do: {:error, "not found key"}

  def get_public_key_for_ap_id(ap_id) do
    with {:ok, %User{} = user} <- get_or_fetch_by_ap_id(ap_id),
         {:ok, public_key} <- public_key_from_info(user.info) do
      {:ok, public_key}
    else
      _ -> :error
    end
  end

  defp blank?(""), do: nil
  defp blank?(n), do: n

  def insert_or_update_user(data) do
    data
    |> Map.put(:name, blank?(data[:name]) || data[:nickname])
    |> remote_user_creation()
    |> Repo.insert(on_conflict: :replace_all_except_primary_key, conflict_target: :nickname)
    |> set_cache()
  end

  def ap_enabled?(%User{local: true}), do: true
  def ap_enabled?(%User{info: info}), do: info.ap_enabled
  def ap_enabled?(_), do: false

  @doc "Gets or fetch a user by uri or nickname."
  @spec get_or_fetch(String.t()) :: {:ok, User.t()} | {:error, String.t()}
  def get_or_fetch("http" <> _host = uri), do: get_or_fetch_by_ap_id(uri)
  def get_or_fetch(nickname), do: get_or_fetch_by_nickname(nickname)

  # wait a period of time and return newest version of the User structs
  # this is because we have synchronous follow APIs and need to simulate them
  # with an async handshake
  def wait_and_refresh(_, %User{local: true} = a, %User{local: true} = b) do
    with %User{} = a <- get_cached_by_id(a.id),
         %User{} = b <- get_cached_by_id(b.id) do
      {:ok, a, b}
    else
      nil -> :error
    end
  end

  def wait_and_refresh(timeout, %User{} = a, %User{} = b) do
    with :ok <- :timer.sleep(timeout),
         %User{} = a <- get_cached_by_id(a.id),
         %User{} = b <- get_cached_by_id(b.id) do
      {:ok, a, b}
    else
      nil -> :error
    end
  end

  def parse_bio(bio) when is_binary(bio) and bio != "" do
    bio
    |> CommonUtils.format_input("text/plain", mentions_format: :full)
    |> elem(0)
  end

  def parse_bio(_), do: ""

  def parse_bio(bio, user) when is_binary(bio) and bio != "" do
    # TODO: get profile URLs other than user.ap_id
    profile_urls = [user.ap_id]

    bio
    |> CommonUtils.format_input("text/plain",
      mentions_format: :full,
      rel: &RelMe.maybe_put_rel_me(&1, profile_urls)
    )
    |> elem(0)
  end

  def parse_bio(_, _), do: ""

  def tag(user_identifiers, tags) when is_list(user_identifiers) do
    Repo.transaction(fn ->
      for user_identifier <- user_identifiers, do: tag(user_identifier, tags)
    end)
  end

  def tag(nickname, tags) when is_binary(nickname),
    do: tag(get_by_nickname(nickname), tags)

  def tag(%User{} = user, tags),
    do: update_tags(user, Enum.uniq((user.tags || []) ++ normalize_tags(tags)))

  def untag(user_identifiers, tags) when is_list(user_identifiers) do
    Repo.transaction(fn ->
      for user_identifier <- user_identifiers, do: untag(user_identifier, tags)
    end)
  end

  def untag(nickname, tags) when is_binary(nickname),
    do: untag(get_by_nickname(nickname), tags)

  def untag(%User{} = user, tags),
    do: update_tags(user, (user.tags || []) -- normalize_tags(tags))

  defp update_tags(%User{} = user, new_tags) do
    {:ok, updated_user} =
      user
      |> change(%{tags: new_tags})
      |> update_and_set_cache()

    updated_user
  end

  defp normalize_tags(tags) do
    [tags]
    |> List.flatten()
    |> Enum.map(&String.downcase/1)
  end

  defp local_nickname_regex do
    if Pleroma.Config.get([:instance, :extended_nickname_format]) do
      @extended_local_nickname_regex
    else
      @strict_local_nickname_regex
    end
  end

  def local_nickname(nickname_or_mention) do
    nickname_or_mention
    |> full_nickname()
    |> String.split("@")
    |> hd()
  end

  def full_nickname(nickname_or_mention),
    do: String.trim_leading(nickname_or_mention, "@")

  def error_user(ap_id) do
    %User{
      name: ap_id,
      ap_id: ap_id,
      info: %User.Info{},
      nickname: "erroruser@example.com",
      inserted_at: NaiveDateTime.utc_now()
    }
  end

  @spec all_superusers() :: [User.t()]
  def all_superusers do
    User.Query.build(%{super_users: true, local: true, deactivated: false})
    |> Repo.all()
  end

  def showing_reblogs?(%User{} = user, %User{} = target) do
    target.ap_id not in user.info.muted_reblogs
  end

  @doc """
  The function returns a query to get users with no activity for given interval of days.
  Inactive users are those who didn't read any notification, or had any activity where
  the user is the activity's actor, during `inactivity_threshold` days.
  Deactivated users will not appear in this list.

  ## Examples

      iex> Pleroma.User.list_inactive_users()
      %Ecto.Query{}
  """
  @spec list_inactive_users_query(integer()) :: Ecto.Query.t()
  def list_inactive_users_query(inactivity_threshold \\ 7) do
    negative_inactivity_threshold = -inactivity_threshold
    now = NaiveDateTime.truncate(NaiveDateTime.utc_now(), :second)
    # Subqueries are not supported in `where` clauses, join gets too complicated.
    has_read_notifications =
      from(n in Pleroma.Notification,
        where: n.seen == true,
        group_by: n.id,
        having: max(n.updated_at) > datetime_add(^now, ^negative_inactivity_threshold, "day"),
        select: n.user_id
      )
      |> Pleroma.Repo.all()

    from(u in Pleroma.User,
      left_join: a in Pleroma.Activity,
      on: u.ap_id == a.actor,
      where: not is_nil(u.nickname),
      where: fragment("not (?->'deactivated' @> 'true')", u.info),
      where: u.id not in ^has_read_notifications,
      group_by: u.id,
      having:
        max(a.inserted_at) < datetime_add(^now, ^negative_inactivity_threshold, "day") or
          is_nil(max(a.inserted_at))
    )
  end

  @doc """
  Enable or disable email notifications for user

  ## Examples

      iex> Pleroma.User.switch_email_notifications(Pleroma.User{info: %{email_notifications: %{"digest" => false}}}, "digest", true)
      Pleroma.User{info: %{email_notifications: %{"digest" => true}}}

      iex> Pleroma.User.switch_email_notifications(Pleroma.User{info: %{email_notifications: %{"digest" => true}}}, "digest", false)
      Pleroma.User{info: %{email_notifications: %{"digest" => false}}}
  """
  @spec switch_email_notifications(t(), String.t(), boolean()) ::
          {:ok, t()} | {:error, Ecto.Changeset.t()}
  def switch_email_notifications(user, type, status) do
    update_info(user, &User.Info.update_email_notifications(&1, %{type => status}))
  end

  @doc """
  Set `last_digest_emailed_at` value for the user to current time
  """
  @spec touch_last_digest_emailed_at(t()) :: t()
  def touch_last_digest_emailed_at(user) do
    now = NaiveDateTime.truncate(NaiveDateTime.utc_now(), :second)

    {:ok, updated_user} =
      user
      |> change(%{last_digest_emailed_at: now})
      |> update_and_set_cache()

    updated_user
  end

  @spec toggle_confirmation(User.t()) :: {:ok, User.t()} | {:error, Changeset.t()}
  def toggle_confirmation(%User{} = user) do
    need_confirmation? = !user.info.confirmation_pending

    user
    |> update_info(&User.Info.confirmation_changeset(&1, need_confirmation: need_confirmation?))
  end

  def get_mascot(%{info: %{mascot: %{} = mascot}}) when not is_nil(mascot) do
    mascot
  end

  def get_mascot(%{info: %{mascot: mascot}}) when is_nil(mascot) do
    # use instance-default
    config = Pleroma.Config.get([:assets, :mascots])
    default_mascot = Pleroma.Config.get([:assets, :default_mascot])
    mascot = Keyword.get(config, default_mascot)

    %{
      "id" => "default-mascot",
      "url" => mascot[:url],
      "preview_url" => mascot[:url],
      "pleroma" => %{
        "mime_type" => mascot[:mime_type]
      }
    }
  end

  def ensure_keys_present(%{keys: keys} = user) when not is_nil(keys), do: {:ok, user}

  def ensure_keys_present(%User{} = user) do
    with {:ok, pem} <- Keys.generate_rsa_pem() do
      user
      |> cast(%{keys: pem}, [:keys])
      |> validate_required([:keys])
      |> update_and_set_cache()
    end
  end

  def get_ap_ids_by_nicknames(nicknames) do
    from(u in User,
      where: u.nickname in ^nicknames,
      select: u.ap_id
    )
    |> Repo.all()
  end

  defdelegate search(query, opts \\ []), to: User.Search

  defp put_password_hash(
         %Ecto.Changeset{valid?: true, changes: %{password: password}} = changeset
       ) do
    change(changeset, password_hash: Pbkdf2.hashpwsalt(password))
  end

  defp put_password_hash(changeset), do: changeset

  def is_internal_user?(%User{nickname: nil}), do: true
  def is_internal_user?(%User{local: true, nickname: "internal." <> _}), do: true
  def is_internal_user?(_), do: false

  # A hack because user delete activities have a fake id for whatever reason
  # TODO: Get rid of this
  def get_delivered_users_by_object_id("pleroma:fake_object_id"), do: []

  def get_delivered_users_by_object_id(object_id) do
    from(u in User,
      inner_join: delivery in assoc(u, :deliveries),
      where: delivery.object_id == ^object_id
    )
    |> Repo.all()
  end

  def change_email(user, email) do
    user
    |> cast(%{email: email}, [:email])
    |> validate_required([:email])
    |> unique_constraint(:email)
    |> validate_format(:email, @email_regex)
    |> update_and_set_cache()
  end

  @doc """
  Changes `user.info` and returns the user changeset.

  `fun` is called with the `user.info`.
  """
  def change_info(user, fun) do
    changeset = change(user)
    info = get_field(changeset, :info) || %User.Info{}
    put_embed(changeset, :info, fun.(info))
  end

  @doc """
  Updates `user.info` and sets cache.

  `fun` is called with the `user.info`.
  """
  def update_info(users, fun) when is_list(users) do
    Repo.transaction(fn ->
      for user <- users, do: update_info(user, fun)
    end)
  end

  def update_info(user, fun) do
    user
    |> change_info(fun)
    |> update_and_set_cache()
  end
end<|MERGE_RESOLUTION|>--- conflicted
+++ resolved
@@ -416,22 +416,7 @@
         {:error, "Could not follow user: #{followed.nickname} blocked you."}
 
       true ->
-<<<<<<< HEAD
-        if !followed.local && follower.local && !ap_enabled?(followed) do
-          Websub.subscribe(follower, followed)
-        end
-
         FollowingRelationship.follow(follower, followed, state)
-=======
-        q =
-          from(u in User,
-            where: u.id == ^follower.id,
-            update: [push: [following: ^ap_followers]],
-            select: u
-          )
-
-        {1, [follower]} = Repo.update_all(q, [])
->>>>>>> 62e3d76a
 
         follower = maybe_update_following_count(follower)
 
