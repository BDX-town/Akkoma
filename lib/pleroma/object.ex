# Pleroma: A lightweight social networking server
# Copyright © 2017-2018 Pleroma Authors <https://pleroma.social/>
# SPDX-License-Identifier: AGPL-3.0-only

defmodule Pleroma.Object do
  use Ecto.Schema
<<<<<<< HEAD
  alias Pleroma.{Repo, Object, User, Activity, HTML}
=======
  alias Pleroma.{Repo, Object, User, Activity, ObjectTombstone}
>>>>>>> dfde2622
  import Ecto.{Query, Changeset}

  schema "objects" do
    field(:data, :map)

    timestamps()
  end

  def create(data) do
    Object.change(%Object{}, %{data: data})
    |> Repo.insert()
  end

  def change(struct, params \\ %{}) do
    struct
    |> cast(params, [:data])
    |> validate_required([:data])
    |> unique_constraint(:ap_id, name: :objects_unique_apid_index)
  end

  def get_by_ap_id(nil), do: nil

  def get_by_ap_id(ap_id) do
    Repo.one(from(object in Object, where: fragment("(?)->>'id' = ?", object.data, ^ap_id)))
  end

  def normalize(obj) when is_map(obj), do: Object.get_by_ap_id(obj["id"])
  def normalize(ap_id) when is_binary(ap_id), do: Object.get_by_ap_id(ap_id)
  def normalize(_), do: nil

  # Owned objects can only be mutated by their owner
  def authorize_mutation(%Object{data: %{"actor" => actor}}, %User{ap_id: ap_id}),
    do: actor == ap_id

  # Legacy objects can be mutated by anybody
  def authorize_mutation(%Object{}, %User{}), do: true

  if Mix.env() == :test do
    def get_cached_by_ap_id(ap_id) do
      get_by_ap_id(ap_id)
    end
  else
    def get_cached_by_ap_id(ap_id) do
      key = "object:#{ap_id}"

      Cachex.fetch!(:object_cache, key, fn _ ->
        object = get_by_ap_id(ap_id)

        if object do
          {:commit, object}
        else
          {:ignore, object}
        end
      end)
    end
  end

  def context_mapping(context) do
    Object.change(%Object{}, %{data: %{"id" => context}})
  end

  def make_tombstone(%Object{data: %{"id" => id, "type" => type}}, deleted \\ DateTime.utc_now()) do
    %ObjectTombstone{
      id: id,
      formerType: type,
      deleted: deleted
    }
    |> Map.from_struct()
  end

  def swap_object_with_tombstone(object) do
    tombstone = make_tombstone(object)

    object
    |> Object.change(%{data: tombstone})
    |> Repo.update()
  end

  def delete(%Object{data: %{"id" => id}} = object) do
    with {:ok, _obj} = swap_object_with_tombstone(object),
         Repo.delete_all(Activity.all_non_create_by_object_ap_id_q(id)),
         {:ok, true} <- Cachex.del(:object_cache, "object:#{id}") do
      {:ok, object}
    end
  end

  def get_cached_scrubbed_html(content, scrubbers, object) do
    key = "#{generate_scrubber_signature(scrubbers)}|#{object.id}"
    Cachex.fetch!(:scrubber_cache, key, fn _key -> ensure_scrubbed_html(content, scrubbers) end)
  end

  def get_cached_stripped_html(content, object) do
    get_cached_scrubbed_html(content, HtmlSanitizeEx.Scrubber.StripTags, object)
  end

  def ensure_scrubbed_html(
        content,
        scrubbers
      ) do
    {:commit, HTML.filter_tags(content, scrubbers)}
  end

  defp generate_scrubber_signature(scrubber) when is_atom(scrubber) do
    generate_scrubber_signature([scrubber])
  end

  defp generate_scrubber_signature(scrubbers) do
    Enum.reduce(scrubbers, "", fn scrubber, signature ->
      # If a scrubber does not have a version(e.g HtmlSanitizeEx.Scrubber.StripTags) it is assumed it is always 0)
      version =
        if Kernel.function_exported?(scrubber, :version, 0) do
          scrubber.version
        else
          0
        end

      "#{signature}#{to_string(scrubber)}#{version}"
    end)
  end
end<|MERGE_RESOLUTION|>--- conflicted
+++ resolved
@@ -4,11 +4,8 @@
 
 defmodule Pleroma.Object do
   use Ecto.Schema
-<<<<<<< HEAD
-  alias Pleroma.{Repo, Object, User, Activity, HTML}
-=======
+  alias Pleroma.{Repo, Object, User, Activity, HTML, ObjectTombstone}
   alias Pleroma.{Repo, Object, User, Activity, ObjectTombstone}
->>>>>>> dfde2622
   import Ecto.{Query, Changeset}
 
   schema "objects" do
