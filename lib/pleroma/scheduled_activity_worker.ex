# Pleroma: A lightweight social networking server
# Copyright © 2017-2019 Pleroma Authors <https://pleroma.social/>
# SPDX-License-Identifier: AGPL-3.0-only

defmodule Pleroma.ScheduledActivityWorker do
  @moduledoc """
  Sends scheduled activities to the job queue.
  """

  alias Pleroma.Config
  alias Pleroma.Repo
  alias Pleroma.ScheduledActivity
  alias Pleroma.User
  alias Pleroma.Web.CommonAPI

  use GenServer
  require Logger

  @schedule_interval :timer.minutes(1)

<<<<<<< HEAD
  defdelegate worker_args(queue), to: Pleroma.Workers.Helper

  def start_link do
=======
  def start_link(_) do
>>>>>>> 73884441
    GenServer.start_link(__MODULE__, nil)
  end

  def init(_) do
    if Config.get([ScheduledActivity, :enabled]) do
      schedule_next()
      {:ok, nil}
    else
      :ignore
    end
  end

  def perform(:execute, scheduled_activity_id) do
    try do
      {:ok, scheduled_activity} = ScheduledActivity.delete(scheduled_activity_id)
      %User{} = user = User.get_cached_by_id(scheduled_activity.user_id)
      {:ok, _result} = CommonAPI.post(user, scheduled_activity.params)
    rescue
      error ->
        Logger.error(
          "#{__MODULE__} Couldn't create a status from the scheduled activity: #{inspect(error)}"
        )
    end
  end

  def handle_info(:perform, state) do
    ScheduledActivity.due_activities(@schedule_interval)
    |> Enum.each(fn scheduled_activity ->
      %{"op" => "execute", "activity_id" => scheduled_activity.id}
      |> Pleroma.Workers.ScheduledActivityWorker.new(worker_args(:scheduled_activities))
      |> Repo.insert()
    end)

    schedule_next()
    {:noreply, state}
  end

  defp schedule_next do
    Process.send_after(self(), :perform, @schedule_interval)
  end
end<|MERGE_RESOLUTION|>--- conflicted
+++ resolved
@@ -18,13 +18,9 @@
 
   @schedule_interval :timer.minutes(1)
 
-<<<<<<< HEAD
   defdelegate worker_args(queue), to: Pleroma.Workers.Helper
 
-  def start_link do
-=======
   def start_link(_) do
->>>>>>> 73884441
     GenServer.start_link(__MODULE__, nil)
   end
 
