# Pleroma: A lightweight social networking server
# Copyright © 2017-2021 Pleroma Authors <https://pleroma.social/>
# SPDX-License-Identifier: AGPL-3.0-only

defmodule Pleroma.Config.DeprecationWarnings do
  alias Pleroma.Config

  require Logger
  alias Pleroma.Config

  @type config_namespace() :: atom() | [atom()]
  @type config_map() :: {config_namespace(), config_namespace(), String.t()}

  @mrf_config_map [
    {[:instance, :rewrite_policy], [:mrf, :policies],
     "\n* `config :pleroma, :instance, rewrite_policy` is now `config :pleroma, :mrf, policies`"},
    {[:instance, :mrf_transparency], [:mrf, :transparency],
     "\n* `config :pleroma, :instance, mrf_transparency` is now `config :pleroma, :mrf, transparency`"},
    {[:instance, :mrf_transparency_exclusions], [:mrf, :transparency_exclusions],
     "\n* `config :pleroma, :instance, mrf_transparency_exclusions` is now `config :pleroma, :mrf, transparency_exclusions`"},
    {[:instance, :quarantined_instances], [:mrf_simple, :reject],
     "\n* `config :pleroma, :instance, :quarantined_instances` is now covered by `:pleroma, :mrf_simple, :reject`"}
  ]

  def check_exiftool_filter do
    filters = Config.get([Pleroma.Upload]) |> Keyword.get(:filters, [])

    if Pleroma.Upload.Filter.Exiftool in filters do
      Logger.warn("""
      !!!DEPRECATION WARNING!!!
      Your config is using Exiftool as a filter instead of Exiftool.StripLocation. This should work for now, but you are advised to change to the new configuration to prevent possible issues later:

      ```
      config :pleroma, Pleroma.Upload,
        filters: [Pleroma.Upload.Filter.Exiftool]
      ```

      Is now


      ```
      config :pleroma, Pleroma.Upload,
        filters: [Pleroma.Upload.Filter.Exiftool.StripLocation]
      ```
      """)

      new_config =
        filters
        |> Enum.map(fn
          Pleroma.Upload.Filter.Exiftool -> Pleroma.Upload.Filter.Exiftool.StripLocation
          filter -> filter
        end)

      Config.put([Pleroma.Upload, :filters], new_config)

      :error
    else
      :ok
    end
  end

  def check_simple_policy_tuples do
    has_strings =
      Config.get([:mrf_simple])
      |> Enum.any?(fn {_, v} -> is_list(v) and Enum.any?(v, &is_binary/1) end)

    if has_strings do
      Logger.warning("""
      !!!DEPRECATION WARNING!!!
      Your config is using strings in the SimplePolicy configuration instead of tuples. They should work for now, but you are advised to change to the new configuration to prevent possible issues later:

      ```
      config :pleroma, :mrf_simple,
        media_removal: ["instance.tld"],
        media_nsfw: ["instance.tld"],
        federated_timeline_removal: ["instance.tld"],
        report_removal: ["instance.tld"],
        reject: ["instance.tld"],
        followers_only: ["instance.tld"],
        accept: ["instance.tld"],
        avatar_removal: ["instance.tld"],
        banner_removal: ["instance.tld"],
        reject_deletes: ["instance.tld"]
      ```

      Is now


      ```
      config :pleroma, :mrf_simple,
        media_removal: [{"instance.tld", "Reason for media removal"}],
        media_nsfw: [{"instance.tld", "Reason for media nsfw"}],
        federated_timeline_removal: [{"instance.tld", "Reason for federated timeline removal"}],
        report_removal: [{"instance.tld", "Reason for report removal"}],
        reject: [{"instance.tld", "Reason for reject"}],
        followers_only: [{"instance.tld", "Reason for followers only"}],
        accept: [{"instance.tld", "Reason for accept"}],
        avatar_removal: [{"instance.tld", "Reason for avatar removal"}],
        banner_removal: [{"instance.tld", "Reason for banner removal"}],
        reject_deletes: [{"instance.tld", "Reason for reject deletes"}]
      ```
      """)

      new_config =
        Config.get([:mrf_simple])
        |> Enum.filter(fn {_k, v} -> not is_atom(v) end)
        |> Enum.map(fn {k, v} ->
          {k,
           Enum.map(v, fn
             {instance, reason} -> {instance, reason}
             instance -> {instance, ""}
           end)}
        end)

      Config.put([:mrf_simple], new_config)

      :error
    else
      :ok
    end
  end

  def check_quarantined_instances_tuples do
    has_strings = Config.get([:instance, :quarantined_instances], []) |> Enum.any?(&is_binary/1)

    if has_strings do
      Logger.warning("""
      !!!DEPRECATION WARNING!!!
      Your config is using strings in the quarantined_instances configuration instead of tuples. They should work for now, but you are advised to change to the new configuration to prevent possible issues later:

      ```
      config :pleroma, :instance,
        quarantined_instances: ["instance.tld"]
      ```

      Is now


      ```
      config :pleroma, :instance,
        quarantined_instances: [{"instance.tld", "Reason for quarantine"}]
      ```
      """)

      new_config =
        Config.get([:instance, :quarantined_instances])
        |> Enum.map(fn
          {instance, reason} -> {instance, reason}
          instance -> {instance, ""}
        end)

      Config.put([:instance, :quarantined_instances], new_config)

      :error
    else
      :ok
    end
  end

  def check_transparency_exclusions_tuples do
    has_strings = Config.get([:mrf, :transparency_exclusions]) |> Enum.any?(&is_binary/1)

    if has_strings do
      Logger.warning("""
      !!!DEPRECATION WARNING!!!
      Your config is using strings in the transparency_exclusions configuration instead of tuples. They should work for now, but you are advised to change to the new configuration to prevent possible issues later:

      ```
      config :pleroma, :mrf,
        transparency_exclusions: ["instance.tld"]
      ```

      Is now


      ```
      config :pleroma, :mrf,
        transparency_exclusions: [{"instance.tld", "Reason to exlude transparency"}]
      ```
      """)

      new_config =
        Config.get([:mrf, :transparency_exclusions])
        |> Enum.map(fn
          {instance, reason} -> {instance, reason}
          instance -> {instance, ""}
        end)

      Config.put([:mrf, :transparency_exclusions], new_config)

      :error
    else
      :ok
    end
  end

  def check_hellthread_threshold do
    if Config.get([:mrf_hellthread, :threshold]) do
      Logger.warning("""
      !!!DEPRECATION WARNING!!!
      You are using the old configuration mechanism for the hellthread filter. Please check config.md.
      """)

      :error
    else
      :ok
    end
  end

  def warn do
    [
      check_hellthread_threshold(),
      check_old_mrf_config(),
      check_media_proxy_whitelist_config(),
      check_welcome_message_config(),
      check_activity_expiration_config(),
      check_remote_ip_plug_name(),
      check_uploders_s3_public_endpoint(),
      check_quarantined_instances_tuples(),
      check_transparency_exclusions_tuples(),
      check_simple_policy_tuples(),
<<<<<<< HEAD
      check_exiftool_filter()
=======
      check_http_adapter(),
      check_uploader_base_url_set(),
      check_uploader_base_url_is_not_base_domain()
>>>>>>> c1f0b6b8
    ]
    |> Enum.reduce(:ok, fn
      :ok, :ok -> :ok
      _, _ -> :error
    end)
  end

  def check_welcome_message_config do
    instance_config = Pleroma.Config.get([:instance])

    use_old_config =
      Keyword.has_key?(instance_config, :welcome_user_nickname) or
        Keyword.has_key?(instance_config, :welcome_message)

    if use_old_config do
      Logger.error("""
      !!!DEPRECATION WARNING!!!
      Your config is using the old namespace for Welcome messages configuration. You need to convert to the new namespace. e.g.,
      \n* `config :pleroma, :instance, welcome_user_nickname` and `config :pleroma, :instance, welcome_message` are now equal to:
      \n* `config :pleroma, :welcome, direct_message: [enabled: true, sender_nickname: "NICKNAME", message: "Your welcome message"]`"
      """)

      :error
    else
      :ok
    end
  end

  def check_http_adapter do
    http_adapter = Application.get_env(:tesla, :adapter)

    case http_adapter do
      {Tesla.Adapter.Finch, _} ->
        :ok

      Tesla.Mock ->
        # tests do be testing
        :ok

      _anything_else ->
        Logger.error("""
        !!!CONFIG ERROR!!!
        Your config is using a custom tesla adapter, this was standardised
        to finch in 2022.06, and alternate adapters were removed in 2023.02.
        Please ensure you either:
        \n* do not have any custom value for `:tesla, :adapter`, or
        \n* have `config :tesla, :adapter, {Tesla.Adapter.Finch, name: MyFinch}`
        (your current value is #{inspect(http_adapter)})
        """)

        :error
    end
  end

  def check_old_mrf_config do
    warning_preface = """
    !!!DEPRECATION WARNING!!!
    Your config is using old namespaces for MRF configuration. They should work for now, but you are advised to change to new namespaces to prevent possible issues later:
    """

    move_namespace_and_warn(@mrf_config_map, warning_preface)
  end

  @spec move_namespace_and_warn([config_map()], String.t()) :: :ok | nil
  def move_namespace_and_warn(config_map, warning_preface) do
    warning =
      Enum.reduce(config_map, "", fn
        {old, new, err_msg}, acc ->
          old_config = Config.get(old)

          if old_config do
            Config.put(new, old_config)
            acc <> err_msg
          else
            acc
          end
      end)

    if warning == "" do
      :ok
    else
      Logger.warning(warning_preface <> warning)
      :error
    end
  end

  @spec check_media_proxy_whitelist_config() :: :ok | nil
  def check_media_proxy_whitelist_config do
    whitelist = Config.get([:media_proxy, :whitelist])

    if Enum.any?(whitelist, &(not String.starts_with?(&1, "http"))) do
      Logger.warning("""
      !!!DEPRECATION WARNING!!!
      Your config is using old format (only domain) for MediaProxy whitelist option. Setting should work for now, but you are advised to change format to scheme with port to prevent possible issues later.
      """)

      :error
    else
      :ok
    end
  end

  @spec check_activity_expiration_config() :: :ok | nil
  def check_activity_expiration_config do
    warning_preface = """
    !!!DEPRECATION WARNING!!!
      Your config is using old namespace for activity expiration configuration. Setting should work for now, but you are advised to change to new namespace to prevent possible issues later:
    """

    move_namespace_and_warn(
      [
        {Pleroma.ActivityExpiration, Pleroma.Workers.PurgeExpiredActivity,
         "\n* `config :pleroma, Pleroma.ActivityExpiration` is now `config :pleroma, Pleroma.Workers.PurgeExpiredActivity`"}
      ],
      warning_preface
    )
  end

  @spec check_remote_ip_plug_name() :: :ok | nil
  def check_remote_ip_plug_name do
    warning_preface = """
    !!!DEPRECATION WARNING!!!
    Your config is using old namespace for RemoteIp Plug. Setting should work for now, but you are advised to change to new namespace to prevent possible issues later:
    """

    move_namespace_and_warn(
      [
        {Pleroma.Plugs.RemoteIp, Pleroma.Web.Plugs.RemoteIp,
         "\n* `config :pleroma, Pleroma.Plugs.RemoteIp` is now `config :pleroma, Pleroma.Web.Plugs.RemoteIp`"}
      ],
      warning_preface
    )
  end

  @spec check_uploders_s3_public_endpoint() :: :ok | nil
  def check_uploders_s3_public_endpoint do
    s3_config = Pleroma.Config.get([Pleroma.Uploaders.S3])

    use_old_config = Keyword.has_key?(s3_config, :public_endpoint)

    if use_old_config do
      Logger.error("""
      !!!DEPRECATION WARNING!!!
      Your config is using the old setting for controlling the URL of media uploaded to your S3 bucket.\n
      Please make the following change at your earliest convenience.\n
      \n* `config :pleroma, Pleroma.Uploaders.S3, public_endpoint` is now equal to:
      \n* `config :pleroma, Pleroma.Upload, base_url`
      """)

      :error
    else
      :ok
    end
  end

  def check_uploader_base_url_set() do
    uses_local_uploader? = Config.get([Pleroma.Upload, :uploader]) == Pleroma.Uploaders.Local
    base_url = Pleroma.Config.get([Pleroma.Upload, :base_url])

    if base_url || !uses_local_uploader? do
      :ok
    else
      Logger.error("""
      !!!WARNING!!!
      Your config does not specify a base_url for uploads!
      Please make the following change:\n
      \n* `config :pleroma, Pleroma.Upload, base_url: "https://example.com/media/`
      \n
      \nPlease note that it is HEAVILY recommended to use a subdomain to host user-uploaded media!
      """)

      # This is a hard exit - the uploader will not work without a base_url
      raise ArgumentError, message: "No base_url set for uploads - please set one in your config!"
    end
  end

  def check_uploader_base_url_is_not_base_domain() do
    uses_local_uploader? = Config.get([Pleroma.Upload, :uploader]) == Pleroma.Uploaders.Local

    uploader_host =
      [Pleroma.Upload, :base_url]
      |> Pleroma.Config.get()
      |> URI.parse()
      |> Map.get(:host)

    akkoma_host =
      [Pleroma.Web.Endpoint, :url]
      |> Pleroma.Config.get()
      |> Keyword.get(:host)

    if uploader_host == akkoma_host && uses_local_uploader? do
      Logger.error("""
      !!!WARNING!!!
      Your Akkoma Host and your Upload base_url's host are the same!
      This can potentially be insecure!

      It is HIGHLY recommended that you migrate your media uploads
      to a subdomain at your earliest convenience
      """)
    end

    # This isn't actually an error condition, just a warning
    :ok
  end
end<|MERGE_RESOLUTION|>--- conflicted
+++ resolved
@@ -26,7 +26,7 @@
     filters = Config.get([Pleroma.Upload]) |> Keyword.get(:filters, [])
 
     if Pleroma.Upload.Filter.Exiftool in filters do
-      Logger.warn("""
+      Logger.warning("""
       !!!DEPRECATION WARNING!!!
       Your config is using Exiftool as a filter instead of Exiftool.StripLocation. This should work for now, but you are advised to change to the new configuration to prevent possible issues later:
 
@@ -219,13 +219,10 @@
       check_quarantined_instances_tuples(),
       check_transparency_exclusions_tuples(),
       check_simple_policy_tuples(),
-<<<<<<< HEAD
-      check_exiftool_filter()
-=======
       check_http_adapter(),
       check_uploader_base_url_set(),
-      check_uploader_base_url_is_not_base_domain()
->>>>>>> c1f0b6b8
+      check_uploader_base_url_is_not_base_domain(),
+      check_exiftool_filter()
     ]
     |> Enum.reduce(:ok, fn
       :ok, :ok -> :ok
