# Pleroma: A lightweight social networking server
# Copyright © 2017-2021 Pleroma Authors <https://pleroma.social/>
# SPDX-License-Identifier: AGPL-3.0-only

defmodule Pleroma.Upload do
  @moduledoc """
  Manage user uploads

  Options:
  * `:type`: presets for activity type (defaults to Document) and size limits from app configuration
  * `:description`: upload alternative text
  * `:base_url`: override base url
  * `:uploader`: override uploader
  * `:filters`: override filters
  * `:size_limit`: override size limit
  * `:activity_type`: override activity type

  The `%Pleroma.Upload{}` struct: all documented fields are meant to be overwritten in filters:

  * `:id` - the upload id.
  * `:name` - the upload file name.
  * `:path` - the upload path: set at first to `id/name` but can be changed. Keep in mind that the path
    is once created permanent and changing it (especially in uploaders) is probably a bad idea!
  * `:tempfile` - path to the temporary file. Prefer in-place changes on the file rather than changing the
  path as the temporary file is also tracked by `Plug.Upload{}` and automatically deleted once the request is over.
  * `:width` - width of the media in pixels
  * `:height` - height of the media in pixels
  * `:blurhash` - string hash of the image encoded with the blurhash algorithm (https://blurha.sh/)

  Related behaviors:

  * `Pleroma.Uploaders.Uploader`
  * `Pleroma.Upload.Filter`

  """
  alias Ecto.UUID
  alias Pleroma.Config
  alias Pleroma.Maps
  alias Pleroma.Web.ActivityPub.Utils
  require Logger

  @type source ::
          Plug.Upload.t()
          | (data_uri_string :: String.t())
          | {:from_local, name :: String.t(), id :: String.t(), path :: String.t()}
          | map()

  @type option ::
          {:type, :avatar | :banner | :background}
          | {:description, String.t()}
          | {:activity_type, String.t()}
          | {:size_limit, nil | non_neg_integer()}
          | {:uploader, module()}
          | {:filters, [module()]}

  @type t :: %__MODULE__{
          id: String.t(),
          name: String.t(),
          tempfile: String.t(),
          content_type: String.t(),
          width: integer(),
          height: integer(),
          blurhash: String.t(),
          description: String.t(),
          path: String.t()
        }
<<<<<<< HEAD
  defstruct [
    :id,
    :name,
    :tempfile,
    :content_type,
    :width,
    :height,
    :blurhash,
    :description,
    :path
  ]

  defp get_description(upload) do
    case {upload.description, Pleroma.Config.get([Pleroma.Upload, :default_description])} do
      {description, _} when is_binary(description) -> description
      {_, :filename} -> upload.name
      {_, str} when is_binary(str) -> str
      _ -> ""
    end
  end
=======

  @always_enabled_filters [Pleroma.Upload.Filter.Dedupe]

  defstruct [:id, :name, :tempfile, :content_type, :width, :height, :blurhash, :path]
>>>>>>> c1f0b6b8

  @spec store(source, options :: [option()]) :: {:ok, Map.t()} | {:error, any()}
  @doc "Store a file. If using a `Plug.Upload{}` as the source, be sure to use `Majic.Plug` to ensure its content_type and filename is correct."
  def store(upload, opts \\ []) do
    opts = get_opts(opts)

    with {:ok, upload} <- prepare_upload(upload, opts),
         upload = %__MODULE__{upload | path: upload.path || "#{upload.id}/#{upload.name}"},
         {:ok, upload} <- Pleroma.Upload.Filter.filter(opts.filters, upload),
<<<<<<< HEAD
         description = get_description(upload),
=======
         description = Map.get(opts, :description) || "",
>>>>>>> c1f0b6b8
         {_, true} <-
           {:description_limit,
            String.length(description) <= Pleroma.Config.get([:instance, :description_limit])},
         {:ok, url_spec} <- Pleroma.Uploaders.Uploader.put_file(opts.uploader, upload) do
      {:ok,
       %{
         "id" => Utils.generate_object_id(),
         "type" => opts.activity_type,
         "mediaType" => upload.content_type,
         "url" => [
           %{
             "type" => "Link",
             "mediaType" => upload.content_type,
             "href" => url_from_spec(upload, opts.base_url, url_spec)
           }
           |> Maps.put_if_present("width", upload.width)
           |> Maps.put_if_present("height", upload.height)
         ],
         "name" => description
       }
       |> Maps.put_if_present("blurhash", upload.blurhash)}
    else
      {:description_limit, _} ->
        {:error, :description_too_long}

      {:error, error} ->
        Logger.error(
          "#{__MODULE__} store (using #{inspect(opts.uploader)}) failed: #{inspect(error)}"
        )

        {:error, error}
    end
  end

  def char_unescaped?(char) do
    URI.char_unreserved?(char) or char == ?/
  end

  defp get_opts(opts) do
    {size_limit, activity_type} =
      case Keyword.get(opts, :type) do
        :banner ->
          {Pleroma.Config.get!([:instance, :banner_upload_limit]), "Image"}

        :avatar ->
          {Pleroma.Config.get!([:instance, :avatar_upload_limit]), "Image"}

        :background ->
          {Pleroma.Config.get!([:instance, :background_upload_limit]), "Image"}

        _ ->
          {Pleroma.Config.get!([:instance, :upload_limit]), "Document"}
      end

    %{
      activity_type: Keyword.get(opts, :activity_type, activity_type),
      size_limit: Keyword.get(opts, :size_limit, size_limit),
      uploader: Keyword.get(opts, :uploader, Pleroma.Config.get([__MODULE__, :uploader])),
      filters:
        Enum.uniq(
          Keyword.get(opts, :filters, Pleroma.Config.get([__MODULE__, :filters])) ++
            @always_enabled_filters
        ),
      description: Keyword.get(opts, :description),
      base_url: base_url()
    }
  end

  defp prepare_upload(%Plug.Upload{} = file, opts) do
    with :ok <- check_file_size(file.path, opts.size_limit) do
      {:ok,
       %__MODULE__{
         id: UUID.generate(),
         name: file.filename,
         tempfile: file.path,
         content_type: file.content_type,
         description: opts.description
       }}
    end
  end

  defp prepare_upload(%{img: "data:image/" <> image_data}, opts) do
    parsed = Regex.named_captures(~r/(?<filetype>jpeg|png|gif);base64,(?<data>.*)/, image_data)
    data = Base.decode64!(parsed["data"], ignore: :whitespace)
    hash = Base.encode16(:crypto.hash(:sha256, data), case: :lower)

    with :ok <- check_binary_size(data, opts.size_limit),
         tmp_path <- tempfile_for_image(data),
         {:ok, %{mime_type: content_type}} <-
           Majic.perform({:bytes, data}, pool: Pleroma.MajicPool),
         [ext | _] <- MIME.extensions(content_type) do
      {:ok,
       %__MODULE__{
         id: UUID.generate(),
         name: hash <> "." <> ext,
         tempfile: tmp_path,
         content_type: content_type,
         description: opts.description
       }}
    end
  end

  # For Mix.Tasks.MigrateLocalUploads
  defp prepare_upload(%__MODULE__{tempfile: path} = upload, _opts) do
    with {:ok, %{mime_type: content_type}} <- Majic.perform(path, pool: Pleroma.MajicPool) do
      {:ok, %__MODULE__{upload | content_type: content_type}}
    end
  end

  defp check_binary_size(binary, size_limit)
       when is_integer(size_limit) and size_limit > 0 and byte_size(binary) >= size_limit do
    {:error, :file_too_large}
  end

  defp check_binary_size(_, _), do: :ok

  defp check_file_size(path, size_limit) when is_integer(size_limit) and size_limit > 0 do
    with {:ok, %{size: size}} <- File.stat(path),
         true <- size <= size_limit do
      :ok
    else
      false -> {:error, :file_too_large}
      error -> error
    end
  end

  defp check_file_size(_, _), do: :ok

  # Creates a tempfile using the Plug.Upload Genserver which cleans them up
  # automatically.
  defp tempfile_for_image(data) do
    {:ok, tmp_path} = Plug.Upload.random_file("profile_pics")
    {:ok, tmp_file} = File.open(tmp_path, [:write, :raw, :binary])
    IO.binwrite(tmp_file, data)

    tmp_path
  end

  defp url_from_spec(%__MODULE__{name: name}, base_url, {:file, path}) do
    path =
      URI.encode(path, &char_unescaped?/1) <>
        if Pleroma.Config.get([__MODULE__, :link_name], false) do
          "?name=#{URI.encode(name, &char_unescaped?/1)}"
        else
          ""
        end

    [base_url, path]
    |> Path.join()
  end

  defp url_from_spec(_upload, _base_url, {:url, url}), do: url

  def base_url do
    uploader = Config.get([Pleroma.Upload, :uploader])
    upload_base_url = Config.get([Pleroma.Upload, :base_url])
    public_endpoint = Config.get([uploader, :public_endpoint])

    case uploader do
      Pleroma.Uploaders.Local ->
        upload_base_url

      Pleroma.Uploaders.S3 ->
        bucket = Config.get([Pleroma.Uploaders.S3, :bucket])
        truncated_namespace = Config.get([Pleroma.Uploaders.S3, :truncated_namespace])
        namespace = Config.get([Pleroma.Uploaders.S3, :bucket_namespace])

        bucket_with_namespace =
          cond do
            !is_nil(truncated_namespace) ->
              truncated_namespace

            !is_nil(namespace) ->
              namespace <> ":" <> bucket

            true ->
              bucket
          end

        if public_endpoint do
          Path.join([public_endpoint, bucket_with_namespace])
        else
          Path.join([upload_base_url, bucket_with_namespace])
        end

      _ ->
        public_endpoint || upload_base_url
    end
  end
end<|MERGE_RESOLUTION|>--- conflicted
+++ resolved
@@ -64,7 +64,9 @@
           description: String.t(),
           path: String.t()
         }
-<<<<<<< HEAD
+
+  @always_enabled_filters [Pleroma.Upload.Filter.Dedupe]
+
   defstruct [
     :id,
     :name,
@@ -77,21 +79,6 @@
     :path
   ]
 
-  defp get_description(upload) do
-    case {upload.description, Pleroma.Config.get([Pleroma.Upload, :default_description])} do
-      {description, _} when is_binary(description) -> description
-      {_, :filename} -> upload.name
-      {_, str} when is_binary(str) -> str
-      _ -> ""
-    end
-  end
-=======
-
-  @always_enabled_filters [Pleroma.Upload.Filter.Dedupe]
-
-  defstruct [:id, :name, :tempfile, :content_type, :width, :height, :blurhash, :path]
->>>>>>> c1f0b6b8
-
   @spec store(source, options :: [option()]) :: {:ok, Map.t()} | {:error, any()}
   @doc "Store a file. If using a `Plug.Upload{}` as the source, be sure to use `Majic.Plug` to ensure its content_type and filename is correct."
   def store(upload, opts \\ []) do
@@ -100,11 +87,7 @@
     with {:ok, upload} <- prepare_upload(upload, opts),
          upload = %__MODULE__{upload | path: upload.path || "#{upload.id}/#{upload.name}"},
          {:ok, upload} <- Pleroma.Upload.Filter.filter(opts.filters, upload),
-<<<<<<< HEAD
-         description = get_description(upload),
-=======
-         description = Map.get(opts, :description) || "",
->>>>>>> c1f0b6b8
+         description = Map.get(upload, :description) || "",
          {_, true} <-
            {:description_limit,
             String.length(description) <= Pleroma.Config.get([:instance, :description_limit])},
