--- conflicted
+++ resolved
@@ -35,17 +35,8 @@
   def run(["list"]) do
     start_pleroma()
 
-<<<<<<< HEAD
-    with %User{} = user <- Relay.get_actor() do
-      user
-      |> User.following()
-      |> Enum.map(fn entry -> URI.parse(entry).host end)
-      |> Enum.uniq()
-      |> Enum.each(&shell_info(&1))
-=======
     with {:ok, list} <- Relay.list() do
       list |> Enum.each(&shell_info(&1))
->>>>>>> 62e3d76a
     else
       {:error, e} -> shell_error("Error while fetching relay subscription list: #{inspect(e)}")
     end
