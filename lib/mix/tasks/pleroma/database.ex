--- conflicted
+++ resolved
@@ -171,7 +171,53 @@
     |> Stream.run()
   end
 
-<<<<<<< HEAD
+  def run(["set_text_search_config", tsconfig]) do
+    start_pleroma()
+    %{rows: [[tsc]]} = Ecto.Adapters.SQL.query!(Pleroma.Repo, "SHOW default_text_search_config;")
+    shell_info("Current default_text_search_config: #{tsc}")
+
+    %{rows: [[db]]} = Ecto.Adapters.SQL.query!(Pleroma.Repo, "SELECT current_database();")
+    shell_info("Update default_text_search_config: #{tsconfig}")
+
+    %{messages: msg} =
+      Ecto.Adapters.SQL.query!(
+        Pleroma.Repo,
+        "ALTER DATABASE #{db} SET default_text_search_config = '#{tsconfig}';"
+      )
+
+    # non-exist config will not raise excpetion but only give >0 messages
+    if length(msg) > 0 do
+      shell_info("Error: #{inspect(msg, pretty: true)}")
+    else
+      rum_enabled = Pleroma.Config.get([:database, :rum_enabled])
+      shell_info("Recreate index, RUM: #{rum_enabled}")
+
+      # Note SQL below needs to be kept up-to-date with latest GIN or RUM index definition in future
+      if rum_enabled do
+        Ecto.Adapters.SQL.query!(
+          Pleroma.Repo,
+          "CREATE OR REPLACE FUNCTION objects_fts_update() RETURNS trigger AS $$ BEGIN
+          new.fts_content := to_tsvector(new.data->>'content');
+          RETURN new;
+          END
+          $$ LANGUAGE plpgsql"
+        )
+
+        shell_info("Refresh RUM index")
+        Ecto.Adapters.SQL.query!(Pleroma.Repo, "UPDATE objects SET updated_at = NOW();")
+      else
+        Ecto.Adapters.SQL.query!(Pleroma.Repo, "DROP INDEX IF EXISTS objects_fts;")
+
+        Ecto.Adapters.SQL.query!(
+          Pleroma.Repo,
+          "CREATE INDEX objects_fts ON objects USING gin(to_tsvector('#{tsconfig}', data->>'content')); "
+        )
+      end
+
+      shell_info('Done.')
+    end
+  end
+
   # Rolls back a specific migration (leaving subsequent migrations applied).
   # WARNING: imposes a risk of unrecoverable data loss — proceed at your own responsibility.
   # Based on https://stackoverflow.com/a/53825840
@@ -198,52 +244,6 @@
         end)
 
       IO.inspect(result)
-=======
-  def run(["set_text_search_config", tsconfig]) do
-    start_pleroma()
-    %{rows: [[tsc]]} = Ecto.Adapters.SQL.query!(Pleroma.Repo, "SHOW default_text_search_config;")
-    shell_info("Current default_text_search_config: #{tsc}")
-
-    %{rows: [[db]]} = Ecto.Adapters.SQL.query!(Pleroma.Repo, "SELECT current_database();")
-    shell_info("Update default_text_search_config: #{tsconfig}")
-
-    %{messages: msg} =
-      Ecto.Adapters.SQL.query!(
-        Pleroma.Repo,
-        "ALTER DATABASE #{db} SET default_text_search_config = '#{tsconfig}';"
-      )
-
-    # non-exist config will not raise excpetion but only give >0 messages
-    if length(msg) > 0 do
-      shell_info("Error: #{inspect(msg, pretty: true)}")
-    else
-      rum_enabled = Pleroma.Config.get([:database, :rum_enabled])
-      shell_info("Recreate index, RUM: #{rum_enabled}")
-
-      # Note SQL below needs to be kept up-to-date with latest GIN or RUM index definition in future
-      if rum_enabled do
-        Ecto.Adapters.SQL.query!(
-          Pleroma.Repo,
-          "CREATE OR REPLACE FUNCTION objects_fts_update() RETURNS trigger AS $$ BEGIN
-          new.fts_content := to_tsvector(new.data->>'content');
-          RETURN new;
-          END
-          $$ LANGUAGE plpgsql"
-        )
-
-        shell_info("Refresh RUM index")
-        Ecto.Adapters.SQL.query!(Pleroma.Repo, "UPDATE objects SET updated_at = NOW();")
-      else
-        Ecto.Adapters.SQL.query!(Pleroma.Repo, "DROP INDEX IF EXISTS objects_fts;")
-
-        Ecto.Adapters.SQL.query!(
-          Pleroma.Repo,
-          "CREATE INDEX objects_fts ON objects USING gin(to_tsvector('#{tsconfig}', data->>'content')); "
-        )
-      end
-
-      shell_info('Done.')
->>>>>>> 2cf753c5
     end
   end
 end