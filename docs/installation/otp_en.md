# Installing on Linux using OTP releases

## Pre-requisites
* A machine running Linux with GNU (e.g. Debian, Ubuntu) or musl (e.g. Alpine) libc and `x86_64`, `aarch64` or `armv7l` CPU, you have root access to. If you are not sure if it's compatible see [Detecting flavour section](#detecting-flavour) below
* A (sub)domain pointed to the machine

You will be running commands as root. If you aren't root already, please elevate your priviledges by executing `sudo su`/`su`.

While in theory OTP releases are possbile to install on any compatible machine, for the sake of simplicity this guide focuses only on Debian/Ubuntu and Alpine.

### Detecting flavour

Paste the following into the shell:
```sh
arch="$(uname -m)";if [ "$arch" = "x86_64" ];then arch="amd64";elif [ "$arch" = "armv7l" ];then arch="arm";elif [ "$arch" = "aarch64" ];then arch="arm64";else echo "Unsupported arch: $arch">&2;fi;if getconf GNU_LIBC_VERSION>/dev/null;then libc_postfix="";elif [ "$(ldd 2>&1|head -c 9)" = "musl libc" ];then libc_postfix="-musl";elif [ "$(find /lib/libc.musl*|wc -l)" ];then libc_postfix="-musl";else echo "Unsupported libc">&2;fi;echo "$arch$libc_postfix"
```

If your platform is supported the output will contain the flavour string, you will need it later. If not, this just means that we don't build releases for your platform, you can still try installing from source.

### Installing the required packages

Other than things bundled in the OTP release Pleroma depends on:

* curl (to download the release build)
* unzip (needed to unpack release builds)
* ncurses (ERTS won't run without it)
* PostgreSQL (also utilizes extensions in postgresql-contrib)
* nginx (could be swapped with another reverse proxy but this guide covers only it)
* certbot (for Let's Encrypt certificates, could be swapped with another ACME client, but this guide covers only it)
* libmagic/file

<<<<<<< HEAD
```sh tab="Alpine"
echo "http://nl.alpinelinux.org/alpine/latest-stable/community" >> /etc/apk/repositories
apk update
apk add curl unzip ncurses postgresql postgresql-contrib nginx certbot file-dev
```

```sh tab="Debian/Ubuntu"
apt install curl unzip libncurses5 postgresql postgresql-contrib nginx certbot libmagic-dev
```
=======
=== "Alpine"
    ```
    echo "http://nl.alpinelinux.org/alpine/latest-stable/community" >> /etc/apk/repositories
    apk update
    apk add curl unzip ncurses postgresql postgresql-contrib nginx certbot
    ```

=== "Debian/Ubuntu"
    ```
    apt install curl unzip libncurses5 postgresql postgresql-contrib nginx certbot
    ```
>>>>>>> 63163509

## Setup
### Configuring PostgreSQL
#### (Optional) Installing RUM indexes

!!! warning
    It is recommended to use PostgreSQL v11 or newer. We have seen some minor issues with lower PostgreSQL versions.

RUM indexes are an alternative indexing scheme that is not included in PostgreSQL by default. You can read more about them on the [Configuration page](../configuration/cheatsheet.md#rum-indexing-for-full-text-search). They are completely optional and most of the time are not worth it, especially if you are running a single user instance (unless you absolutely need ordered search results).

=== "Alpine"
    ```
    apk add git build-base postgresql-dev
    git clone https://github.com/postgrespro/rum /tmp/rum
    cd /tmp/rum
    make USE_PGXS=1
    make USE_PGXS=1 install
    cd
    rm -r /tmp/rum
    ```

=== "Debian/Ubuntu"
    ```
    # Available only on Buster/19.04
    apt install postgresql-11-rum
    ```

#### (Optional) Performance configuration
It is encouraged to check [Optimizing your PostgreSQL performance](../configuration/postgresql.md) document, for tips on PostgreSQL tuning.

=== "Alpine"
    ```
    rc-service postgresql restart
    ```

=== "Debian/Ubuntu"
    ```
    systemctl restart postgresql
    ```

If you are using PostgreSQL 12 or higher, add this to your Ecto database configuration

```elixir
prepare: :named,
parameters: [
  plan_cache_mode: "force_custom_plan"
]
```

### Installing Pleroma
```sh
# Create a Pleroma user
adduser --system --shell  /bin/false --home /opt/pleroma pleroma

# Set the flavour environment variable to the string you got in Detecting flavour section.
# For example if the flavour is `amd64-musl` the command will be
export FLAVOUR="amd64-musl"

# Clone the release build into a temporary directory and unpack it
su pleroma -s $SHELL -lc "
curl 'https://git.pleroma.social/api/v4/projects/2/jobs/artifacts/stable/download?job=$FLAVOUR' -o /tmp/pleroma.zip
unzip /tmp/pleroma.zip -d /tmp/
"

# Move the release to the home directory and delete temporary files
su pleroma -s $SHELL -lc "
mv /tmp/release/* /opt/pleroma
rmdir /tmp/release
rm /tmp/pleroma.zip
"
# Create uploads directory and set proper permissions (skip if planning to use a remote uploader)
# Note: It does not have to be `/var/lib/pleroma/uploads`, the config generator will ask about the upload directory later

mkdir -p /var/lib/pleroma/uploads
chown -R pleroma /var/lib/pleroma

# Create custom public files directory (custom emojis, frontend bundle overrides, robots.txt, etc.)
# Note: It does not have to be `/var/lib/pleroma/static`, the config generator will ask about the custom public files directory later
mkdir -p /var/lib/pleroma/static
chown -R pleroma /var/lib/pleroma

# Create a config directory
mkdir -p /etc/pleroma
chown -R pleroma /etc/pleroma

# Run the config generator
su pleroma -s $SHELL -lc "./bin/pleroma_ctl instance gen --output /etc/pleroma/config.exs --output-psql /tmp/setup_db.psql"

# Create the postgres database
su postgres -s $SHELL -lc "psql -f /tmp/setup_db.psql"

# Create the database schema
su pleroma -s $SHELL -lc "./bin/pleroma_ctl migrate"

# If you have installed RUM indexes uncommend and run
# su pleroma -s $SHELL -lc "./bin/pleroma_ctl migrate --migrations-path priv/repo/optional_migrations/rum_indexing/"

# Start the instance to verify that everything is working as expected
su pleroma -s $SHELL -lc "./bin/pleroma daemon"

# Wait for about 20 seconds and query the instance endpoint, if it shows your uri, name and email correctly, you are configured correctly
sleep 20 && curl http://localhost:4000/api/v1/instance

# Stop the instance
su pleroma -s $SHELL -lc "./bin/pleroma stop"
```

### Setting up nginx and getting Let's Encrypt SSL certificaties

#### Get a Let's Encrypt certificate
```sh
certbot certonly --standalone --preferred-challenges http -d yourinstance.tld
```

#### Copy Pleroma nginx configuration to the nginx folder

The location of nginx configs is dependent on the distro

=== "Alpine"
    ```
    cp /opt/pleroma/installation/pleroma.nginx /etc/nginx/conf.d/pleroma.conf
    ```

=== "Debian/Ubuntu"
    ```
    cp /opt/pleroma/installation/pleroma.nginx /etc/nginx/sites-available/pleroma.conf
    ln -s /etc/nginx/sites-available/pleroma.conf /etc/nginx/sites-enabled/pleroma.conf
    ```

If your distro does not have either of those you can append `include /etc/nginx/pleroma.conf` to the end of the http section in /etc/nginx/nginx.conf and
```sh
cp /opt/pleroma/installation/pleroma.nginx /etc/nginx/pleroma.conf
```

#### Edit the nginx config
```sh
# Replace example.tld with your (sub)domain
$EDITOR path-to-nginx-config

# Verify that the config is valid
nginx -t
```
#### Start nginx

=== "Alpine"
    ```
    rc-service nginx start
    ```

=== "Debian/Ubuntu"
    ```
    systemctl start nginx
    ```

At this point if you open your (sub)domain in a browser you should see a 502 error, that's because Pleroma is not started yet.

### Setting up a system service

=== "Alpine"
    ```
    # Copy the service into a proper directory
    cp /opt/pleroma/installation/init.d/pleroma /etc/init.d/pleroma

    # Start pleroma and enable it on boot
    rc-service pleroma start
    rc-update add pleroma
    ```

=== "Debian/Ubuntu"
    ```
    # Copy the service into a proper directory
    cp /opt/pleroma/installation/pleroma.service /etc/systemd/system/pleroma.service

    # Start pleroma and enable it on boot
    systemctl start pleroma
    systemctl enable pleroma
    ```

If everything worked, you should see Pleroma-FE when visiting your domain. If that didn't happen, try reviewing the installation steps, starting Pleroma in the foreground and seeing if there are any errrors.

Still doesn't work? Feel free to contact us on [#pleroma on freenode](https://irc.pleroma.social) or via matrix at <https://matrix.heldscal.la/#/room/#freenode_#pleroma:matrix.org>, you can also [file an issue on our Gitlab](https://git.pleroma.social/pleroma/pleroma-support/issues/new)

## Post installation

### Setting up auto-renew of the Let's Encrypt certificate
```sh
# Create the directory for webroot challenges
mkdir -p /var/lib/letsencrypt

# Uncomment the webroot method
$EDITOR path-to-nginx-config

# Verify that the config is valid
nginx -t
```

=== "Alpine"
    ```
    # Restart nginx
    rc-service nginx restart

    # Start the cron daemon and make it start on boot
    rc-service crond start
    rc-update add crond

    # Ensure the webroot menthod and post hook is working
    certbot renew --cert-name yourinstance.tld --webroot -w /var/lib/letsencrypt/ --dry-run --post-hook 'rc-service nginx reload'

    # Add it to the daily cron
    echo '#!/bin/sh
    certbot renew --cert-name yourinstance.tld --webroot -w /var/lib/letsencrypt/ --post-hook "rc-service nginx reload"
    ' > /etc/periodic/daily/renew-pleroma-cert
    chmod +x /etc/periodic/daily/renew-pleroma-cert

    # If everything worked the output should contain /etc/cron.daily/renew-pleroma-cert
    run-parts --test /etc/periodic/daily
    ```

=== "Debian/Ubuntu"
    ```
    # Restart nginx
    systemctl restart nginx

    # Ensure the webroot menthod and post hook is working
    certbot renew --cert-name yourinstance.tld --webroot -w /var/lib/letsencrypt/ --dry-run --post-hook 'systemctl reload nginx'

    # Add it to the daily cron
    echo '#!/bin/sh
    certbot renew --cert-name yourinstance.tld --webroot -w /var/lib/letsencrypt/ --post-hook "systemctl reload nginx"
    ' > /etc/cron.daily/renew-pleroma-cert
    chmod +x /etc/cron.daily/renew-pleroma-cert

    # If everything worked the output should contain /etc/cron.daily/renew-pleroma-cert
    run-parts --test /etc/cron.daily
    ```

## Create your first user and set as admin
```sh
cd /opt/pleroma/bin
su pleroma -s $SHELL -lc "./bin/pleroma_ctl user new joeuser joeuser@sld.tld --admin"
```
This will create an account withe the username of 'joeuser' with the email address of joeuser@sld.tld, and set that user's account as an admin. This will result in a link that you can paste into the browser, which logs you in and enables you to set the password.

## Further reading

{! backend/installation/further_reading.include !}

## Questions

Questions about the installation or didn’t it work as it should be, ask in [#pleroma:matrix.org](https://matrix.heldscal.la/#/room/#freenode_#pleroma:matrix.org) or IRC Channel **#pleroma** on **Freenode**.
<|MERGE_RESOLUTION|>--- conflicted
+++ resolved
@@ -29,29 +29,17 @@
 * certbot (for Let's Encrypt certificates, could be swapped with another ACME client, but this guide covers only it)
 * libmagic/file
 
-<<<<<<< HEAD
-```sh tab="Alpine"
-echo "http://nl.alpinelinux.org/alpine/latest-stable/community" >> /etc/apk/repositories
-apk update
-apk add curl unzip ncurses postgresql postgresql-contrib nginx certbot file-dev
-```
-
-```sh tab="Debian/Ubuntu"
-apt install curl unzip libncurses5 postgresql postgresql-contrib nginx certbot libmagic-dev
-```
-=======
 === "Alpine"
     ```
     echo "http://nl.alpinelinux.org/alpine/latest-stable/community" >> /etc/apk/repositories
     apk update
-    apk add curl unzip ncurses postgresql postgresql-contrib nginx certbot
-    ```
-
-=== "Debian/Ubuntu"
-    ```
-    apt install curl unzip libncurses5 postgresql postgresql-contrib nginx certbot
-    ```
->>>>>>> 63163509
+    apk add curl unzip ncurses postgresql postgresql-contrib nginx certbot file-dev
+    ```
+
+=== "Debian/Ubuntu"
+    ```
+    apt install curl unzip libncurses5 postgresql postgresql-contrib nginx certbot libmagic-dev
+    ```
 
 ## Setup
 ### Configuring PostgreSQL
