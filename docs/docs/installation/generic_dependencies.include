## Required dependencies

* PostgreSQL 12+
<<<<<<< HEAD
* Elixir 1.14+ (currently tested up to 1.16)
* Erlang OTP 25+ (currently tested up to OTP27)
=======
* Elixir 1.14+ (currently tested up to 1.17)
* Erlang OTP 25+ (currently tested up to OTP26)
>>>>>>> 6ed5be61
* git
* file / libmagic
* gcc (clang might also work)
* GNU make
* CMake

## Optional dependencies

* ImageMagick
* FFmpeg
* exiftool<|MERGE_RESOLUTION|>--- conflicted
+++ resolved
@@ -1,13 +1,8 @@
 ## Required dependencies
 
 * PostgreSQL 12+
-<<<<<<< HEAD
-* Elixir 1.14+ (currently tested up to 1.16)
+* Elixir 1.14+ (currently tested up to 1.17)
 * Erlang OTP 25+ (currently tested up to OTP27)
-=======
-* Elixir 1.14+ (currently tested up to 1.17)
-* Erlang OTP 25+ (currently tested up to OTP26)
->>>>>>> 6ed5be61
 * git
 * file / libmagic
 * gcc (clang might also work)
