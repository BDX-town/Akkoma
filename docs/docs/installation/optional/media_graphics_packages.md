# Optional software packages needed for specific functionality

<<<<<<< HEAD
For specific Pleroma functionality (which is disabled by default) some or all of the below packages are required:
    * `ImageMagic`
    * `ffmpeg`
    * `exiftool`
=======
For specific Akkoma functionality (which is disabled by default) some or all of the below packages are required:
  * `ImageMagick`
  * `ffmpeg`
  * `exiftool`
>>>>>>> c1f0b6b8
  
Please refer to documentation in `docs/installation` on how to install them on specific OS.
  
Note: the packages are not required with the current default settings of Akkoma.

## `ImageMagick`

`ImageMagick` is a set of tools to create, edit, compose, or convert bitmap images.

<<<<<<< HEAD
It is required for the following Pleroma features:
    * `Pleroma.Upload.Filters.Mogrify`, `Pleroma.Upload.Filters.Mogrifun` upload filters (related config: `Plaroma.Upload/filters` in `config/config.exs`)
    * Media preview proxy for still images (related config: `media_preview_proxy/enabled` in `config/config.exs`)
=======
It is required for the following Akkoma features:
  * `Pleroma.Upload.Filters.Mogrify`, `Pleroma.Upload.Filters.Mogrifun` upload filters (related config: `Plaroma.Upload/filters` in `config/config.exs`)
  * Media preview proxy for still images (related config: `media_preview_proxy/enabled` in `config/config.exs`)
>>>>>>> c1f0b6b8
  
## `ffmpeg`

`ffmpeg` is software to record, convert and stream audio and video.

<<<<<<< HEAD
It is required for the following Pleroma features:
    * Media preview proxy for videos (related config: `media_preview_proxy/enabled` in `config/config.exs`)
=======
It is required for the following Akkoma features:
  * Media preview proxy for videos (related config: `media_preview_proxy/enabled` in `config/config.exs`)
>>>>>>> c1f0b6b8

## `exiftool`

`exiftool` is media files metadata reader/writer.

<<<<<<< HEAD
It is required for the following Pleroma features:
    * `Pleroma.Upload.Filters.Exiftool.StripLocation` upload filter (related config: `Plaroma.Upload/filters` in `config/config.exs`)
    * `Pleroma.Upload.Filters.Exiftool.ReadDescription` upload filter (related config: `Plaroma.Upload/filters` in `config/config.exs`)
=======
It is required for the following Akkoma features:
  * `Pleroma.Upload.Filters.Exiftool` upload filter (related config: `Plaroma.Upload/filters` in `config/config.exs`)
>>>>>>> c1f0b6b8
<|MERGE_RESOLUTION|>--- conflicted
+++ resolved
@@ -1,16 +1,9 @@
 # Optional software packages needed for specific functionality
 
-<<<<<<< HEAD
-For specific Pleroma functionality (which is disabled by default) some or all of the below packages are required:
-    * `ImageMagic`
-    * `ffmpeg`
-    * `exiftool`
-=======
 For specific Akkoma functionality (which is disabled by default) some or all of the below packages are required:
   * `ImageMagick`
   * `ffmpeg`
   * `exiftool`
->>>>>>> c1f0b6b8
   
 Please refer to documentation in `docs/installation` on how to install them on specific OS.
   
@@ -20,37 +13,21 @@
 
 `ImageMagick` is a set of tools to create, edit, compose, or convert bitmap images.
 
-<<<<<<< HEAD
-It is required for the following Pleroma features:
-    * `Pleroma.Upload.Filters.Mogrify`, `Pleroma.Upload.Filters.Mogrifun` upload filters (related config: `Plaroma.Upload/filters` in `config/config.exs`)
-    * Media preview proxy for still images (related config: `media_preview_proxy/enabled` in `config/config.exs`)
-=======
 It is required for the following Akkoma features:
   * `Pleroma.Upload.Filters.Mogrify`, `Pleroma.Upload.Filters.Mogrifun` upload filters (related config: `Plaroma.Upload/filters` in `config/config.exs`)
   * Media preview proxy for still images (related config: `media_preview_proxy/enabled` in `config/config.exs`)
->>>>>>> c1f0b6b8
   
 ## `ffmpeg`
 
 `ffmpeg` is software to record, convert and stream audio and video.
 
-<<<<<<< HEAD
-It is required for the following Pleroma features:
-    * Media preview proxy for videos (related config: `media_preview_proxy/enabled` in `config/config.exs`)
-=======
 It is required for the following Akkoma features:
   * Media preview proxy for videos (related config: `media_preview_proxy/enabled` in `config/config.exs`)
->>>>>>> c1f0b6b8
 
 ## `exiftool`
 
 `exiftool` is media files metadata reader/writer.
 
-<<<<<<< HEAD
-It is required for the following Pleroma features:
-    * `Pleroma.Upload.Filters.Exiftool.StripLocation` upload filter (related config: `Plaroma.Upload/filters` in `config/config.exs`)
-    * `Pleroma.Upload.Filters.Exiftool.ReadDescription` upload filter (related config: `Plaroma.Upload/filters` in `config/config.exs`)
-=======
 It is required for the following Akkoma features:
-  * `Pleroma.Upload.Filters.Exiftool` upload filter (related config: `Plaroma.Upload/filters` in `config/config.exs`)
->>>>>>> c1f0b6b8
+  * `Pleroma.Upload.Filters.Exiftool.StripLocation` upload filter (related config: `Plaroma.Upload/filters` in `config/config.exs`)
+  * `Pleroma.Upload.Filters.Exiftool.ReadDescription` upload filter (related config: `Plaroma.Upload/filters` in `config/config.exs`)