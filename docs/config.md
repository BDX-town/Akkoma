# Configuration

This file describe the configuration, it is recommended to edit the relevant *.secret.exs file instead of the others founds in the ``config`` directory.
If you run Pleroma with ``MIX_ENV=prod`` the file is ``prod.secret.exs``, otherwise it is ``dev.secret.exs``.

## Pleroma.Upload
* `uploader`: Select which `Pleroma.Uploaders` to use
* `filters`: List of `Pleroma.Upload.Filter` to use.
* `link_name`: When enabled Pleroma will add a `name` parameter to the url of the upload, for example `https://instance.tld/media/corndog.png?name=corndog.png`. This is needed to provide the correct filename in Content-Disposition headers when using filters like `Pleroma.Upload.Filter.Dedupe`
* `base_url`: The base URL to access a user-uploaded file. Useful when you want to proxy the media files via another host.
* `proxy_remote`: If you\'re using a remote uploader, Pleroma will proxy media requests instead of redirecting to it.
* `proxy_opts`: Proxy options, see `Pleroma.ReverseProxy` documentation.

Note: `strip_exif` has been replaced by `Pleroma.Upload.Filter.Mogrify`.

## Pleroma.Uploaders.Local
* `uploads`: Which directory to store the user-uploads in, relative to pleroma’s working directory

## Pleroma.Upload.Filter.Mogrify

* `args`: List of actions for the `mogrify` command like `"strip"` or `["strip", "auto-orient", {"impode", "1"}]`.

## Pleroma.Upload.Filter.Dedupe

No specific configuration.

## Pleroma.Upload.Filter.AnonymizeFilename

This filter replaces the filename (not the path) of an upload. For complete obfuscation, add
`Pleroma.Upload.Filter.Dedupe` before AnonymizeFilename.

* `text`: Text to replace filenames in links. If empty, `{random}.extension` will be used.

## Pleroma.Emails.Mailer
* `adapter`: one of the mail adapters listed in [Swoosh readme](https://github.com/swoosh/swoosh#adapters), or `Swoosh.Adapters.Local` for in-memory mailbox.
* `api_key` / `password` and / or other adapter-specific settings, per the above documentation.

An example for Sendgrid adapter:

```elixir
config :pleroma, Pleroma.Emails.Mailer,
  adapter: Swoosh.Adapters.Sendgrid,
  api_key: "YOUR_API_KEY"
```

An example for SMTP adapter:

```elixir
config :pleroma, Pleroma.Emails.Mailer,
  adapter: Swoosh.Adapters.SMTP,
  relay: "smtp.gmail.com",
  username: "YOUR_USERNAME@gmail.com",
  password: "YOUR_SMTP_PASSWORD",
  port: 465,
  ssl: true,
  tls: :always,
  auth: :always
```

## :uri_schemes
* `valid_schemes`: List of the scheme part that is considered valid to be an URL

## :instance
* `name`: The instance’s name
* `email`: Email used to reach an Administrator/Moderator of the instance
* `notify_email`: Email used for notifications.
* `description`: The instance’s description, can be seen in nodeinfo and ``/api/v1/instance``
* `limit`: Posts character limit (CW/Subject included in the counter)
* `remote_limit`: Hard character limit beyond which remote posts will be dropped.
* `upload_limit`: File size limit of uploads (except for avatar, background, banner)
* `avatar_upload_limit`: File size limit of user’s profile avatars
* `background_upload_limit`: File size limit of user’s profile backgrounds
* `banner_upload_limit`: File size limit of user’s profile banners
* `registrations_open`: Enable registrations for anyone, invitations can be enabled when false.
* `invites_enabled`: Enable user invitations for admins (depends on `registrations_open: false`).
* `account_activation_required`: Require users to confirm their emails before signing in.
* `federating`: Enable federation with other instances
* `federation_reachability_timeout_days`: Timeout (in days) of each external federation target being unreachable prior to pausing federating to it.
* `allow_relay`: Enable Pleroma’s Relay, which makes it possible to follow a whole instance
* `rewrite_policy`: Message Rewrite Policy, either one or a list. Here are the ones available by default:
  * `Pleroma.Web.ActivityPub.MRF.NoOpPolicy`: Doesn’t modify activities (default)
  * `Pleroma.Web.ActivityPub.MRF.DropPolicy`: Drops all activities. It generally doesn’t makes sense to use in production
  * `Pleroma.Web.ActivityPub.MRF.SimplePolicy`: Restrict the visibility of activities from certains instances (See ``:mrf_simple`` section)
  * `Pleroma.Web.ActivityPub.MRF.RejectNonPublic`: Drops posts with non-public visibility settings (See ``:mrf_rejectnonpublic`` section)
  * `Pleroma.Web.ActivityPub.MRF.EnsureRePrepended`: Rewrites posts to ensure that replies to posts with subjects do not have an identical subject and instead begin with re:.
* `public`: Makes the client API in authentificated mode-only except for user-profiles. Useful for disabling the Local Timeline and The Whole Known Network.
* `quarantined_instances`: List of ActivityPub instances where private(DMs, followers-only) activities will not be send.
* `managed_config`: Whenether the config for pleroma-fe is configured in this config or in ``static/config.json``
* `allowed_post_formats`: MIME-type list of formats allowed to be posted (transformed into HTML)
* `mrf_transparency`: Make the content of your Message Rewrite Facility settings public (via nodeinfo).
* `scope_copy`: Copy the scope (private/unlisted/public) in replies to posts by default.
* `subject_line_behavior`: Allows changing the default behaviour of subject lines in replies. Valid values:
  * "email": Copy and preprend re:, as in email.
  * "masto": Copy verbatim, as in Mastodon.
  * "noop": Don't copy the subject.
* `always_show_subject_input`: When set to false, auto-hide the subject field when it's empty.
* `extended_nickname_format`: Set to `true` to use extended local nicknames format (allows underscores/dashes). This will break federation with
    older software for theses nicknames.
* `max_pinned_statuses`: The maximum number of pinned statuses. `0` will disable the feature.
* `autofollowed_nicknames`: Set to nicknames of (local) users that every new user should automatically follow.
* `no_attachment_links`: Set to true to disable automatically adding attachment link text to statuses
* `welcome_message`: A message that will be send to a newly registered users as a direct message.
* `welcome_user_nickname`: The nickname of the local user that sends the welcome message.
* `max_report_comment_size`: The maximum size of the report comment (Default: `1000`)
* `safe_dm_mentions`: If set to true, only mentions at the beginning of a post will be used to address people in direct messages. This is to prevent accidental mentioning of people when talking about them (e.g. "@friend hey i really don't like @enemy"). (Default: `false`)
* `healthcheck`: if set to true, system data will be shown on ``/api/pleroma/healthcheck``.

## :logger
* `backends`: `:console` is used to send logs to stdout, `{ExSyslogger, :ex_syslogger}` to log to syslog, and `Quack.Logger` to log to Slack

An example to enable ONLY ExSyslogger (f/ex in ``prod.secret.exs``) with info and debug suppressed:
```elixir
config :logger,
  backends: [{ExSyslogger, :ex_syslogger}]

config :logger, :ex_syslogger,
  level: :warn
```

Another example, keeping console output and adding the pid to syslog output:
```elixir
config :logger,
  backends: [:console, {ExSyslogger, :ex_syslogger}]

config :logger, :ex_syslogger,
  level: :warn,
  option: [:pid, :ndelay]
```

See: [logger’s documentation](https://hexdocs.pm/logger/Logger.html) and [ex_syslogger’s documentation](https://hexdocs.pm/ex_syslogger/)

An example of logging info to local syslog, but warn to a Slack channel:
```elixir
config :logger,
  backends: [ {ExSyslogger, :ex_syslogger}, Quack.Logger ],
  level: :info

config :logger, :ex_syslogger,
  level: :info,
  ident: "pleroma",
  format: "$metadata[$level] $message"

config :quack,
  level: :warn,
  meta: [:all],
  webhook_url: "https://hooks.slack.com/services/YOUR-API-KEY-HERE"
```

See the [Quack Github](https://github.com/azohra/quack) for more details

## :frontend_configurations

This can be used to configure a keyword list that keeps the configuration data for any kind of frontend. By default, settings for `pleroma_fe` and `masto_fe` are configured.

Frontends can access these settings at `/api/pleroma/frontend_configurations`

To add your own configuration for PleromaFE, use it like this:

```elixir
config :pleroma, :frontend_configurations,
  pleroma_fe: %{
    theme: "pleroma-dark",
    # ... see /priv/static/static/config.json for the available keys.
},
  masto_fe: %{
    showInstanceSpecificPanel: true
  }
```

These settings **need to be complete**, they will override the defaults.

NOTE: for versions < 1.0, you need to set [`:fe`](#fe) to false, as shown a few lines below. 

## :fe
__THIS IS DEPRECATED__

If you are using this method, please change it to the [`frontend_configurations`](#frontend_configurations) method.
Please **set this option to false** in your config like this: 

```elixir
config :pleroma, :fe, false
```

This section is used to configure Pleroma-FE, unless ``:managed_config`` in ``:instance`` is set to false.

* `theme`: Which theme to use, they are defined in ``styles.json``
* `logo`: URL of the logo, defaults to Pleroma’s logo
* `logo_mask`: Whether to use only the logo's shape as a mask (true) or as a regular image (false)
* `logo_margin`: What margin to use around the logo
* `background`: URL of the background, unless viewing a user profile with a background that is set
* `redirect_root_no_login`: relative URL which indicates where to redirect when a user isn’t logged in.
* `redirect_root_login`: relative URL which indicates where to redirect when a user is logged in.
* `show_instance_panel`: Whenether to show the instance’s specific panel.
* `scope_options_enabled`: Enable setting an notice visibility and subject/CW when posting
* `formatting_options_enabled`: Enable setting a formatting different than plain-text (ie. HTML, Markdown) when posting, relates to ``:instance, allowed_post_formats``
* `collapse_message_with_subjects`: When a message has a subject(aka Content Warning), collapse it by default
* `hide_post_stats`: Hide notices statistics(repeats, favorites, …)
* `hide_user_stats`: Hide profile statistics(posts, posts per day, followers, followings, …)

## :mrf_simple
* `media_removal`: List of instances to remove medias from
* `media_nsfw`: List of instances to put medias as NSFW(sensitive) from
* `federated_timeline_removal`: List of instances to remove from Federated (aka The Whole Known Network) Timeline
* `reject`: List of instances to reject any activities from
* `accept`: List of instances to accept any activities from

## :mrf_rejectnonpublic
* `allow_followersonly`: whether to allow followers-only posts
* `allow_direct`: whether to allow direct messages

## :mrf_hellthread
* `delist_threshold`: Number of mentioned users after which the message gets delisted (the message can still be seen, but it will not show up in public timelines and mentioned users won't get notifications about it). Set to 0 to disable.
* `reject_threshold`: Number of mentioned users after which the messaged gets rejected. Set to 0 to disable.

## :mrf_keyword
* `reject`: A list of patterns which result in message being rejected, each pattern can be a string or a [regular expression](https://hexdocs.pm/elixir/Regex.html)
* `federated_timeline_removal`: A list of patterns which result in message being removed from federated timelines (a.k.a unlisted), each pattern can be a string or a [regular expression](https://hexdocs.pm/elixir/Regex.html)
* `replace`: A list of tuples containing `{pattern, replacement}`, `pattern` can be a string or a [regular expression](https://hexdocs.pm/elixir/Regex.html)

## :media_proxy
* `enabled`: Enables proxying of remote media to the instance’s proxy
* `base_url`: The base URL to access a user-uploaded file. Useful when you want to proxy the media files via another host/CDN fronts.
* `proxy_opts`: All options defined in `Pleroma.ReverseProxy` documentation, defaults to `[max_body_length: (25*1_048_576)]`.
* `whitelist`: List of domains to bypass the mediaproxy

## :gopher
* `enabled`: Enables the gopher interface
* `ip`: IP address to bind to
* `port`: Port to bind to
* `dstport`: Port advertised in urls (optional, defaults to `port`)

## Pleroma.Web.Endpoint
`Phoenix` endpoint configuration, all configuration options can be viewed [here](https://hexdocs.pm/phoenix/Phoenix.Endpoint.html#module-dynamic-configuration), only common options are listed here
* `http` - a list containing http protocol configuration, all configuration options can be viewed [here](https://hexdocs.pm/plug_cowboy/Plug.Cowboy.html#module-options), only common options are listed here
  - `ip` - a tuple consisting of 4 integers
  - `port`
* `url` - a list containing the configuration for generating urls, accepts
  - `host` - the host without the scheme and a post (e.g `example.com`, not `https://example.com:2020`)
  - `scheme` - e.g `http`, `https`
  - `port`
  - `path`
* `extra_cookie_attrs` - a list of `Key=Value` strings to be added as non-standard cookie attributes. Defaults to `["SameSite=Lax"]`. See the [SameSite article](https://www.owasp.org/index.php/SameSite) on OWASP for more info.



**Important note**: if you modify anything inside these lists, default `config.exs` values will be overwritten, which may result in breakage, to make sure this does not happen please copy the default value for the list from `config.exs` and modify/add only what you need

Example:
```elixir
config :pleroma, Pleroma.Web.Endpoint,
  url: [host: "example.com", port: 2020, scheme: "https"],
  http: [
    # start copied from config.exs
    dispatch: [
      {:_,
       [
         {"/api/v1/streaming", Pleroma.Web.MastodonAPI.WebsocketHandler, []},
         {"/websocket", Phoenix.Endpoint.CowboyWebSocket,
          {Phoenix.Transports.WebSocket,
           {Pleroma.Web.Endpoint, Pleroma.Web.UserSocket, websocket_config}}},
         {:_, Phoenix.Endpoint.Cowboy2Handler, {Pleroma.Web.Endpoint, []}}
       ]}
    # end copied from config.exs
    ],
    port: 8080,
    ip: {127, 0, 0, 1}
  ]
```

This will make Pleroma listen on `127.0.0.1` port `8080` and generate urls starting with `https://example.com:2020`

## :activitypub
* ``accept_blocks``: Whether to accept incoming block activities from other instances
* ``unfollow_blocked``: Whether blocks result in people getting unfollowed
* ``outgoing_blocks``: Whether to federate blocks to other instances
* ``deny_follow_blocked``: Whether to disallow following an account that has blocked the user in question

## :http_security
* ``enabled``: Whether the managed content security policy is enabled
* ``sts``: Whether to additionally send a `Strict-Transport-Security` header
* ``sts_max_age``: The maximum age for the `Strict-Transport-Security` header if sent
* ``ct_max_age``: The maximum age for the `Expect-CT` header if sent
* ``referrer_policy``: The referrer policy to use, either `"same-origin"` or `"no-referrer"`.

## :mrf_user_allowlist

The keys in this section are the domain names that the policy should apply to.
Each key should be assigned a list of users that should be allowed through by
their ActivityPub ID.

An example:

```elixir
config :pleroma, :mrf_user_allowlist,
  "example.org": ["https://example.org/users/admin"]
```

## :web_push_encryption, :vapid_details

Web Push Notifications configuration. You can use the mix task `mix web_push.gen.keypair` to generate it.

* ``subject``: a mailto link for the administrative contact. It’s best if this email is not a personal email address, but rather a group email so that if a person leaves an organization, is unavailable for an extended period, or otherwise can’t respond, someone else on the list can.
* ``public_key``: VAPID public key
* ``private_key``: VAPID private key

## Pleroma.Captcha
* `enabled`: Whether the captcha should be shown on registration
* `method`: The method/service to use for captcha
* `seconds_valid`: The time in seconds for which the captcha is valid

### Pleroma.Captcha.Kocaptcha
Kocaptcha is a very simple captcha service with a single API endpoint,
the source code is here: https://github.com/koto-bank/kocaptcha. The default endpoint
`https://captcha.kotobank.ch` is hosted by the developer.

* `endpoint`: the kocaptcha endpoint to use

## :admin_token

Allows to set a token that can be used to authenticate with the admin api without using an actual user by giving it as the 'admin_token' parameter. Example:

```elixir
config :pleroma, :admin_token, "somerandomtoken"
```

You can then do

```sh
curl "http://localhost:4000/api/pleroma/admin/invite_token?admin_token=somerandomtoken"
```

## :pleroma_job_queue

[Pleroma Job Queue](https://git.pleroma.social/pleroma/pleroma_job_queue) configuration: a list of queues with maximum concurrent jobs.

Pleroma has the following queues:

* `federator_outgoing` - Outgoing federation
* `federator_incoming` - Incoming federation
* `mailer` - Email sender, see [`Pleroma.Emails.Mailer`](#pleroma-emails-mailer)
* `transmogrifier` - Transmogrifier
* `web_push` - Web push notifications
* `scheduled_activities` - Scheduled activities, see [`Pleroma.ScheduledActivities`](#pleromascheduledactivity)

Example:

```elixir
config :pleroma_job_queue, :queues,
  federator_incoming: 50,
  federator_outgoing: 50
```

This config contains two queues: `federator_incoming` and `federator_outgoing`. Both have the `max_jobs` set to `50`.

## Pleroma.Web.Federator.RetryQueue

* `enabled`: If set to `true`, failed federation jobs will be retried
* `max_jobs`: The maximum amount of parallel federation jobs running at the same time.
* `initial_timeout`: The initial timeout in seconds
* `max_retries`: The maximum number of times a federation job is retried

## Pleroma.Web.Metadata
* `providers`: a list of metadata providers to enable. Providers available:
  * Pleroma.Web.Metadata.Providers.OpenGraph
  * Pleroma.Web.Metadata.Providers.TwitterCard
  * Pleroma.Web.Metadata.Providers.RelMe - add links from user bio with rel=me into the `<header>` as `<link rel=me>`
* `unfurl_nsfw`: If set to `true` nsfw attachments will be shown in previews

## :rich_media
* `enabled`: if enabled the instance will parse metadata from attached links to generate link previews

## :fetch_initial_posts
* `enabled`: if enabled, when a new user is federated with, fetch some of their latest posts
* `pages`: the amount of pages to fetch

## :hackney_pools

Advanced. Tweaks Hackney (http client) connections pools.

There's three pools used:

* `:federation` for the federation jobs.
  You may want this pool max_connections to be at least equal to the number of federator jobs + retry queue jobs.
* `:media` for rich media, media proxy
* `:upload` for uploaded media (if using a remote uploader and `proxy_remote: true`)

For each pool, the options are:

* `max_connections` - how much connections a pool can hold
* `timeout` - retention duration for connections

## :auto_linker

Configuration for the `auto_linker` library:

* `class: "auto-linker"` - specify the class to be added to the generated link. false to clear
* `rel: "noopener noreferrer"` - override the rel attribute. false to clear
* `new_window: true` - set to false to remove `target='_blank'` attribute
* `scheme: false` - Set to true to link urls with schema `http://google.com`
* `truncate: false` - Set to a number to truncate urls longer then the number. Truncated urls will end in `..`
* `strip_prefix: true` - Strip the scheme prefix
* `extra: false` - link urls with rarely used schemes (magnet, ipfs, irc, etc.)

Example:

```elixir
config :auto_linker,
  opts: [
    scheme: true,
    extra: true,
    class: false,
    strip_prefix: false,
    new_window: false,
    rel: false
  ]
```

## Pleroma.ScheduledActivity

* `daily_user_limit`: the number of scheduled activities a user is allowed to create in a single day (Default: `25`)
* `total_user_limit`: the number of scheduled activities a user is allowed to create in total (Default: `300`)
* `enabled`: whether scheduled activities are sent to the job queue to be executed

## Pleroma.Web.Auth.Authenticator

* `Pleroma.Web.Auth.PleromaAuthenticator`: default database authenticator
* `Pleroma.Web.Auth.LDAPAuthenticator`: LDAP authentication

## :ldap

Use LDAP for user authentication.  When a user logs in to the Pleroma
instance, the name and password will be verified by trying to authenticate
(bind) to an LDAP server.  If a user exists in the LDAP directory but there
is no account with the same name yet on the Pleroma instance then a new
Pleroma account will be created with the same name as the LDAP user name.

* `enabled`: enables LDAP authentication
* `host`: LDAP server hostname
* `port`: LDAP port, e.g. 389 or 636
* `ssl`: true to use SSL, usually implies the port 636
* `sslopts`: additional SSL options
* `tls`: true to start TLS, usually implies the port 389
* `tlsopts`: additional TLS options
* `base`: LDAP base, e.g. "dc=example,dc=com"
* `uid`: LDAP attribute name to authenticate the user, e.g. when "cn", the filter will be "cn=username,base"

## :auth

<<<<<<< HEAD
* `Pleroma.Web.Auth.PleromaAuthenticator`: default database authenticator
* `Pleroma.Web.Auth.LDAPAuthenticator`: LDAP authentication

## BBS / SSH access

To enable simple command line interface accessible over ssh, add a setting like this to your configuration file:

```exs
app_dir = File.cwd!
priv_dir = Path.join([app_dir, "priv/ssh_keys"])

config :esshd,
  enabled: true,
  priv_dir: priv_dir,
  handler: "Pleroma.BBS.Handler",
  port: 10_022,
  password_authenticator: "Pleroma.BBS.Authenticator"
```

Feel free to adjust the priv_dir and port number. Then you will have to create the key for the keys (in the example `priv/ssh_keys`) and create the host keys with `ssh-keygen -N "" -b 2048 -t rsa -f ssh_host_rsa_key`. After restarting, you should be able to connect to your Pleroma instance with `ssh username@server -p $PORT`
=======
Authentication / authorization settings.

* `auth_template`: authentication form template. By default it's `show.html` which corresponds to `lib/pleroma/web/templates/o_auth/o_auth/show.html.eex`.
* `oauth_consumer_template`: OAuth consumer mode authentication form template. By default it's `consumer.html` which corresponds to `lib/pleroma/web/templates/o_auth/o_auth/consumer.html.eex`.
* `oauth_consumer_strategies`: the list of enabled OAuth consumer strategies; by default it's set by OAUTH_CONSUMER_STRATEGIES environment variable.

# OAuth consumer mode

OAuth consumer mode allows sign in / sign up via external OAuth providers (e.g. Twitter, Facebook, Google, Microsoft, etc.).
Implementation is based on Ueberauth; see the list of [available strategies](https://github.com/ueberauth/ueberauth/wiki/List-of-Strategies).

Note: each strategy is shipped as a separate dependency; in order to get the strategies, run `OAUTH_CONSUMER_STRATEGIES="..." mix deps.get`,
e.g. `OAUTH_CONSUMER_STRATEGIES="twitter facebook google microsoft" mix deps.get`.
The server should also be started with `OAUTH_CONSUMER_STRATEGIES="..." mix phx.server` in case you enable any strategies.

Note: each strategy requires separate setup (on external provider side and Pleroma side). Below are the guidelines on setting up most popular strategies.

Note: make sure that `"SameSite=Lax"` is set in `extra_cookie_attrs` when you have this feature enabled. OAuth consumer mode will not work with `"SameSite=Strict"`

* For Twitter, [register an app](https://developer.twitter.com/en/apps), configure callback URL to https://<your_host>/oauth/twitter/callback

* For Facebook, [register an app](https://developers.facebook.com/apps), configure callback URL to https://<your_host>/oauth/facebook/callback, enable Facebook Login service at https://developers.facebook.com/apps/<app_id>/fb-login/settings/

* For Google, [register an app](https://console.developers.google.com), configure callback URL to https://<your_host>/oauth/google/callback

* For Microsoft, [register an app](https://portal.azure.com), configure callback URL to https://<your_host>/oauth/microsoft/callback

Once the app is configured on external OAuth provider side, add app's credentials and strategy-specific settings (if any — e.g. see Microsoft below) to `config/prod.secret.exs`,
per strategy's documentation (e.g. [ueberauth_twitter](https://github.com/ueberauth/ueberauth_twitter)). Example config basing on environment variables:

```elixir
# Twitter
config :ueberauth, Ueberauth.Strategy.Twitter.OAuth,
  consumer_key: System.get_env("TWITTER_CONSUMER_KEY"),
  consumer_secret: System.get_env("TWITTER_CONSUMER_SECRET")

# Facebook
config :ueberauth, Ueberauth.Strategy.Facebook.OAuth,
  client_id: System.get_env("FACEBOOK_APP_ID"),
  client_secret: System.get_env("FACEBOOK_APP_SECRET"),
  redirect_uri: System.get_env("FACEBOOK_REDIRECT_URI")

# Google
config :ueberauth, Ueberauth.Strategy.Google.OAuth,
  client_id: System.get_env("GOOGLE_CLIENT_ID"),
  client_secret: System.get_env("GOOGLE_CLIENT_SECRET"),
  redirect_uri: System.get_env("GOOGLE_REDIRECT_URI")

# Microsoft
config :ueberauth, Ueberauth.Strategy.Microsoft.OAuth,
  client_id: System.get_env("MICROSOFT_CLIENT_ID"),
  client_secret: System.get_env("MICROSOFT_CLIENT_SECRET")

config :ueberauth, Ueberauth,
  providers: [
    microsoft: {Ueberauth.Strategy.Microsoft, [callback_params: []]}
  ]
```

## :emoji
* `shortcode_globs`: Location of custom emoji files. `*` can be used as a wildcard. Example `["/emoji/custom/**/*.png"]`
* `groups`: Emojis are ordered in groups (tags). This is an array of key-value pairs where the key is the groupname and the value the location or array of locations. `*` can be used as a wildcard. Example `[Custom: ["/emoji/*.png", "/emoji/custom/*.png"]]`
* `default_manifest`: Location of the JSON-manifest. This manifest contains information about the emoji-packs you can download. Currently only one manifest can be added (no arrays).
>>>>>>> d089ff24
<|MERGE_RESOLUTION|>--- conflicted
+++ resolved
@@ -444,12 +444,6 @@
 * `base`: LDAP base, e.g. "dc=example,dc=com"
 * `uid`: LDAP attribute name to authenticate the user, e.g. when "cn", the filter will be "cn=username,base"
 
-## :auth
-
-<<<<<<< HEAD
-* `Pleroma.Web.Auth.PleromaAuthenticator`: default database authenticator
-* `Pleroma.Web.Auth.LDAPAuthenticator`: LDAP authentication
-
 ## BBS / SSH access
 
 To enable simple command line interface accessible over ssh, add a setting like this to your configuration file:
@@ -467,7 +461,12 @@
 ```
 
 Feel free to adjust the priv_dir and port number. Then you will have to create the key for the keys (in the example `priv/ssh_keys`) and create the host keys with `ssh-keygen -N "" -b 2048 -t rsa -f ssh_host_rsa_key`. After restarting, you should be able to connect to your Pleroma instance with `ssh username@server -p $PORT`
-=======
+
+## :auth
+
+* `Pleroma.Web.Auth.PleromaAuthenticator`: default database authenticator
+* `Pleroma.Web.Auth.LDAPAuthenticator`: LDAP authentication
+
 Authentication / authorization settings.
 
 * `auth_template`: authentication form template. By default it's `show.html` which corresponds to `lib/pleroma/web/templates/o_auth/o_auth/show.html.eex`.
@@ -530,5 +529,4 @@
 ## :emoji
 * `shortcode_globs`: Location of custom emoji files. `*` can be used as a wildcard. Example `["/emoji/custom/**/*.png"]`
 * `groups`: Emojis are ordered in groups (tags). This is an array of key-value pairs where the key is the groupname and the value the location or array of locations. `*` can be used as a wildcard. Example `[Custom: ["/emoji/*.png", "/emoji/custom/*.png"]]`
-* `default_manifest`: Location of the JSON-manifest. This manifest contains information about the emoji-packs you can download. Currently only one manifest can be added (no arrays).
->>>>>>> d089ff24
+* `default_manifest`: Location of the JSON-manifest. This manifest contains information about the emoji-packs you can download. Currently only one manifest can be added (no arrays).