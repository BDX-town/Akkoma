# Configuration Cheat Sheet

This is a cheat sheet for Pleroma configuration file, any setting possible to configure should be listed here.

For OTP installations the configuration is typically stored in `/etc/pleroma/config.exs`.

For from source installations Pleroma configuration works by first importing the base config `config/config.exs`, then overriding it by the environment config `config/$MIX_ENV.exs` and then overriding it by user config `config/$MIX_ENV.secret.exs`. In from source installations you should always make the changes to the user config and NEVER to the base config to avoid breakages and merge conflicts. So for production you change/add configuration to `config/prod.secret.exs`.

To add configuration to your config file, you can copy it from the base config. The latest version of it can be viewed [here](https://git.pleroma.social/pleroma/pleroma/blob/develop/config/config.exs). You can also use this file if you don't know how an option is supposed to be formatted.

## :chat

* `enabled` - Enables the backend chat. Defaults to `true`.

## :instance
* `name`: The instance’s name.
* `email`: Email used to reach an Administrator/Moderator of the instance.
* `notify_email`: Email used for notifications.
* `description`: The instance’s description, can be seen in nodeinfo and ``/api/v1/instance``.
* `limit`: Posts character limit (CW/Subject included in the counter).
* `chat_limit`: Character limit of the instance chat messages.
* `remote_limit`: Hard character limit beyond which remote posts will be dropped.
* `upload_limit`: File size limit of uploads (except for avatar, background, banner).
* `avatar_upload_limit`: File size limit of user’s profile avatars.
* `background_upload_limit`: File size limit of user’s profile backgrounds.
* `banner_upload_limit`: File size limit of user’s profile banners.
* `poll_limits`: A map with poll limits for **local** polls.
    * `max_options`: Maximum number of options.
    * `max_option_chars`: Maximum number of characters per option.
    * `min_expiration`: Minimum expiration time (in seconds).
    * `max_expiration`: Maximum expiration time (in seconds).
* `registrations_open`: Enable registrations for anyone, invitations can be enabled when false.
* `invites_enabled`: Enable user invitations for admins (depends on `registrations_open: false`).
* `account_activation_required`: Require users to confirm their emails before signing in.
* `federating`: Enable federation with other instances.
* `federation_incoming_replies_max_depth`: Max. depth of reply-to activities fetching on incoming federation, to prevent out-of-memory situations while fetching very long threads. If set to `nil`, threads of any depth will be fetched. Lower this value if you experience out-of-memory crashes.
* `federation_reachability_timeout_days`: Timeout (in days) of each external federation target being unreachable prior to pausing federating to it.
* `allow_relay`: Enable Pleroma’s Relay, which makes it possible to follow a whole instance.
* `rewrite_policy`: Message Rewrite Policy, either one or a list. Here are the ones available by default:
    * `Pleroma.Web.ActivityPub.MRF.NoOpPolicy`: Doesn’t modify activities (default).
    * `Pleroma.Web.ActivityPub.MRF.DropPolicy`: Drops all activities. It generally doesn’t makes sense to use in production.
    * `Pleroma.Web.ActivityPub.MRF.SimplePolicy`: Restrict the visibility of activities from certain instances (See [`:mrf_simple`](#mrf_simple)).
    * `Pleroma.Web.ActivityPub.MRF.TagPolicy`: Applies policies to individual users based on tags, which can be set using pleroma-fe/admin-fe/any other app that supports Pleroma Admin API. For example it allows marking posts from individual users nsfw (sensitive).
    * `Pleroma.Web.ActivityPub.MRF.SubchainPolicy`: Selectively runs other MRF policies when messages match (See [`:mrf_subchain`](#mrf_subchain)).
    * `Pleroma.Web.ActivityPub.MRF.RejectNonPublic`: Drops posts with non-public visibility settings (See [`:mrf_rejectnonpublic`](#mrf_rejectnonpublic)).
    * `Pleroma.Web.ActivityPub.MRF.EnsureRePrepended`: Rewrites posts to ensure that replies to posts with subjects do not have an identical subject and instead begin with re:.
    * `Pleroma.Web.ActivityPub.MRF.AntiLinkSpamPolicy`: Rejects posts from likely spambots by rejecting posts from new users that contain links.
    * `Pleroma.Web.ActivityPub.MRF.MediaProxyWarmingPolicy`: Crawls attachments using their MediaProxy URLs so that the MediaProxy cache is primed.
    * `Pleroma.Web.ActivityPub.MRF.MentionPolicy`: Drops posts mentioning configurable users. (See [`:mrf_mention`](#mrf_mention)).
    * `Pleroma.Web.ActivityPub.MRF.VocabularyPolicy`: Restricts activities to a configured set of vocabulary. (See [`:mrf_vocabulary`](#mrf_vocabulary)).
    * `Pleroma.Web.ActivityPub.MRF.ObjectAgePolicy`: Rejects or delists posts based on their age when received. (See [`:mrf_object_age`](#mrf_object_age)).
    * `Pleroma.Web.ActivityPub.MRF.ActivityExpirationPolicy`: Adds expiration to all local Create activities (see [`:mrf_activity_expiration`](#mrf_activity_expiration)).
* `public`: Makes the client API in authenticated mode-only except for user-profiles. Useful for disabling the Local Timeline and The Whole Known Network.
* `quarantined_instances`: List of ActivityPub instances where private(DMs, followers-only) activities will not be send.
* `managed_config`: Whenether the config for pleroma-fe is configured in [:frontend_configurations](#frontend_configurations) or in ``static/config.json``.
* `allowed_post_formats`: MIME-type list of formats allowed to be posted (transformed into HTML).
* `mrf_transparency`: Make the content of your Message Rewrite Facility settings public (via nodeinfo).
* `mrf_transparency_exclusions`: Exclude specific instance names from MRF transparency.  The use of the exclusions feature will be disclosed in nodeinfo as a boolean value.
* `extended_nickname_format`: Set to `true` to use extended local nicknames format (allows underscores/dashes). This will break federation with
    older software for theses nicknames.
* `max_pinned_statuses`: The maximum number of pinned statuses. `0` will disable the feature.
* `autofollowed_nicknames`: Set to nicknames of (local) users that every new user should automatically follow.
* `no_attachment_links`: Set to true to disable automatically adding attachment link text to statuses.
* `welcome_message`: A message that will be send to a newly registered users as a direct message.
* `welcome_user_nickname`: The nickname of the local user that sends the welcome message.
* `max_report_comment_size`: The maximum size of the report comment (Default: `1000`).
* `safe_dm_mentions`: If set to true, only mentions at the beginning of a post will be used to address people in direct messages. This is to prevent accidental mentioning of people when talking about them (e.g. "@friend hey i really don't like @enemy"). Default: `false`.
* `healthcheck`: If set to true, system data will be shown on ``/api/pleroma/healthcheck``.
* `remote_post_retention_days`: The default amount of days to retain remote posts when pruning the database.
* `user_bio_length`: A user bio maximum length (default: `5000`).
* `user_name_length`: A user name maximum length (default: `100`).
* `skip_thread_containment`: Skip filter out broken threads. The default is `false`.
* `limit_to_local_content`: Limit unauthenticated users to search for local statutes and users only. Possible values: `:unauthenticated`, `:all` and `false`. The default is `:unauthenticated`.
* `max_account_fields`: The maximum number of custom fields in the user profile (default: `10`).
* `max_remote_account_fields`: The maximum number of custom fields in the remote user profile (default: `20`).
* `account_field_name_length`: An account field name maximum length (default: `512`).
* `account_field_value_length`: An account field value maximum length (default: `2048`).
* `external_user_synchronization`: Enabling following/followers counters synchronization for external users.
* `cleanup_attachments`: Remove attachments along with statuses. Does not affect duplicate files and attachments without status. Enabling this will increase load to database when deleting statuses on larger instances.

## Federation
### MRF policies

!!! note
    Configuring MRF policies is not enough for them to take effect. You have to enable them by specifying their module in `rewrite_policy` under [:instance](#instance) section.

#### :mrf_simple
* `media_removal`: List of instances to remove media from.
* `media_nsfw`: List of instances to put media as NSFW(sensitive) from.
* `federated_timeline_removal`: List of instances to remove from Federated (aka The Whole Known Network) Timeline.
* `reject`: List of instances to reject any activities from.
* `accept`: List of instances to accept any activities from.
* `report_removal`: List of instances to reject reports from.
* `avatar_removal`: List of instances to strip avatars from.
* `banner_removal`: List of instances to strip banners from.

#### :mrf_subchain
This policy processes messages through an alternate pipeline when a given message matches certain criteria.
All criteria are configured as a map of regular expressions to lists of policy modules.

* `match_actor`: Matches a series of regular expressions against the actor field.

Example:

```elixir
config :pleroma, :mrf_subchain,
  match_actor: %{
    ~r/https:\/\/example.com/s => [Pleroma.Web.ActivityPub.MRF.DropPolicy]
  }
```

#### :mrf_rejectnonpublic
* `allow_followersonly`: whether to allow followers-only posts.
* `allow_direct`: whether to allow direct messages.

#### :mrf_hellthread
* `delist_threshold`: Number of mentioned users after which the message gets delisted (the message can still be seen, but it will not show up in public timelines and mentioned users won't get notifications about it). Set to 0 to disable.
* `reject_threshold`: Number of mentioned users after which the messaged gets rejected. Set to 0 to disable.

#### :mrf_keyword
* `reject`: A list of patterns which result in message being rejected, each pattern can be a string or a [regular expression](https://hexdocs.pm/elixir/Regex.html).
* `federated_timeline_removal`: A list of patterns which result in message being removed from federated timelines (a.k.a unlisted), each pattern can be a string or a [regular expression](https://hexdocs.pm/elixir/Regex.html).
* `replace`: A list of tuples containing `{pattern, replacement}`, `pattern` can be a string or a [regular expression](https://hexdocs.pm/elixir/Regex.html).

#### :mrf_mention
* `actors`: A list of actors, for which to drop any posts mentioning.

#### :mrf_vocabulary
* `accept`: A list of ActivityStreams terms to accept.  If empty, all supported messages are accepted.
* `reject`: A list of ActivityStreams terms to reject.  If empty, no messages are rejected.

#### :mrf_user_allowlist

The keys in this section are the domain names that the policy should apply to.
Each key should be assigned a list of users that should be allowed through by
their ActivityPub ID.

An example:

```elixir
config :pleroma, :mrf_user_allowlist,
  "example.org": ["https://example.org/users/admin"]
```

#### :mrf_object_age
* `threshold`: Required time offset (in seconds) compared to your server clock of an incoming post before actions are taken.
  e.g., A value of 900 results in any post with a timestamp older than 15 minutes will be acted upon.
* `actions`: A list of actions to apply to the post:
  * `:delist` removes the post from public timelines
  * `:strip_followers` removes followers from the ActivityPub recipient list, ensuring they won't be delivered to home timelines
  * `:reject` rejects the message entirely

<<<<<<< HEAD
#### :mrf_activity_expiration

* `days`: Default global expiration time for all local Create activities (in days)
=======
#### mrf_steal_emoji
* `hosts`: List of hosts to steal emojis from
* `rejected_shortcodes`: Regex-list of shortcodes to reject
* `size_limit`: File size limit (in bytes), checked before an emoji is saved to the disk
>>>>>>> e96765df

### :activitypub
* `unfollow_blocked`: Whether blocks result in people getting unfollowed
* `outgoing_blocks`: Whether to federate blocks to other instances
* `deny_follow_blocked`: Whether to disallow following an account that has blocked the user in question
* `sign_object_fetches`: Sign object fetches with HTTP signatures
* `authorized_fetch_mode`: Require HTTP signatures for AP fetches

## Pleroma.ScheduledActivity

* `daily_user_limit`: the number of scheduled activities a user is allowed to create in a single day (Default: `25`)
* `total_user_limit`: the number of scheduled activities a user is allowed to create in total (Default: `300`)
* `enabled`: whether scheduled activities are sent to the job queue to be executed

## Pleroma.ActivityExpiration

* `enabled`: whether expired activities will be sent to the job queue to be deleted

## Frontends

### :frontend_configurations

This can be used to configure a keyword list that keeps the configuration data for any kind of frontend. By default, settings for `pleroma_fe` and `masto_fe` are configured. You can find the documentation for `pleroma_fe` configuration into [Pleroma-FE configuration and customization for instance administrators](/frontend/CONFIGURATION/#options).

Frontends can access these settings at `/api/pleroma/frontend_configurations`

To add your own configuration for PleromaFE, use it like this:

```elixir
config :pleroma, :frontend_configurations,
  pleroma_fe: %{
    theme: "pleroma-dark",
    # ... see /priv/static/static/config.json for the available keys.
},
  masto_fe: %{
    showInstanceSpecificPanel: true
  }
```

These settings **need to be complete**, they will override the defaults.

### :static_fe

Render profiles and posts using server-generated HTML that is viewable without using JavaScript.

Available options:

* `enabled` - Enables the rendering of static HTML. Defaults to `false`.

### :assets

This section configures assets to be used with various frontends. Currently the only option
relates to mascots on the mastodon frontend

* `mascots`: KeywordList of mascots, each element __MUST__ contain both a `url` and a
  `mime_type` key.
* `default_mascot`: An element from `mascots` - This will be used as the default mascot
  on MastoFE (default: `:pleroma_fox_tan`).

### :manifest

This section describe PWA manifest instance-specific values. Currently this option relate only for MastoFE.

* `icons`: Describe the icons of the app, this a list of maps describing icons in the same way as the
  [spec](https://www.w3.org/TR/appmanifest/#imageresource-and-its-members) describes it.

  Example:

  ```elixir
  config :pleroma, :manifest,
    icons: [
      %{
        src: "/static/logo.png"
      },
      %{
        src: "/static/icon.png",
        type: "image/png"
      },
      %{
        src: "/static/icon.ico",
        sizes: "72x72 96x96 128x128 256x256"
      }
    ]
  ```

* `theme_color`: Describe the theme color of the app. (Example: `"#282c37"`, `"rebeccapurple"`).
* `background_color`: Describe the background color of the app. (Example: `"#191b22"`, `"aliceblue"`).

## :emoji
* `shortcode_globs`: Location of custom emoji files. `*` can be used as a wildcard. Example `["/emoji/custom/**/*.png"]`
* `pack_extensions`: A list of file extensions for emojis, when no emoji.txt for a pack is present. Example `[".png", ".gif"]`
* `groups`: Emojis are ordered in groups (tags). This is an array of key-value pairs where the key is the groupname and the value the location or array of locations. `*` can be used as a wildcard. Example `[Custom: ["/emoji/*.png", "/emoji/custom/*.png"]]`
* `default_manifest`: Location of the JSON-manifest. This manifest contains information about the emoji-packs you can download. Currently only one manifest can be added (no arrays).
* `shared_pack_cache_seconds_per_file`: When an emoji pack is shared, the archive is created and cached in
  memory for this amount of seconds multiplied by the number of files.

## :media_proxy
* `enabled`: Enables proxying of remote media to the instance’s proxy
* `base_url`: The base URL to access a user-uploaded file. Useful when you want to proxy the media files via another host/CDN fronts.
* `proxy_opts`: All options defined in `Pleroma.ReverseProxy` documentation, defaults to `[max_body_length: (25*1_048_576)]`.
* `whitelist`: List of domains to bypass the mediaproxy
* `invalidation`: options for remove media from cache after delete object:
    * `enabled`: Enables purge cache
    * `provider`: Which one of  the [purge cache strategy](#purge-cache-strategy) to use.

### Purge cache strategy

#### Pleroma.Web.MediaProxy.Invalidation.Script

This strategy allow perform external bash script to purge cache.
Urls of attachments pass to script as arguments.

* `script_path`: path to external script.

Example:
```elixir
config :pleroma, Pleroma.Web.MediaProxy.Invalidation.Script,
  script_path: "./installation/nginx-cache-purge.example"
```

#### Pleroma.Web.MediaProxy.Invalidation.Http

This strategy allow perform custom http request to purge cache.

* `method`: http method. default is `purge`
* `headers`: http headers. default is empty
* `options`: request options. default is empty

Example:
```elixir
config :pleroma, Pleroma.Web.MediaProxy.Invalidation.Http,
  method: :purge,
  headers: [],
  options: []
```

## Link previews

### Pleroma.Web.Metadata (provider)
* `providers`: a list of metadata providers to enable. Providers available:
    * `Pleroma.Web.Metadata.Providers.OpenGraph`
    * `Pleroma.Web.Metadata.Providers.TwitterCard`
    * `Pleroma.Web.Metadata.Providers.RelMe` - add links from user bio with rel=me into the `<header>` as `<link rel=me>`.
    * `Pleroma.Web.Metadata.Providers.Feed` - add a link to a user's Atom feed into the `<header>` as `<link rel=alternate>`.
* `unfurl_nsfw`: If set to `true` nsfw attachments will be shown in previews.

### :rich_media (consumer)
* `enabled`: if enabled the instance will parse metadata from attached links to generate link previews.
* `ignore_hosts`: list of hosts which will be ignored by the metadata parser. For example `["accounts.google.com", "xss.website"]`, defaults to `[]`.
* `ignore_tld`: list TLDs (top-level domains) which will ignore for parse metadata. default is ["local", "localdomain", "lan"].
* `parsers`: list of Rich Media parsers.

## HTTP server

### Pleroma.Web.Endpoint

!!! note
    `Phoenix` endpoint configuration, all configuration options can be viewed [here](https://hexdocs.pm/phoenix/Phoenix.Endpoint.html#module-dynamic-configuration), only common options are listed here.

* `http` - a list containing http protocol configuration, all configuration options can be viewed [here](https://hexdocs.pm/plug_cowboy/Plug.Cowboy.html#module-options), only common options are listed here. For deployment using docker, you need to set this to `[ip: {0,0,0,0}, port: 4000]` to make pleroma accessible from other containers (such as your nginx server).
  - `ip` - a tuple consisting of 4 integers
  - `port`
* `url` - a list containing the configuration for generating urls, accepts
  - `host` - the host without the scheme and a post (e.g `example.com`, not `https://example.com:2020`)
  - `scheme` - e.g `http`, `https`
  - `port`
  - `path`
* `extra_cookie_attrs` - a list of `Key=Value` strings to be added as non-standard cookie attributes. Defaults to `["SameSite=Lax"]`. See the [SameSite article](https://www.owasp.org/index.php/SameSite) on OWASP for more info.

Example:
```elixir
config :pleroma, Pleroma.Web.Endpoint,
  url: [host: "example.com", port: 2020, scheme: "https"],
  http: [
    port: 8080,
    ip: {127, 0, 0, 1}
  ]
```

This will make Pleroma listen on `127.0.0.1` port `8080` and generate urls starting with `https://example.com:2020`

### :http_security
* ``enabled``: Whether the managed content security policy is enabled.
* ``sts``: Whether to additionally send a `Strict-Transport-Security` header.
* ``sts_max_age``: The maximum age for the `Strict-Transport-Security` header if sent.
* ``ct_max_age``: The maximum age for the `Expect-CT` header if sent.
* ``referrer_policy``: The referrer policy to use, either `"same-origin"` or `"no-referrer"`.
* ``report_uri``: Adds the specified url to `report-uri` and `report-to` group in CSP header.

### Pleroma.Plugs.RemoteIp

!!! warning
    If your instance is not behind at least one reverse proxy, you should not enable this plug.

`Pleroma.Plugs.RemoteIp` is a shim to call [`RemoteIp`](https://git.pleroma.social/pleroma/remote_ip) but with runtime configuration.

Available options:

* `enabled` - Enable/disable the plug. Defaults to `false`.
* `headers` - A list of strings naming the `req_headers` to use when deriving the `remote_ip`. Order does not matter. Defaults to `["x-forwarded-for"]`.
* `proxies` - A list of strings in [CIDR](https://en.wikipedia.org/wiki/CIDR) notation specifying the IPs of known proxies. Defaults to `[]`.
* `reserved` - Defaults to [localhost](https://en.wikipedia.org/wiki/Localhost) and [private network](https://en.wikipedia.org/wiki/Private_network).


### :rate_limit

!!! note
   If your instance is behind a reverse proxy ensure [`Pleroma.Plugs.RemoteIp`](#pleroma-plugs-remoteip) is enabled (it is enabled by default).

A keyword list of rate limiters where a key is a limiter name and value is the limiter configuration. The basic configuration is a tuple where:

* The first element: `scale` (Integer). The time scale in milliseconds.
* The second element: `limit` (Integer). How many requests to limit in the time scale provided.

It is also possible to have different limits for unauthenticated and authenticated users: the keyword value must be a list of two tuples where the first one is a config for unauthenticated users and the second one is for authenticated.

For example:

```elixir
config :pleroma, :rate_limit,
  authentication: {60_000, 15},
  search: [{1000, 10}, {1000, 30}]
```

Means that:

1. In 60 seconds, 15 authentication attempts can be performed from the same IP address.
2. In 1 second, 10 search requests can be performed from the same IP adress by unauthenticated users, while authenticated users can perform 30 search requests per second.

Supported rate limiters:

* `:search` - Account/Status search.
* `:timeline` - Timeline requests (each timeline has it's own limiter).
* `:app_account_creation` - Account registration from the API.
* `:relations_actions` - Following/Unfollowing in general.
* `:relation_id_action` - Following/Unfollowing for a specific user.
* `:statuses_actions` - Status actions such as: (un)repeating, (un)favouriting, creating, deleting.
* `:status_id_action` - (un)Repeating/(un)Favouriting a particular status.
* `:authentication` - Authentication actions, i.e getting an OAuth token.
* `:password_reset` - Requesting password reset emails.
* `:account_confirmation_resend` - Requesting resending account confirmation emails.
* `:ap_routes` - Requesting statuses via ActivityPub.

### :web_cache_ttl

The expiration time for the web responses cache. Values should be in milliseconds or `nil` to disable expiration.

Available caches:

* `:activity_pub` - activity pub routes (except question activities). Defaults to `nil` (no expiration).
* `:activity_pub_question` - activity pub routes (question activities). Defaults to `30_000` (30 seconds).

## HTTP client

### :http

* `proxy_url`: an upstream proxy to fetch posts and/or media with, (default: `nil`)
* `send_user_agent`: should we include a user agent with HTTP requests? (default: `true`)
* `user_agent`: what user agent should we use? (default: `:default`), must be string or `:default`
* `adapter`: array of adapter options

### :hackney_pools

Advanced. Tweaks Hackney (http client) connections pools.

There's three pools used:

* `:federation` for the federation jobs.
  You may want this pool max_connections to be at least equal to the number of federator jobs + retry queue jobs.
* `:media` for rich media, media proxy
* `:upload` for uploaded media (if using a remote uploader and `proxy_remote: true`)

For each pool, the options are:

* `max_connections` - how much connections a pool can hold
* `timeout` - retention duration for connections


### :connections_pool

*For `gun` adapter*

Advanced settings for connections pool. Pool with opened connections. These connections can be reused in worker pools.

For big instances it's recommended to increase `config :pleroma, :connections_pool, max_connections: 500` up to 500-1000.
It will increase memory usage, but federation would work faster.

* `:checkin_timeout` - timeout to checkin connection from pool. Default: 250ms.
* `:max_connections` - maximum number of connections in the pool. Default: 250 connections.
* `:retry` - number of retries, while `gun` will try to reconnect if connection goes down. Default: 1.
* `:retry_timeout` - time between retries when `gun` will try to reconnect in milliseconds. Default: 1000ms.
* `:await_up_timeout` - timeout while `gun` will wait until connection is up. Default: 5000ms.

### :pools

*For `gun` adapter*

Advanced settings for workers pools.

There are four pools used:

* `:federation` for the federation jobs.
  You may want this pool max_connections to be at least equal to the number of federator jobs + retry queue jobs.
* `:media` for rich media, media proxy
* `:upload` for uploaded media (if using a remote uploader and `proxy_remote: true`)
* `:default` for other requests

For each pool, the options are:

* `:size` - how much workers the pool can hold
* `:timeout` - timeout while `gun` will wait for response
* `:max_overflow` - additional workers if pool is under load


## Captcha

### Pleroma.Captcha

* `enabled`: Whether the captcha should be shown on registration.
* `method`: The method/service to use for captcha.
* `seconds_valid`: The time in seconds for which the captcha is valid.

### Captcha providers

#### Pleroma.Captcha.Native

A built-in captcha provider. Enabled by default.

#### Pleroma.Captcha.Kocaptcha

Kocaptcha is a very simple captcha service with a single API endpoint,
the source code is here: https://github.com/koto-bank/kocaptcha. The default endpoint
`https://captcha.kotobank.ch` is hosted by the developer.

* `endpoint`: the Kocaptcha endpoint to use.

## Uploads

### Pleroma.Upload
* `uploader`: Which one of the [uploaders](#uploaders) to use.
* `filters`: List of [upload filters](#upload-filters) to use.
* `link_name`: When enabled Pleroma will add a `name` parameter to the url of the upload, for example `https://instance.tld/media/corndog.png?name=corndog.png`. This is needed to provide the correct filename in Content-Disposition headers when using filters like `Pleroma.Upload.Filter.Dedupe`
* `base_url`: The base URL to access a user-uploaded file. Useful when you want to proxy the media files via another host.
* `proxy_remote`: If you're using a remote uploader, Pleroma will proxy media requests instead of redirecting to it.
* `proxy_opts`: Proxy options, see `Pleroma.ReverseProxy` documentation.
* `filename_display_max_length`: Set max length of a filename to display. 0 = no limit. Default: 30.

!!! warning
    `strip_exif` has been replaced by `Pleroma.Upload.Filter.Mogrify`.

### Uploaders
#### Pleroma.Uploaders.Local
* `uploads`: Which directory to store the user-uploads in, relative to pleroma’s working directory.

#### Pleroma.Uploaders.S3
* `bucket`: S3 bucket name.
* `bucket_namespace`: S3 bucket namespace.
* `public_endpoint`: S3 endpoint that the user finally accesses(ex. "https://s3.dualstack.ap-northeast-1.amazonaws.com")
* `truncated_namespace`: If you use S3 compatible service such as Digital Ocean Spaces or CDN, set folder name or "" etc.
For example, when using CDN to S3 virtual host format, set "".
At this time, write CNAME to CDN in public_endpoint.
* `streaming_enabled`: Enable streaming uploads, when enabled the file will be sent to the server in chunks as it's being read. This may be unsupported by some providers, try disabling this if you have upload problems.


### Upload filters

#### Pleroma.Upload.Filter.Mogrify

* `args`: List of actions for the `mogrify` command like `"strip"` or `["strip", "auto-orient", {"implode", "1"}]`.

#### Pleroma.Upload.Filter.Dedupe

No specific configuration.

#### Pleroma.Upload.Filter.AnonymizeFilename

This filter replaces the filename (not the path) of an upload. For complete obfuscation, add
`Pleroma.Upload.Filter.Dedupe` before AnonymizeFilename.

* `text`: Text to replace filenames in links. If empty, `{random}.extension` will be used. You can get the original filename extension by using `{extension}`, for example `custom-file-name.{extension}`.

## Email

### Pleroma.Emails.Mailer
* `adapter`: one of the mail adapters listed in [Swoosh readme](https://github.com/swoosh/swoosh#adapters), or `Swoosh.Adapters.Local` for in-memory mailbox.
* `api_key` / `password` and / or other adapter-specific settings, per the above documentation.
* `enabled`: Allows enable/disable send  emails. Default: `false`.

An example for Sendgrid adapter:

```elixir
config :pleroma, Pleroma.Emails.Mailer,
  enabled: true,
  adapter: Swoosh.Adapters.Sendgrid,
  api_key: "YOUR_API_KEY"
```

An example for SMTP adapter:

```elixir
config :pleroma, Pleroma.Emails.Mailer,
  enabled: true,
  adapter: Swoosh.Adapters.SMTP,
  relay: "smtp.gmail.com",
  username: "YOUR_USERNAME@gmail.com",
  password: "YOUR_SMTP_PASSWORD",
  port: 465,
  ssl: true,
  auth: :always
```

### :email_notifications

Email notifications settings.

  - digest - emails of "what you've missed" for users who have been
    inactive for a while.
    - active: globally enable or disable digest emails
    - schedule: When to send digest email, in [crontab format](https://en.wikipedia.org/wiki/Cron).
      "0 0 * * 0" is the default, meaning "once a week at midnight on Sunday morning"
    - interval: Minimum interval between digest emails to one user
    - inactivity_threshold: Minimum user inactivity threshold

### Pleroma.Emails.UserEmail

- `:logo` - a path to a custom logo. Set it to `nil` to use the default Pleroma logo.
- `:styling` - a map with color settings for email templates.

### Pleroma.Emails.NewUsersDigestEmail

- `:enabled` - a boolean, enables new users admin digest email when `true`. Defaults to `false`.

## Background jobs

### Oban

[Oban](https://github.com/sorentwo/oban) asynchronous job processor configuration.

Configuration options described in [Oban readme](https://github.com/sorentwo/oban#usage):

* `repo` - app's Ecto repo (`Pleroma.Repo`)
* `verbose` - logs verbosity
* `prune` - non-retryable jobs [pruning settings](https://github.com/sorentwo/oban#pruning) (`:disabled` / `{:maxlen, value}` / `{:maxage, value}`)
* `queues` - job queues (see below)
* `crontab` - periodic jobs, see [`Oban.Cron`](#obancron)

Pleroma has the following queues:

* `activity_expiration` - Activity expiration
* `federator_outgoing` - Outgoing federation
* `federator_incoming` - Incoming federation
* `mailer` - Email sender, see [`Pleroma.Emails.Mailer`](#pleromaemailsmailer)
* `transmogrifier` - Transmogrifier
* `web_push` - Web push notifications
* `scheduled_activities` - Scheduled activities, see [`Pleroma.ScheduledActivity`](#pleromascheduledactivity)

#### Oban.Cron

Pleroma has these periodic job workers:

`Pleroma.Workers.Cron.ClearOauthTokenWorker` - a job worker to cleanup expired oauth tokens.

Example:

```elixir
config :pleroma, Oban,
  repo: Pleroma.Repo,
  verbose: false,
  prune: {:maxlen, 1500},
  queues: [
    federator_incoming: 50,
    federator_outgoing: 50
  ],
  crontab: [
    {"0 0 * * *", Pleroma.Workers.Cron.ClearOauthTokenWorker}
  ]
```

This config contains two queues: `federator_incoming` and `federator_outgoing`. Both have the number of max concurrent jobs set to `50`.

#### Migrating `pleroma_job_queue` settings

`config :pleroma_job_queue, :queues` is replaced by `config :pleroma, Oban, :queues` and uses the same format (keys are queues' names, values are max concurrent jobs numbers).

### :workers

Includes custom worker options not interpretable directly by `Oban`.

* `retries` — keyword lists where keys are `Oban` queues (see above) and values are numbers of max attempts for failed jobs.

Example:

```elixir
config :pleroma, :workers,
  retries: [
    federator_incoming: 5,
    federator_outgoing: 5
  ]
```

#### Migrating `Pleroma.Web.Federator.RetryQueue` settings

* `max_retries` is replaced with `config :pleroma, :workers, retries: [federator_outgoing: 5]`
* `enabled: false` corresponds to `config :pleroma, :workers, retries: [federator_outgoing: 1]`
* deprecated options: `max_jobs`, `initial_timeout`

## :web_push_encryption, :vapid_details

Web Push Notifications configuration. You can use the mix task `mix web_push.gen.keypair` to generate it.

* ``subject``: a mailto link for the administrative contact. It’s best if this email is not a personal email address, but rather a group email so that if a person leaves an organization, is unavailable for an extended period, or otherwise can’t respond, someone else on the list can.
* ``public_key``: VAPID public key
* ``private_key``: VAPID private key

## :logger
* `backends`: `:console` is used to send logs to stdout, `{ExSyslogger, :ex_syslogger}` to log to syslog, and `Quack.Logger` to log to Slack

An example to enable ONLY ExSyslogger (f/ex in ``prod.secret.exs``) with info and debug suppressed:
```elixir
config :logger,
  backends: [{ExSyslogger, :ex_syslogger}]

config :logger, :ex_syslogger,
  level: :warn
```

Another example, keeping console output and adding the pid to syslog output:
```elixir
config :logger,
  backends: [:console, {ExSyslogger, :ex_syslogger}]

config :logger, :ex_syslogger,
  level: :warn,
  option: [:pid, :ndelay]
```

See: [logger’s documentation](https://hexdocs.pm/logger/Logger.html) and [ex_syslogger’s documentation](https://hexdocs.pm/ex_syslogger/)

An example of logging info to local syslog, but warn to a Slack channel:
```elixir
config :logger,
  backends: [ {ExSyslogger, :ex_syslogger}, Quack.Logger ],
  level: :info

config :logger, :ex_syslogger,
  level: :info,
  ident: "pleroma",
  format: "$metadata[$level] $message"

config :quack,
  level: :warn,
  meta: [:all],
  webhook_url: "https://hooks.slack.com/services/YOUR-API-KEY-HERE"
```

See the [Quack Github](https://github.com/azohra/quack) for more details



## Database options

### RUM indexing for full text search

!!! warning
    It is recommended to use PostgreSQL v11 or newer. We have seen some minor issues with lower PostgreSQL versions.

* `rum_enabled`: If RUM indexes should be used. Defaults to `false`.

RUM indexes are an alternative indexing scheme that is not included in PostgreSQL by default. While they may eventually be mainlined, for now they have to be installed as a PostgreSQL extension from https://github.com/postgrespro/rum.

Their advantage over the standard GIN indexes is that they allow efficient ordering of search results by timestamp, which makes search queries a lot faster on larger servers, by one or two orders of magnitude. They take up around 3 times as much space as GIN indexes.

To enable them, both the `rum_enabled` flag has to be set and the following special migration has to be run:

`mix ecto.migrate --migrations-path priv/repo/optional_migrations/rum_indexing/`

This will probably take a long time.

## Alternative client protocols

### BBS / SSH access

To enable simple command line interface accessible over ssh, add a setting like this to your configuration file:

```exs
app_dir = File.cwd!
priv_dir = Path.join([app_dir, "priv/ssh_keys"])

config :esshd,
  enabled: true,
  priv_dir: priv_dir,
  handler: "Pleroma.BBS.Handler",
  port: 10_022,
  password_authenticator: "Pleroma.BBS.Authenticator"
```

Feel free to adjust the priv_dir and port number. Then you will have to create the key for the keys (in the example `priv/ssh_keys`) and create the host keys with `ssh-keygen -m PEM -N "" -b 2048 -t rsa -f ssh_host_rsa_key`. After restarting, you should be able to connect to your Pleroma instance with `ssh username@server -p $PORT`

### :gopher
* `enabled`: Enables the gopher interface
* `ip`: IP address to bind to
* `port`: Port to bind to
* `dstport`: Port advertised in urls (optional, defaults to `port`)


## Authentication

### :admin_token

Allows to set a token that can be used to authenticate with the admin api without using an actual user by giving it as the `admin_token` parameter or `x-admin-token` HTTP header. Example:

```elixir
config :pleroma, :admin_token, "somerandomtoken"
```

You can then do

```shell
curl "http://localhost:4000/api/pleroma/admin/users/invites?admin_token=somerandomtoken"
```

or

```shell
curl -H "X-Admin-Token: somerandomtoken" "http://localhost:4000/api/pleroma/admin/users/invites"
```

### :auth

* `Pleroma.Web.Auth.PleromaAuthenticator`: default database authenticator.
* `Pleroma.Web.Auth.LDAPAuthenticator`: LDAP authentication.

Authentication / authorization settings.

* `auth_template`: authentication form template. By default it's `show.html` which corresponds to `lib/pleroma/web/templates/o_auth/o_auth/show.html.eex`.
* `oauth_consumer_template`: OAuth consumer mode authentication form template. By default it's `consumer.html` which corresponds to `lib/pleroma/web/templates/o_auth/o_auth/consumer.html.eex`.
* `oauth_consumer_strategies`: the list of enabled OAuth consumer strategies; by default it's set by `OAUTH_CONSUMER_STRATEGIES` environment variable. Each entry in this space-delimited string should be of format `<strategy>` or `<strategy>:<dependency>` (e.g. `twitter` or `keycloak:ueberauth_keycloak_strategy` in case dependency is named differently than `ueberauth_<strategy>`).

### Pleroma.Web.Auth.Authenticator

* `Pleroma.Web.Auth.PleromaAuthenticator`: default database authenticator.
* `Pleroma.Web.Auth.LDAPAuthenticator`: LDAP authentication.

### :ldap

Use LDAP for user authentication.  When a user logs in to the Pleroma
instance, the name and password will be verified by trying to authenticate
(bind) to an LDAP server.  If a user exists in the LDAP directory but there
is no account with the same name yet on the Pleroma instance then a new
Pleroma account will be created with the same name as the LDAP user name.

* `enabled`: enables LDAP authentication
* `host`: LDAP server hostname
* `port`: LDAP port, e.g. 389 or 636
* `ssl`: true to use SSL, usually implies the port 636
* `sslopts`: additional SSL options
* `tls`: true to start TLS, usually implies the port 389
* `tlsopts`: additional TLS options
* `base`: LDAP base, e.g. "dc=example,dc=com"
* `uid`: LDAP attribute name to authenticate the user, e.g. when "cn", the filter will be "cn=username,base"

### OAuth consumer mode

OAuth consumer mode allows sign in / sign up via external OAuth providers (e.g. Twitter, Facebook, Google, Microsoft, etc.).
Implementation is based on Ueberauth; see the list of [available strategies](https://github.com/ueberauth/ueberauth/wiki/List-of-Strategies).

!!! note
    Each strategy is shipped as a separate dependency; in order to get the strategies, run `OAUTH_CONSUMER_STRATEGIES="..." mix deps.get`, e.g. `OAUTH_CONSUMER_STRATEGIES="twitter facebook google microsoft" mix deps.get`.  The server should also be started with `OAUTH_CONSUMER_STRATEGIES="..." mix phx.server` in case you enable any strategies.

!!! note
    Each strategy requires separate setup (on external provider side and Pleroma side). Below are the guidelines on setting up most popular strategies.

!!! note
    Make sure that `"SameSite=Lax"` is set in `extra_cookie_attrs` when you have this feature enabled. OAuth consumer mode will not work with `"SameSite=Strict"`

* For Twitter, [register an app](https://developer.twitter.com/en/apps), configure callback URL to https://<your_host>/oauth/twitter/callback

* For Facebook, [register an app](https://developers.facebook.com/apps), configure callback URL to https://<your_host>/oauth/facebook/callback, enable Facebook Login service at https://developers.facebook.com/apps/<app_id>/fb-login/settings/

* For Google, [register an app](https://console.developers.google.com), configure callback URL to https://<your_host>/oauth/google/callback

* For Microsoft, [register an app](https://portal.azure.com), configure callback URL to https://<your_host>/oauth/microsoft/callback

Once the app is configured on external OAuth provider side, add app's credentials and strategy-specific settings (if any — e.g. see Microsoft below) to `config/prod.secret.exs`,
per strategy's documentation (e.g. [ueberauth_twitter](https://github.com/ueberauth/ueberauth_twitter)). Example config basing on environment variables:

```elixir
# Twitter
config :ueberauth, Ueberauth.Strategy.Twitter.OAuth,
  consumer_key: System.get_env("TWITTER_CONSUMER_KEY"),
  consumer_secret: System.get_env("TWITTER_CONSUMER_SECRET")

# Facebook
config :ueberauth, Ueberauth.Strategy.Facebook.OAuth,
  client_id: System.get_env("FACEBOOK_APP_ID"),
  client_secret: System.get_env("FACEBOOK_APP_SECRET"),
  redirect_uri: System.get_env("FACEBOOK_REDIRECT_URI")

# Google
config :ueberauth, Ueberauth.Strategy.Google.OAuth,
  client_id: System.get_env("GOOGLE_CLIENT_ID"),
  client_secret: System.get_env("GOOGLE_CLIENT_SECRET"),
  redirect_uri: System.get_env("GOOGLE_REDIRECT_URI")

# Microsoft
config :ueberauth, Ueberauth.Strategy.Microsoft.OAuth,
  client_id: System.get_env("MICROSOFT_CLIENT_ID"),
  client_secret: System.get_env("MICROSOFT_CLIENT_SECRET")

config :ueberauth, Ueberauth,
  providers: [
    microsoft: {Ueberauth.Strategy.Microsoft, [callback_params: []]}
  ]

# Keycloak
# Note: make sure to add `keycloak:ueberauth_keycloak_strategy` entry to `OAUTH_CONSUMER_STRATEGIES` environment variable
keycloak_url = "https://publicly-reachable-keycloak-instance.org:8080"

config :ueberauth, Ueberauth.Strategy.Keycloak.OAuth,
  client_id: System.get_env("KEYCLOAK_CLIENT_ID"),
  client_secret: System.get_env("KEYCLOAK_CLIENT_SECRET"),
  site: keycloak_url,
  authorize_url: "#{keycloak_url}/auth/realms/master/protocol/openid-connect/auth",
  token_url: "#{keycloak_url}/auth/realms/master/protocol/openid-connect/token",
  userinfo_url: "#{keycloak_url}/auth/realms/master/protocol/openid-connect/userinfo",
  token_method: :post

config :ueberauth, Ueberauth,
  providers: [
    keycloak: {Ueberauth.Strategy.Keycloak, [uid_field: :email]}
  ]
```

### OAuth 2.0 provider - :oauth2

Configure OAuth 2 provider capabilities:

* `token_expires_in` - The lifetime in seconds of the access token.
* `issue_new_refresh_token` - Keeps old refresh token or generate new refresh token when to obtain an access token.
* `clean_expired_tokens` - Enable a background job to clean expired oauth tokens. Defaults to `false`. Interval settings sets in configuration periodic jobs [`Oban.Cron`](#obancron)

## Link parsing

### :uri_schemes
* `valid_schemes`: List of the scheme part that is considered valid to be an URL.

### :auto_linker

Configuration for the `auto_linker` library:

* `class: "auto-linker"` - specify the class to be added to the generated link. false to clear.
* `rel: "noopener noreferrer"` - override the rel attribute. false to clear.
* `new_window: true` - set to false to remove `target='_blank'` attribute.
* `scheme: false` - Set to true to link urls with schema `http://google.com`.
* `truncate: false` - Set to a number to truncate urls longer then the number. Truncated urls will end in `..`.
* `strip_prefix: true` - Strip the scheme prefix.
* `extra: false` - link urls with rarely used schemes (magnet, ipfs, irc, etc.).

Example:

```elixir
config :auto_linker,
  opts: [
    scheme: true,
    extra: true,
    class: false,
    strip_prefix: false,
    new_window: false,
    rel: "ugc"
  ]
```

## Custom Runtime Modules (`:modules`)

* `runtime_dir`: A path to custom Elixir modules (such as MRF policies).

## :configurable_from_database

Boolean, enables/disables in-database configuration. Read [Transfering the config to/from the database](../administration/CLI_tasks/config.md) for more information.

## :database_config_whitelist

List of valid configuration sections which are allowed to be configured from the
database. Settings stored in the database before the whitelist is configured are
still applied, so it is suggested to only use the whitelist on instances that
have not migrated the config to the database.

Example:
```elixir
config :pleroma, :database_config_whitelist, [
  {:pleroma, :instance},
  {:pleroma, Pleroma.Web.Metadata},
  {:auto_linker}
]
```

### Multi-factor authentication -  :two_factor_authentication
* `totp` - a list containing TOTP configuration
  - `digits` - Determines the length of a one-time pass-code in characters. Defaults to 6 characters.
  - `period` - a period for which the TOTP code will be valid in seconds. Defaults to 30 seconds.
* `backup_codes` - a list containing backup codes configuration
  - `number` - number of backup codes to generate.
  - `length` - backup code length. Defaults to 16 characters.

## Restrict entities access for unauthenticated users

### :restrict_unauthenticated

Restrict access for unauthenticated users to timelines (public and federate), user profiles and statuses.

* `timelines` - public and federated timelines
  * `local` - public timeline
  * `federated`
* `profiles` - user profiles
  * `local`
  * `remote`
* `activities` - statuses
  * `local`
  * `remote`


## Pleroma.Web.ApiSpec.CastAndValidate

* `:strict` a boolean, enables strict input validation (useful in development, not recommended in production). Defaults to `false`.<|MERGE_RESOLUTION|>--- conflicted
+++ resolved
@@ -150,16 +150,14 @@
   * `:strip_followers` removes followers from the ActivityPub recipient list, ensuring they won't be delivered to home timelines
   * `:reject` rejects the message entirely
 
-<<<<<<< HEAD
-#### :mrf_activity_expiration
-
-* `days`: Default global expiration time for all local Create activities (in days)
-=======
 #### mrf_steal_emoji
 * `hosts`: List of hosts to steal emojis from
 * `rejected_shortcodes`: Regex-list of shortcodes to reject
 * `size_limit`: File size limit (in bytes), checked before an emoji is saved to the disk
->>>>>>> e96765df
+
+#### :mrf_activity_expiration
+
+* `days`: Default global expiration time for all local Create activities (in days)
 
 ### :activitypub
 * `unfollow_blocked`: Whether blocks result in people getting unfollowed
