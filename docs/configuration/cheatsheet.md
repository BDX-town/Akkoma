# Configuration Cheat Sheet

This is a cheat sheet for Pleroma configuration file, any setting possible to configure should be listed here.

For OTP installations the configuration is typically stored in `/etc/pleroma/config.exs`.

For from source installations Pleroma configuration works by first importing the base config `config/config.exs`, then overriding it by the environment config `config/$MIX_ENV.exs` and then overriding it by user config `config/$MIX_ENV.secret.exs`. In from source installations you should always make the changes to the user config and NEVER to the base config to avoid breakages and merge conflicts. So for production you change/add configuration to `config/prod.secret.exs`.

To add configuration to your config file, you can copy it from the base config. The latest version of it can be viewed [here](https://git.pleroma.social/pleroma/pleroma/blob/develop/config/config.exs). You can also use this file if you don't know how an option is supposed to be formatted.

## :chat

* `enabled` - Enables the backend chat. Defaults to `true`.

## :instance
* `name`: The instance’s name.
* `email`: Email used to reach an Administrator/Moderator of the instance.
* `notify_email`: Email used for notifications.
* `description`: The instance’s description, can be seen in nodeinfo and ``/api/v1/instance``.
* `limit`: Posts character limit (CW/Subject included in the counter).
* `description_limit`: The character limit for image descriptions.
* `chat_limit`: Character limit of the instance chat messages.
* `remote_limit`: Hard character limit beyond which remote posts will be dropped.
* `upload_limit`: File size limit of uploads (except for avatar, background, banner).
* `avatar_upload_limit`: File size limit of user’s profile avatars.
* `background_upload_limit`: File size limit of user’s profile backgrounds.
* `banner_upload_limit`: File size limit of user’s profile banners.
* `poll_limits`: A map with poll limits for **local** polls.
    * `max_options`: Maximum number of options.
    * `max_option_chars`: Maximum number of characters per option.
    * `min_expiration`: Minimum expiration time (in seconds).
    * `max_expiration`: Maximum expiration time (in seconds).
* `registrations_open`: Enable registrations for anyone, invitations can be enabled when false.
* `invites_enabled`: Enable user invitations for admins (depends on `registrations_open: false`).
* `account_activation_required`: Require users to confirm their emails before signing in.
* `account_approval_required`: Require users to be manually approved by an admin before signing in.
* `federating`: Enable federation with other instances.
* `federation_incoming_replies_max_depth`: Max. depth of reply-to activities fetching on incoming federation, to prevent out-of-memory situations while fetching very long threads. If set to `nil`, threads of any depth will be fetched. Lower this value if you experience out-of-memory crashes.
* `federation_reachability_timeout_days`: Timeout (in days) of each external federation target being unreachable prior to pausing federating to it.
* `allow_relay`: Enable Pleroma’s Relay, which makes it possible to follow a whole instance.
* `public`: Makes the client API in authenticated mode-only except for user-profiles. Useful for disabling the Local Timeline and The Whole Known Network. Note that there is a dependent setting restricting or allowing unauthenticated access to specific resources, see `restrict_unauthenticated` for more details.
* `quarantined_instances`: List of ActivityPub instances where private (DMs, followers-only) activities will not be send.
* `allowed_post_formats`: MIME-type list of formats allowed to be posted (transformed into HTML).
* `extended_nickname_format`: Set to `true` to use extended local nicknames format (allows underscores/dashes). This will break federation with
    older software for theses nicknames.
* `max_pinned_statuses`: The maximum number of pinned statuses. `0` will disable the feature.
* `autofollowed_nicknames`: Set to nicknames of (local) users that every new user should automatically follow.
* `autofollowing_nicknames`: Set to nicknames of (local) users that automatically follows every newly registered user.
* `attachment_links`: Set to true to enable automatically adding attachment link text to statuses.
* `max_report_comment_size`: The maximum size of the report comment (Default: `1000`).
* `safe_dm_mentions`: If set to true, only mentions at the beginning of a post will be used to address people in direct messages. This is to prevent accidental mentioning of people when talking about them (e.g. "@friend hey i really don't like @enemy"). Default: `false`.
* `healthcheck`: If set to true, system data will be shown on ``/api/pleroma/healthcheck``.
* `remote_post_retention_days`: The default amount of days to retain remote posts when pruning the database.
* `user_bio_length`: A user bio maximum length (default: `5000`).
* `user_name_length`: A user name maximum length (default: `100`).
* `skip_thread_containment`: Skip filter out broken threads. The default is `false`.
* `limit_to_local_content`: Limit unauthenticated users to search for local statutes and users only. Possible values: `:unauthenticated`, `:all` and `false`. The default is `:unauthenticated`.
* `max_account_fields`: The maximum number of custom fields in the user profile (default: `10`).
* `max_remote_account_fields`: The maximum number of custom fields in the remote user profile (default: `20`).
* `account_field_name_length`: An account field name maximum length (default: `512`).
* `account_field_value_length`: An account field value maximum length (default: `2048`).
* `registration_reason_length`: Maximum registration reason length (default: `500`).
* `external_user_synchronization`: Enabling following/followers counters synchronization for external users.
* `cleanup_attachments`: Remove attachments along with statuses. Does not affect duplicate files and attachments without status. Enabling this will increase load to database when deleting statuses on larger instances.
* `show_reactions`: Let favourites and emoji reactions be viewed through the API (default: `true`).
<<<<<<< HEAD
* `search_function`: What search function to use for fulltext search. Possible values are `:websearch` and `:plain`. `:websearch` enables more complex search queries, but requires at least PostgreSQL 11. (default: `websearch`)
=======
* `password_reset_token_validity`: The time after which reset tokens aren't accepted anymore, in seconds (default: one day).
>>>>>>> c8d11c30

## Welcome
* `direct_message`: - welcome message sent as a direct message.
  * `enabled`: Enables the send a direct message to a newly registered user. Defaults to `false`.
  * `sender_nickname`: The nickname of the local user that sends the welcome message.
  * `message`: A message that will be send to a newly registered users as a direct message.
* `chat_message`: - welcome message sent as a chat message.
  * `enabled`: Enables the send a chat message to a newly registered user. Defaults to `false`.
  * `sender_nickname`: The nickname of the local user that sends the welcome message.
  * `message`: A message that will be send to a newly registered users as a chat message.
* `email`: - welcome message sent as a email.
  * `enabled`: Enables the send a welcome email to a newly registered user. Defaults to `false`.
  * `sender`: The email address or tuple with `{nickname, email}` that will use as sender to the welcome email.
  * `subject`: A subject of welcome email.
  * `html`: A html that will be send to a newly registered users as a email.
  * `text`: A text that will be send to a newly registered users as a email.

    Example:

  ```elixir
  config :pleroma, :welcome,
      direct_message: [
        enabled: true,
        sender_nickname: "lain",
        message: "Hi! Welcome on board!"
        ],
      email: [
        enabled: true,
        sender: {"Pleroma App", "welcome@pleroma.app"},
        subject: "Welcome to <%= instance_name %>",
        html: "Welcome to <%= instance_name %>",
        text: "Welcome to <%= instance_name %>"
    ]
  ```

## Message rewrite facility

### :mrf
* `policies`: Message Rewrite Policy, either one or a list. Here are the ones available by default:
    * `Pleroma.Web.ActivityPub.MRF.NoOpPolicy`: Doesn’t modify activities (default).
    * `Pleroma.Web.ActivityPub.MRF.DropPolicy`: Drops all activities. It generally doesn’t makes sense to use in production.
    * `Pleroma.Web.ActivityPub.MRF.SimplePolicy`: Restrict the visibility of activities from certains instances (See [`:mrf_simple`](#mrf_simple)).
    * `Pleroma.Web.ActivityPub.MRF.TagPolicy`: Applies policies to individual users based on tags, which can be set using pleroma-fe/admin-fe/any other app that supports Pleroma Admin API. For example it allows marking posts from individual users nsfw (sensitive).
    * `Pleroma.Web.ActivityPub.MRF.SubchainPolicy`: Selectively runs other MRF policies when messages match (See [`:mrf_subchain`](#mrf_subchain)).
    * `Pleroma.Web.ActivityPub.MRF.RejectNonPublic`: Drops posts with non-public visibility settings (See [`:mrf_rejectnonpublic`](#mrf_rejectnonpublic)).
    * `Pleroma.Web.ActivityPub.MRF.EnsureRePrepended`: Rewrites posts to ensure that replies to posts with subjects do not have an identical subject and instead begin with re:.
    * `Pleroma.Web.ActivityPub.MRF.AntiLinkSpamPolicy`: Rejects posts from likely spambots by rejecting posts from new users that contain links.
    * `Pleroma.Web.ActivityPub.MRF.MediaProxyWarmingPolicy`: Crawls attachments using their MediaProxy URLs so that the MediaProxy cache is primed.
    * `Pleroma.Web.ActivityPub.MRF.MentionPolicy`: Drops posts mentioning configurable users. (See [`:mrf_mention`](#mrf_mention)).
    * `Pleroma.Web.ActivityPub.MRF.VocabularyPolicy`: Restricts activities to a configured set of vocabulary. (See [`:mrf_vocabulary`](#mrf_vocabulary)).
    * `Pleroma.Web.ActivityPub.MRF.ObjectAgePolicy`: Rejects or delists posts based on their age when received. (See [`:mrf_object_age`](#mrf_object_age)).
    * `Pleroma.Web.ActivityPub.MRF.ActivityExpirationPolicy`: Sets a default expiration on all posts made by users of the local instance. Requires `Pleroma.Workers.PurgeExpiredActivity` to be enabled for processing the scheduled delections.
    * `Pleroma.Web.ActivityPub.MRF.ForceBotUnlistedPolicy`: Makes all bot posts to disappear from public timelines.
* `transparency`: Make the content of your Message Rewrite Facility settings public (via nodeinfo).
* `transparency_exclusions`: Exclude specific instance names from MRF transparency.  The use of the exclusions feature will be disclosed in nodeinfo as a boolean value.

## Federation
### MRF policies

!!! note
    Configuring MRF policies is not enough for them to take effect. You have to enable them by specifying their module in `policies` under [:mrf](#mrf) section.

#### :mrf_simple
* `media_removal`: List of instances to remove media from.
* `media_nsfw`: List of instances to put media as NSFW(sensitive) from.
* `federated_timeline_removal`: List of instances to remove from Federated (aka The Whole Known Network) Timeline.
* `reject`: List of instances to reject any activities from.
* `accept`: List of instances to accept any activities from.
* `followers_only`: List of instances to decrease post visibility to only the followers, including for DM mentions.
* `report_removal`: List of instances to reject reports from.
* `avatar_removal`: List of instances to strip avatars from.
* `banner_removal`: List of instances to strip banners from.

#### :mrf_subchain
This policy processes messages through an alternate pipeline when a given message matches certain criteria.
All criteria are configured as a map of regular expressions to lists of policy modules.

* `match_actor`: Matches a series of regular expressions against the actor field.

Example:

```elixir
config :pleroma, :mrf_subchain,
  match_actor: %{
    ~r/https:\/\/example.com/s => [Pleroma.Web.ActivityPub.MRF.DropPolicy]
  }
```

#### :mrf_rejectnonpublic
* `allow_followersonly`: whether to allow followers-only posts.
* `allow_direct`: whether to allow direct messages.

#### :mrf_hellthread
* `delist_threshold`: Number of mentioned users after which the message gets delisted (the message can still be seen, but it will not show up in public timelines and mentioned users won't get notifications about it). Set to 0 to disable.
* `reject_threshold`: Number of mentioned users after which the messaged gets rejected. Set to 0 to disable.

#### :mrf_keyword
* `reject`: A list of patterns which result in message being rejected, each pattern can be a string or a [regular expression](https://hexdocs.pm/elixir/Regex.html).
* `federated_timeline_removal`: A list of patterns which result in message being removed from federated timelines (a.k.a unlisted), each pattern can be a string or a [regular expression](https://hexdocs.pm/elixir/Regex.html).
* `replace`: A list of tuples containing `{pattern, replacement}`, `pattern` can be a string or a [regular expression](https://hexdocs.pm/elixir/Regex.html).

#### :mrf_mention
* `actors`: A list of actors, for which to drop any posts mentioning.

#### :mrf_vocabulary
* `accept`: A list of ActivityStreams terms to accept.  If empty, all supported messages are accepted.
* `reject`: A list of ActivityStreams terms to reject.  If empty, no messages are rejected.

#### :mrf_user_allowlist

The keys in this section are the domain names that the policy should apply to.
Each key should be assigned a list of users that should be allowed through by
their ActivityPub ID.

An example:

```elixir
config :pleroma, :mrf_user_allowlist, %{
  "example.org" => ["https://example.org/users/admin"]
}
```

#### :mrf_object_age
* `threshold`: Required time offset (in seconds) compared to your server clock of an incoming post before actions are taken.
  e.g., A value of 900 results in any post with a timestamp older than 15 minutes will be acted upon.
* `actions`: A list of actions to apply to the post:
  * `:delist` removes the post from public timelines
  * `:strip_followers` removes followers from the ActivityPub recipient list, ensuring they won't be delivered to home timelines
  * `:reject` rejects the message entirely

#### :mrf_steal_emoji
* `hosts`: List of hosts to steal emojis from
* `rejected_shortcodes`: Regex-list of shortcodes to reject
* `size_limit`: File size limit (in bytes), checked before an emoji is saved to the disk

#### :mrf_activity_expiration

* `days`: Default global expiration time for all local Create activities (in days)

### :activitypub
* `unfollow_blocked`: Whether blocks result in people getting unfollowed
* `outgoing_blocks`: Whether to federate blocks to other instances
* `deny_follow_blocked`: Whether to disallow following an account that has blocked the user in question
* `sign_object_fetches`: Sign object fetches with HTTP signatures
* `authorized_fetch_mode`: Require HTTP signatures for AP fetches

## Pleroma.User

* `restricted_nicknames`: List of nicknames users may not register with.
* `email_blacklist`: List of email domains users may not register with.

## Pleroma.ScheduledActivity

* `daily_user_limit`: the number of scheduled activities a user is allowed to create in a single day (Default: `25`)
* `total_user_limit`: the number of scheduled activities a user is allowed to create in total (Default: `300`)
* `enabled`: whether scheduled activities are sent to the job queue to be executed

### :frontend_configurations

This can be used to configure a keyword list that keeps the configuration data for any kind of frontend. By default, settings for `pleroma_fe` and `masto_fe` are configured. You can find the documentation for `pleroma_fe` configuration into [Pleroma-FE configuration and customization for instance administrators](/frontend/CONFIGURATION/#options).

Frontends can access these settings at `/api/pleroma/frontend_configurations`

To add your own configuration for PleromaFE, use it like this:

```elixir
config :pleroma, :frontend_configurations,
  pleroma_fe: %{
    theme: "pleroma-dark",
    # ... see /priv/static/static/config.json for the available keys.
},
  masto_fe: %{
    showInstanceSpecificPanel: true
  }
```

These settings **need to be complete**, they will override the defaults.

### :static_fe

Render profiles and posts using server-generated HTML that is viewable without using JavaScript.

Available options:

* `enabled` - Enables the rendering of static HTML. Defaults to `false`.

### :assets

This section configures assets to be used with various frontends. Currently the only option
relates to mascots on the mastodon frontend

* `mascots`: KeywordList of mascots, each element __MUST__ contain both a `url` and a
  `mime_type` key.
* `default_mascot`: An element from `mascots` - This will be used as the default mascot
  on MastoFE (default: `:pleroma_fox_tan`).

### :manifest

This section describe PWA manifest instance-specific values. Currently this option relate only for MastoFE.

* `icons`: Describe the icons of the app, this a list of maps describing icons in the same way as the
  [spec](https://www.w3.org/TR/appmanifest/#imageresource-and-its-members) describes it.

  Example:

  ```elixir
  config :pleroma, :manifest,
    icons: [
      %{
        src: "/static/logo.png"
      },
      %{
        src: "/static/icon.png",
        type: "image/png"
      },
      %{
        src: "/static/icon.ico",
        sizes: "72x72 96x96 128x128 256x256"
      }
    ]
  ```

* `theme_color`: Describe the theme color of the app. (Example: `"#282c37"`, `"rebeccapurple"`).
* `background_color`: Describe the background color of the app. (Example: `"#191b22"`, `"aliceblue"`).

## :emoji

* `shortcode_globs`: Location of custom emoji files. `*` can be used as a wildcard. Example `["/emoji/custom/**/*.png"]`
* `pack_extensions`: A list of file extensions for emojis, when no emoji.txt for a pack is present. Example `[".png", ".gif"]`
* `groups`: Emojis are ordered in groups (tags). This is an array of key-value pairs where the key is the groupname and the value the location or array of locations. `*` can be used as a wildcard. Example `[Custom: ["/emoji/*.png", "/emoji/custom/*.png"]]`
* `default_manifest`: Location of the JSON-manifest. This manifest contains information about the emoji-packs you can download. Currently only one manifest can be added (no arrays).
* `shared_pack_cache_seconds_per_file`: When an emoji pack is shared, the archive is created and cached in
  memory for this amount of seconds multiplied by the number of files.

## :media_proxy

* `enabled`: Enables proxying of remote media to the instance’s proxy
* `base_url`: The base URL to access a user-uploaded file. Useful when you want to proxy the media files via another host/CDN fronts.
* `proxy_opts`: All options defined in `Pleroma.ReverseProxy` documentation, defaults to `[max_body_length: (25*1_048_576)]`.
* `whitelist`: List of hosts with scheme to bypass the mediaproxy (e.g. `https://example.com`)
* `invalidation`: options for remove media from cache after delete object:
  * `enabled`: Enables purge cache
  * `provider`: Which one of  the [purge cache strategy](#purge-cache-strategy) to use.

## :media_preview_proxy

* `enabled`: Enables proxying of remote media preview to the instance’s proxy. Requires enabled media proxy (`media_proxy/enabled`).
* `thumbnail_max_width`: Max width of preview thumbnail for images (video preview always has original dimensions).
* `thumbnail_max_height`: Max height of preview thumbnail for images (video preview always has original dimensions).
* `image_quality`: Quality of the output. Ranges from 0 (min quality) to 100 (max quality).
* `min_content_length`: Min content length to perform preview, in bytes. If greater than 0, media smaller in size will be served as is, without thumbnailing.

### Purge cache strategy

#### Pleroma.Web.MediaProxy.Invalidation.Script

This strategy allow perform external shell script to purge cache.
Urls of attachments pass to script as arguments.

* `script_path`: path to external script.

Example:

```elixir
config :pleroma, Pleroma.Web.MediaProxy.Invalidation.Script,
  script_path: "./installation/nginx-cache-purge.example"
```

#### Pleroma.Web.MediaProxy.Invalidation.Http

This strategy allow perform custom http request to purge cache.

* `method`: http method. default is `purge`
* `headers`: http headers.
* `options`: request options.

Example:
```elixir
config :pleroma, Pleroma.Web.MediaProxy.Invalidation.Http,
  method: :purge,
  headers: [],
  options: []
```

## Link previews

### Pleroma.Web.Metadata (provider)
* `providers`: a list of metadata providers to enable. Providers available:
    * `Pleroma.Web.Metadata.Providers.OpenGraph`
    * `Pleroma.Web.Metadata.Providers.TwitterCard`
* `unfurl_nsfw`: If set to `true` nsfw attachments will be shown in previews.

### :rich_media (consumer)
* `enabled`: if enabled the instance will parse metadata from attached links to generate link previews.
* `ignore_hosts`: list of hosts which will be ignored by the metadata parser. For example `["accounts.google.com", "xss.website"]`, defaults to `[]`.
* `ignore_tld`: list TLDs (top-level domains) which will ignore for parse metadata. default is ["local", "localdomain", "lan"].
* `parsers`: list of Rich Media parsers.
* `failure_backoff`: Amount of milliseconds after request failure, during which the request will not be retried.

## HTTP server

### Pleroma.Web.Endpoint

!!! note
    `Phoenix` endpoint configuration, all configuration options can be viewed [here](https://hexdocs.pm/phoenix/Phoenix.Endpoint.html#module-dynamic-configuration), only common options are listed here.

* `http` - a list containing http protocol configuration, all configuration options can be viewed [here](https://hexdocs.pm/plug_cowboy/Plug.Cowboy.html#module-options), only common options are listed here. For deployment using docker, you need to set this to `[ip: {0,0,0,0}, port: 4000]` to make pleroma accessible from other containers (such as your nginx server).
  - `ip` - a tuple consisting of 4 integers
  - `port`
* `url` - a list containing the configuration for generating urls, accepts
  - `host` - the host without the scheme and a post (e.g `example.com`, not `https://example.com:2020`)
  - `scheme` - e.g `http`, `https`
  - `port`
  - `path`
* `extra_cookie_attrs` - a list of `Key=Value` strings to be added as non-standard cookie attributes. Defaults to `["SameSite=Lax"]`. See the [SameSite article](https://www.owasp.org/index.php/SameSite) on OWASP for more info.

Example:
```elixir
config :pleroma, Pleroma.Web.Endpoint,
  url: [host: "example.com", port: 2020, scheme: "https"],
  http: [
    port: 8080,
    ip: {127, 0, 0, 1}
  ]
```

This will make Pleroma listen on `127.0.0.1` port `8080` and generate urls starting with `https://example.com:2020`

### :http_security
* ``enabled``: Whether the managed content security policy is enabled.
* ``sts``: Whether to additionally send a `Strict-Transport-Security` header.
* ``sts_max_age``: The maximum age for the `Strict-Transport-Security` header if sent.
* ``ct_max_age``: The maximum age for the `Expect-CT` header if sent.
* ``referrer_policy``: The referrer policy to use, either `"same-origin"` or `"no-referrer"`.
* ``report_uri``: Adds the specified url to `report-uri` and `report-to` group in CSP header.

### Pleroma.Web.Plugs.RemoteIp

!!! warning
    If your instance is not behind at least one reverse proxy, you should not enable this plug.

`Pleroma.Web.Plugs.RemoteIp` is a shim to call [`RemoteIp`](https://git.pleroma.social/pleroma/remote_ip) but with runtime configuration.

Available options:

* `enabled` - Enable/disable the plug. Defaults to `false`.
* `headers` - A list of strings naming the HTTP headers to use when deriving the true client IP address. Defaults to `["x-forwarded-for"]`.
* `proxies` - A list of upstream proxy IP subnets in CIDR notation from which we will parse the content of `headers`. Defaults to `[]`. IPv4 entries without a bitmask will be assumed to be /32 and IPv6 /128.
* `reserved` - A list of reserved IP subnets in CIDR notation which should be ignored if found in `headers`. Defaults to `["127.0.0.0/8", "::1/128", "fc00::/7", "10.0.0.0/8", "172.16.0.0/12", "192.168.0.0/16"]`.


### :rate_limit

!!! note
   If your instance is behind a reverse proxy ensure [`Pleroma.Web.Plugs.RemoteIp`](#pleroma-plugs-remoteip) is enabled (it is enabled by default).

A keyword list of rate limiters where a key is a limiter name and value is the limiter configuration. The basic configuration is a tuple where:

* The first element: `scale` (Integer). The time scale in milliseconds.
* The second element: `limit` (Integer). How many requests to limit in the time scale provided.

It is also possible to have different limits for unauthenticated and authenticated users: the keyword value must be a list of two tuples where the first one is a config for unauthenticated users and the second one is for authenticated.

For example:

```elixir
config :pleroma, :rate_limit,
  authentication: {60_000, 15},
  search: [{1000, 10}, {1000, 30}]
```

Means that:

1. In 60 seconds, 15 authentication attempts can be performed from the same IP address.
2. In 1 second, 10 search requests can be performed from the same IP adress by unauthenticated users, while authenticated users can perform 30 search requests per second.

Supported rate limiters:

* `:search` - Account/Status search.
* `:timeline` - Timeline requests (each timeline has it's own limiter).
* `:app_account_creation` - Account registration from the API.
* `:relations_actions` - Following/Unfollowing in general.
* `:relation_id_action` - Following/Unfollowing for a specific user.
* `:statuses_actions` - Status actions such as: (un)repeating, (un)favouriting, creating, deleting.
* `:status_id_action` - (un)Repeating/(un)Favouriting a particular status.
* `:authentication` - Authentication actions, i.e getting an OAuth token.
* `:password_reset` - Requesting password reset emails.
* `:account_confirmation_resend` - Requesting resending account confirmation emails.
* `:ap_routes` - Requesting statuses via ActivityPub.

### :web_cache_ttl

The expiration time for the web responses cache. Values should be in milliseconds or `nil` to disable expiration.

Available caches:

* `:activity_pub` - activity pub routes (except question activities). Defaults to `nil` (no expiration).
* `:activity_pub_question` - activity pub routes (question activities). Defaults to `30_000` (30 seconds).

## HTTP client

### :http

* `proxy_url`: an upstream proxy to fetch posts and/or media with, (default: `nil`)
* `send_user_agent`: should we include a user agent with HTTP requests? (default: `true`)
* `user_agent`: what user agent should we use? (default: `:default`), must be string or `:default`
* `adapter`: array of adapter options

### :hackney_pools

Advanced. Tweaks Hackney (http client) connections pools.

There's three pools used:

* `:federation` for the federation jobs.
  You may want this pool max_connections to be at least equal to the number of federator jobs + retry queue jobs.
* `:media` for rich media, media proxy
* `:upload` for uploaded media (if using a remote uploader and `proxy_remote: true`)

For each pool, the options are:

* `max_connections` - how much connections a pool can hold
* `timeout` - retention duration for connections


### :connections_pool

*For `gun` adapter*

Settings for HTTP connection pool.

* `:connection_acquisition_wait` - Timeout to acquire a connection from pool.The total max time is this value multiplied by the number of retries.
* `connection_acquisition_retries` - Number of attempts to acquire the connection from the pool if it is overloaded. Each attempt is timed `:connection_acquisition_wait` apart.
* `:max_connections` - Maximum number of connections in the pool.
* `:connect_timeout` - Timeout to connect to the host.
* `:reclaim_multiplier` - Multiplied by `:max_connections` this will be the maximum number of idle connections that will be reclaimed in case the pool is overloaded.

### :pools

*For `gun` adapter*

Settings for request pools. These pools are limited on top of `:connections_pool`.

There are four pools used:

* `:federation` for the federation jobs. You may want this pool's max_connections to be at least equal to the number of federator jobs + retry queue jobs.
* `:media` - for rich media, media proxy.
* `:upload` - for proxying media when a remote uploader is used and `proxy_remote: true`.
* `:default` - for other requests.

For each pool, the options are:

* `:size` - limit to how much requests can be concurrently executed.
* `:recv_timeout` - timeout while `gun` will wait for response
* `:max_waiting` - limit to how much requests can be waiting for others to finish, after this is reached, subsequent requests will be dropped.

## Captcha

### Pleroma.Captcha

* `enabled`: Whether the captcha should be shown on registration.
* `method`: The method/service to use for captcha.
* `seconds_valid`: The time in seconds for which the captcha is valid.

### Captcha providers

#### Pleroma.Captcha.Native

A built-in captcha provider. Enabled by default.

#### Pleroma.Captcha.Kocaptcha

Kocaptcha is a very simple captcha service with a single API endpoint,
the source code is here: [kocaptcha](https://github.com/koto-bank/kocaptcha). The default endpoint
`https://captcha.kotobank.ch` is hosted by the developer.

* `endpoint`: the Kocaptcha endpoint to use.

## Uploads

### Pleroma.Upload

* `uploader`: Which one of the [uploaders](#uploaders) to use.
* `filters`: List of [upload filters](#upload-filters) to use.
* `link_name`: When enabled Pleroma will add a `name` parameter to the url of the upload, for example `https://instance.tld/media/corndog.png?name=corndog.png`. This is needed to provide the correct filename in Content-Disposition headers when using filters like `Pleroma.Upload.Filter.Dedupe`
* `base_url`: The base URL to access a user-uploaded file. Useful when you want to proxy the media files via another host.
* `proxy_remote`: If you're using a remote uploader, Pleroma will proxy media requests instead of redirecting to it.
* `proxy_opts`: Proxy options, see `Pleroma.ReverseProxy` documentation.
* `filename_display_max_length`: Set max length of a filename to display. 0 = no limit. Default: 30.
* `default_description`: Sets which default description an image has if none is set explicitly. Options: nil (default) - Don't set a default, :filename - use the filename of the file, a string (e.g. "attachment") - Use this string

!!! warning
    `strip_exif` has been replaced by `Pleroma.Upload.Filter.Mogrify`.

### Uploaders

#### Pleroma.Uploaders.Local

* `uploads`: Which directory to store the user-uploads in, relative to pleroma’s working directory.

#### Pleroma.Uploaders.S3

Don't forget to configure [Ex AWS S3](#ex-aws-s3-settings)

* `bucket`: S3 bucket name.
* `bucket_namespace`: S3 bucket namespace.
* `public_endpoint`: S3 endpoint that the user finally accesses(ex. "https://s3.dualstack.ap-northeast-1.amazonaws.com")
* `truncated_namespace`: If you use S3 compatible service such as Digital Ocean Spaces or CDN, set folder name or "" etc.
For example, when using CDN to S3 virtual host format, set "".
At this time, write CNAME to CDN in public_endpoint.
* `streaming_enabled`: Enable streaming uploads, when enabled the file will be sent to the server in chunks as it's being read. This may be unsupported by some providers, try disabling this if you have upload problems.

#### Ex AWS S3 settings

* `access_key_id`: Access key ID
* `secret_access_key`: Secret access key
* `host`: S3 host

Example:

```elixir
config :ex_aws, :s3,
  access_key_id: "xxxxxxxxxx",
  secret_access_key: "yyyyyyyyyy",
  host: "s3.eu-central-1.amazonaws.com"
```

### Upload filters

#### Pleroma.Upload.Filter.AnonymizeFilename

This filter replaces the filename (not the path) of an upload. For complete obfuscation, add
`Pleroma.Upload.Filter.Dedupe` before AnonymizeFilename.

* `text`: Text to replace filenames in links. If empty, `{random}.extension` will be used. You can get the original filename extension by using `{extension}`, for example `custom-file-name.{extension}`.

#### Pleroma.Upload.Filter.Dedupe

No specific configuration.

#### Pleroma.Upload.Filter.Exiftool

This filter only strips the GPS and location metadata with Exiftool leaving color profiles and attributes intact.

No specific configuration.

#### Pleroma.Upload.Filter.Mogrify

* `args`: List of actions for the `mogrify` command like `"strip"` or `["strip", "auto-orient", {"implode", "1"}]`.

## Email

### Pleroma.Emails.Mailer
* `adapter`: one of the mail adapters listed in [Swoosh readme](https://github.com/swoosh/swoosh#adapters), or `Swoosh.Adapters.Local` for in-memory mailbox.
* `api_key` / `password` and / or other adapter-specific settings, per the above documentation.
* `enabled`: Allows enable/disable send  emails. Default: `false`.

An example for Sendgrid adapter:

```elixir
config :pleroma, Pleroma.Emails.Mailer,
  enabled: true,
  adapter: Swoosh.Adapters.Sendgrid,
  api_key: "YOUR_API_KEY"
```

An example for SMTP adapter:

```elixir
config :pleroma, Pleroma.Emails.Mailer,
  enabled: true,
  adapter: Swoosh.Adapters.SMTP,
  relay: "smtp.gmail.com",
  username: "YOUR_USERNAME@gmail.com",
  password: "YOUR_SMTP_PASSWORD",
  port: 465,
  ssl: true,
  auth: :always
```

### :email_notifications

Email notifications settings.

  - digest - emails of "what you've missed" for users who have been
    inactive for a while.
    - active: globally enable or disable digest emails
    - schedule: When to send digest email, in [crontab format](https://en.wikipedia.org/wiki/Cron).
      "0 0 * * 0" is the default, meaning "once a week at midnight on Sunday morning"
    - interval: Minimum interval between digest emails to one user
    - inactivity_threshold: Minimum user inactivity threshold

### Pleroma.Emails.UserEmail

- `:logo` - a path to a custom logo. Set it to `nil` to use the default Pleroma logo.
- `:styling` - a map with color settings for email templates.

### Pleroma.Emails.NewUsersDigestEmail

- `:enabled` - a boolean, enables new users admin digest email when `true`. Defaults to `false`.

## Background jobs

### Oban

[Oban](https://github.com/sorentwo/oban) asynchronous job processor configuration.

Configuration options described in [Oban readme](https://github.com/sorentwo/oban#usage):

* `repo` - app's Ecto repo (`Pleroma.Repo`)
* `log` - logs verbosity
* `queues` - job queues (see below)
* `crontab` - periodic jobs, see [`Oban.Cron`](#obancron)

Pleroma has the following queues:

* `activity_expiration` - Activity expiration
* `federator_outgoing` - Outgoing federation
* `federator_incoming` - Incoming federation
* `mailer` - Email sender, see [`Pleroma.Emails.Mailer`](#pleromaemailsmailer)
* `transmogrifier` - Transmogrifier
* `web_push` - Web push notifications
* `scheduled_activities` - Scheduled activities, see [`Pleroma.ScheduledActivity`](#pleromascheduledactivity)

#### Oban.Cron

Pleroma has these periodic job workers:

* `Pleroma.Workers.Cron.DigestEmailsWorker` - digest emails for users with new mentions and follows
* `Pleroma.Workers.Cron.NewUsersDigestWorker` - digest emails for admins with new registrations

```elixir
config :pleroma, Oban,
  repo: Pleroma.Repo,
  verbose: false,
  prune: {:maxlen, 1500},
  queues: [
    federator_incoming: 50,
    federator_outgoing: 50
  ],
  crontab: [
    {"0 0 * * 0", Pleroma.Workers.Cron.DigestEmailsWorker},
    {"0 0 * * *", Pleroma.Workers.Cron.NewUsersDigestWorker}
  ]
```

This config contains two queues: `federator_incoming` and `federator_outgoing`. Both have the number of max concurrent jobs set to `50`.

#### Migrating `pleroma_job_queue` settings

`config :pleroma_job_queue, :queues` is replaced by `config :pleroma, Oban, :queues` and uses the same format (keys are queues' names, values are max concurrent jobs numbers).

### :workers

Includes custom worker options not interpretable directly by `Oban`.

* `retries` — keyword lists where keys are `Oban` queues (see above) and values are numbers of max attempts for failed jobs.

Example:

```elixir
config :pleroma, :workers,
  retries: [
    federator_incoming: 5,
    federator_outgoing: 5
  ]
```

#### Migrating `Pleroma.Web.Federator.RetryQueue` settings

* `max_retries` is replaced with `config :pleroma, :workers, retries: [federator_outgoing: 5]`
* `enabled: false` corresponds to `config :pleroma, :workers, retries: [federator_outgoing: 1]`
* deprecated options: `max_jobs`, `initial_timeout`

## :web_push_encryption, :vapid_details

Web Push Notifications configuration. You can use the mix task `mix web_push.gen.keypair` to generate it.

* ``subject``: a mailto link for the administrative contact. It’s best if this email is not a personal email address, but rather a group email so that if a person leaves an organization, is unavailable for an extended period, or otherwise can’t respond, someone else on the list can.
* ``public_key``: VAPID public key
* ``private_key``: VAPID private key

## :logger
* `backends`: `:console` is used to send logs to stdout, `{ExSyslogger, :ex_syslogger}` to log to syslog, and `Quack.Logger` to log to Slack

An example to enable ONLY ExSyslogger (f/ex in ``prod.secret.exs``) with info and debug suppressed:
```elixir
config :logger,
  backends: [{ExSyslogger, :ex_syslogger}]

config :logger, :ex_syslogger,
  level: :warn
```

Another example, keeping console output and adding the pid to syslog output:
```elixir
config :logger,
  backends: [:console, {ExSyslogger, :ex_syslogger}]

config :logger, :ex_syslogger,
  level: :warn,
  option: [:pid, :ndelay]
```

See: [logger’s documentation](https://hexdocs.pm/logger/Logger.html) and [ex_syslogger’s documentation](https://hexdocs.pm/ex_syslogger/)

An example of logging info to local syslog, but warn to a Slack channel:
```elixir
config :logger,
  backends: [ {ExSyslogger, :ex_syslogger}, Quack.Logger ],
  level: :info

config :logger, :ex_syslogger,
  level: :info,
  ident: "pleroma",
  format: "$metadata[$level] $message"

config :quack,
  level: :warn,
  meta: [:all],
  webhook_url: "https://hooks.slack.com/services/YOUR-API-KEY-HERE"
```

See the [Quack Github](https://github.com/azohra/quack) for more details



## Database options

### RUM indexing for full text search

!!! warning
    It is recommended to use PostgreSQL v11 or newer. We have seen some minor issues with lower PostgreSQL versions.

* `rum_enabled`: If RUM indexes should be used. Defaults to `false`.

RUM indexes are an alternative indexing scheme that is not included in PostgreSQL by default. While they may eventually be mainlined, for now they have to be installed as a PostgreSQL extension from https://github.com/postgrespro/rum.

Their advantage over the standard GIN indexes is that they allow efficient ordering of search results by timestamp, which makes search queries a lot faster on larger servers, by one or two orders of magnitude. They take up around 3 times as much space as GIN indexes.

To enable them, both the `rum_enabled` flag has to be set and the following special migration has to be run:

`mix ecto.migrate --migrations-path priv/repo/optional_migrations/rum_indexing/`

This will probably take a long time.

## Alternative client protocols

### BBS / SSH access

To enable simple command line interface accessible over ssh, add a setting like this to your configuration file:

```exs
app_dir = File.cwd!
priv_dir = Path.join([app_dir, "priv/ssh_keys"])

config :esshd,
  enabled: true,
  priv_dir: priv_dir,
  handler: "Pleroma.BBS.Handler",
  port: 10_022,
  password_authenticator: "Pleroma.BBS.Authenticator"
```

Feel free to adjust the priv_dir and port number. Then you will have to create the key for the keys (in the example `priv/ssh_keys`) and create the host keys with `ssh-keygen -m PEM -N "" -b 2048 -t rsa -f ssh_host_rsa_key`. After restarting, you should be able to connect to your Pleroma instance with `ssh username@server -p $PORT`

### :gopher
* `enabled`: Enables the gopher interface
* `ip`: IP address to bind to
* `port`: Port to bind to
* `dstport`: Port advertised in urls (optional, defaults to `port`)


## Authentication

### :admin_token

Allows to set a token that can be used to authenticate with the admin api without using an actual user by giving it as the `admin_token` parameter or `x-admin-token` HTTP header. Example:

```elixir
config :pleroma, :admin_token, "somerandomtoken"
```

You can then do

```shell
curl "http://localhost:4000/api/pleroma/admin/users/invites?admin_token=somerandomtoken"
```

or

```shell
curl -H "X-Admin-Token: somerandomtoken" "http://localhost:4000/api/pleroma/admin/users/invites"
```

Warning: it's discouraged to use this feature because of the associated security risk: static / rarely changed instance-wide token is much weaker compared to email-password pair of a real admin user; consider using HTTP Basic Auth or OAuth-based authentication instead.

### :auth

Authentication / authorization settings.

* `auth_template`: authentication form template. By default it's `show.html` which corresponds to `lib/pleroma/web/templates/o_auth/o_auth/show.html.eex`.
* `oauth_consumer_template`: OAuth consumer mode authentication form template. By default it's `consumer.html` which corresponds to `lib/pleroma/web/templates/o_auth/o_auth/consumer.html.eex`.
* `oauth_consumer_strategies`: the list of enabled OAuth consumer strategies; by default it's set by `OAUTH_CONSUMER_STRATEGIES` environment variable. Each entry in this space-delimited string should be of format `<strategy>` or `<strategy>:<dependency>` (e.g. `twitter` or `keycloak:ueberauth_keycloak_strategy` in case dependency is named differently than `ueberauth_<strategy>`).

### Pleroma.Web.Auth.Authenticator

* `Pleroma.Web.Auth.PleromaAuthenticator`: default database authenticator.
* `Pleroma.Web.Auth.LDAPAuthenticator`: LDAP authentication.

### :ldap

Use LDAP for user authentication.  When a user logs in to the Pleroma
instance, the name and password will be verified by trying to authenticate
(bind) to an LDAP server.  If a user exists in the LDAP directory but there
is no account with the same name yet on the Pleroma instance then a new
Pleroma account will be created with the same name as the LDAP user name.

* `enabled`: enables LDAP authentication
* `host`: LDAP server hostname
* `port`: LDAP port, e.g. 389 or 636
* `ssl`: true to use SSL, usually implies the port 636
* `sslopts`: additional SSL options
* `tls`: true to start TLS, usually implies the port 389
* `tlsopts`: additional TLS options
* `base`: LDAP base, e.g. "dc=example,dc=com"
* `uid`: LDAP attribute name to authenticate the user, e.g. when "cn", the filter will be "cn=username,base"

Note, if your LDAP server is an Active Directory server the correct value is commonly `uid: "cn"`, but if you use an
OpenLDAP server the value may be `uid: "uid"`.

### OAuth consumer mode

OAuth consumer mode allows sign in / sign up via external OAuth providers (e.g. Twitter, Facebook, Google, Microsoft, etc.).
Implementation is based on Ueberauth; see the list of [available strategies](https://github.com/ueberauth/ueberauth/wiki/List-of-Strategies).

!!! note
    Each strategy is shipped as a separate dependency; in order to get the strategies, run `OAUTH_CONSUMER_STRATEGIES="..." mix deps.get`, e.g. `OAUTH_CONSUMER_STRATEGIES="twitter facebook google microsoft" mix deps.get`.  The server should also be started with `OAUTH_CONSUMER_STRATEGIES="..." mix phx.server` in case you enable any strategies.

!!! note
    Each strategy requires separate setup (on external provider side and Pleroma side). Below are the guidelines on setting up most popular strategies.

!!! note
    Make sure that `"SameSite=Lax"` is set in `extra_cookie_attrs` when you have this feature enabled. OAuth consumer mode will not work with `"SameSite=Strict"`

* For Twitter, [register an app](https://developer.twitter.com/en/apps), configure callback URL to https://<your_host>/oauth/twitter/callback

* For Facebook, [register an app](https://developers.facebook.com/apps), configure callback URL to https://<your_host>/oauth/facebook/callback, enable Facebook Login service at https://developers.facebook.com/apps/<app_id>/fb-login/settings/

* For Google, [register an app](https://console.developers.google.com), configure callback URL to https://<your_host>/oauth/google/callback

* For Microsoft, [register an app](https://portal.azure.com), configure callback URL to https://<your_host>/oauth/microsoft/callback

Once the app is configured on external OAuth provider side, add app's credentials and strategy-specific settings (if any — e.g. see Microsoft below) to `config/prod.secret.exs`,
per strategy's documentation (e.g. [ueberauth_twitter](https://github.com/ueberauth/ueberauth_twitter)). Example config basing on environment variables:

```elixir
# Twitter
config :ueberauth, Ueberauth.Strategy.Twitter.OAuth,
  consumer_key: System.get_env("TWITTER_CONSUMER_KEY"),
  consumer_secret: System.get_env("TWITTER_CONSUMER_SECRET")

# Facebook
config :ueberauth, Ueberauth.Strategy.Facebook.OAuth,
  client_id: System.get_env("FACEBOOK_APP_ID"),
  client_secret: System.get_env("FACEBOOK_APP_SECRET"),
  redirect_uri: System.get_env("FACEBOOK_REDIRECT_URI")

# Google
config :ueberauth, Ueberauth.Strategy.Google.OAuth,
  client_id: System.get_env("GOOGLE_CLIENT_ID"),
  client_secret: System.get_env("GOOGLE_CLIENT_SECRET"),
  redirect_uri: System.get_env("GOOGLE_REDIRECT_URI")

# Microsoft
config :ueberauth, Ueberauth.Strategy.Microsoft.OAuth,
  client_id: System.get_env("MICROSOFT_CLIENT_ID"),
  client_secret: System.get_env("MICROSOFT_CLIENT_SECRET")

config :ueberauth, Ueberauth,
  providers: [
    microsoft: {Ueberauth.Strategy.Microsoft, [callback_params: []]}
  ]

# Keycloak
# Note: make sure to add `keycloak:ueberauth_keycloak_strategy` entry to `OAUTH_CONSUMER_STRATEGIES` environment variable
keycloak_url = "https://publicly-reachable-keycloak-instance.org:8080"

config :ueberauth, Ueberauth.Strategy.Keycloak.OAuth,
  client_id: System.get_env("KEYCLOAK_CLIENT_ID"),
  client_secret: System.get_env("KEYCLOAK_CLIENT_SECRET"),
  site: keycloak_url,
  authorize_url: "#{keycloak_url}/auth/realms/master/protocol/openid-connect/auth",
  token_url: "#{keycloak_url}/auth/realms/master/protocol/openid-connect/token",
  userinfo_url: "#{keycloak_url}/auth/realms/master/protocol/openid-connect/userinfo",
  token_method: :post

config :ueberauth, Ueberauth,
  providers: [
    keycloak: {Ueberauth.Strategy.Keycloak, [uid_field: :email]}
  ]
```

### OAuth 2.0 provider - :oauth2

Configure OAuth 2 provider capabilities:

* `token_expires_in` - The lifetime in seconds of the access token.
* `issue_new_refresh_token` - Keeps old refresh token or generate new refresh token when to obtain an access token.
* `clean_expired_tokens` - Enable a background job to clean expired oauth tokens. Defaults to `false`.

## Link parsing

### :uri_schemes
* `valid_schemes`: List of the scheme part that is considered valid to be an URL.

### Pleroma.Formatter

Configuration for Pleroma's link formatter which parses mentions, hashtags, and URLs.

* `class` - specify the class to be added to the generated link (default: `false`)
* `rel` - specify the rel attribute (default: `ugc`)
* `new_window` - adds `target="_blank"` attribute (default: `false`)
* `truncate` - Set to a number to truncate URLs longer then the number. Truncated URLs will end in `...` (default: `false`)
* `strip_prefix` - Strip the scheme prefix (default: `false`)
* `extra` - link URLs with rarely used schemes (magnet, ipfs, irc, etc.) (default: `true`)
* `validate_tld` - Set to false to disable TLD validation for URLs/emails. Can be set to :no_scheme to validate TLDs only for urls without a scheme (e.g `example.com` will be validated, but `http://example.loki` won't) (default: `:no_scheme`)

Example:

```elixir
config :pleroma, Pleroma.Formatter,
  class: false,
  rel: "ugc",
  new_window: false,
  truncate: false,
  strip_prefix: false,
  extra: true,
  validate_tld: :no_scheme
```

## Custom Runtime Modules (`:modules`)

* `runtime_dir`: A path to custom Elixir modules (such as MRF policies).

## :configurable_from_database

Boolean, enables/disables in-database configuration. Read [Transfering the config to/from the database](../administration/CLI_tasks/config.md) for more information.

## :database_config_whitelist

List of valid configuration sections which are allowed to be configured from the
database. Settings stored in the database before the whitelist is configured are
still applied, so it is suggested to only use the whitelist on instances that
have not migrated the config to the database.

Example:
```elixir
config :pleroma, :database_config_whitelist, [
  {:pleroma, :instance},
  {:pleroma, Pleroma.Web.Metadata},
  {:auto_linker}
]
```

### Multi-factor authentication -  :two_factor_authentication
* `totp` - a list containing TOTP configuration
  - `digits` - Determines the length of a one-time pass-code in characters. Defaults to 6 characters.
  - `period` - a period for which the TOTP code will be valid in seconds. Defaults to 30 seconds.
* `backup_codes` - a list containing backup codes configuration
  - `number` - number of backup codes to generate.
  - `length` - backup code length. Defaults to 16 characters.

## Restrict entities access for unauthenticated users

### :restrict_unauthenticated

Restrict access for unauthenticated users to timelines (public and federated), user profiles and statuses.

* `timelines`: public and federated timelines
  * `local`: public timeline
  * `federated`: federated timeline (includes public timeline)
* `profiles`: user profiles
  * `local`
  * `remote`
* `activities`: statuses
  * `local`
  * `remote`

Note: when `:instance, :public` is set to `false`, all `:restrict_unauthenticated` items be effectively set to `true` by default. If you'd like to allow unauthenticated access to specific API endpoints on a private instance, please explicitly set `:restrict_unauthenticated` to non-default value in `config/prod.secret.exs`.

Note: setting `restrict_unauthenticated/timelines/local` to `true` has no practical sense if `restrict_unauthenticated/timelines/federated` is set to `false` (since local public activities will still be delivered to unauthenticated users as part of federated timeline).

## Pleroma.Web.ApiSpec.CastAndValidate

* `:strict` a boolean, enables strict input validation (useful in development, not recommended in production). Defaults to `false`.

## :instances_favicons

Control favicons for instances.

* `enabled`: Allow/disallow displaying and getting instances favicons

## Pleroma.User.Backup

!!! note
    Requires enabled email

* `:purge_after_days` an integer, remove backup achives after N days.
* `:limit_days` an integer, limit user to export not more often than once per N days.
* `:dir` a string with a path to backup temporary directory or `nil` to let Pleroma choose temporary directory in the following order:
    1. the directory named by the TMPDIR environment variable
    2. the directory named by the TEMP environment variable
    3. the directory named by the TMP environment variable
    4. C:\TMP on Windows or /tmp on Unix-like operating systems
    5. as a last resort, the current working directory

## Frontend management

Frontends in Pleroma are swappable - you can specify which one to use here.

You can set a frontends for the key `primary` and `admin` and the options of `name` and `ref`. This will then make Pleroma serve the frontend from a folder constructed by concatenating the instance static path, `frontends` and the name and ref.

The key `primary` refers to the frontend that will be served by default for general requests. The key `admin` refers to the frontend that will be served at the `/pleroma/admin` path.

If you don't set anything here, the bundled frontends will be used.

Example:

```
config :pleroma, :frontends,
  primary: %{
    "name" => "pleroma",
    "ref" => "stable"
  },
  admin: %{
    "name" => "admin",
    "ref" => "develop"
  }
```

This would serve the frontend from the the folder at `$instance_static/frontends/pleroma/stable`. You have to copy the frontend into this folder yourself. You can choose the name and ref any way you like, but they will be used by mix tasks to automate installation in the future, the name referring to the project and the ref referring to a commit.

## Ephemeral activities (Pleroma.Workers.PurgeExpiredActivity)

Settings to enable and configure expiration for ephemeral activities

* `:enabled` - enables ephemeral activities creation
* `:min_lifetime` - minimum lifetime for ephemeral activities (in seconds). Default: 10 minutes.<|MERGE_RESOLUTION|>--- conflicted
+++ resolved
@@ -63,11 +63,8 @@
 * `external_user_synchronization`: Enabling following/followers counters synchronization for external users.
 * `cleanup_attachments`: Remove attachments along with statuses. Does not affect duplicate files and attachments without status. Enabling this will increase load to database when deleting statuses on larger instances.
 * `show_reactions`: Let favourites and emoji reactions be viewed through the API (default: `true`).
-<<<<<<< HEAD
+* `password_reset_token_validity`: The time after which reset tokens aren't accepted anymore, in seconds (default: one day).
 * `search_function`: What search function to use for fulltext search. Possible values are `:websearch` and `:plain`. `:websearch` enables more complex search queries, but requires at least PostgreSQL 11. (default: `websearch`)
-=======
-* `password_reset_token_validity`: The time after which reset tokens aren't accepted anymore, in seconds (default: one day).
->>>>>>> c8d11c30
 
 ## Welcome
 * `direct_message`: - welcome message sent as a direct message.
