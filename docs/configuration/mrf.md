--- conflicted
+++ resolved
@@ -84,14 +84,10 @@
   # Capture the object as `object`, the message content as `content` and the
   # message itself as `message`.
   @impl true
-<<<<<<< HEAD
   def filter(
         %{"type" => "Create", "object" => %{"type" => "Note", "content" => content} = object} =
           message
       )
-=======
-  def filter(%{"type" => "Create", "object" => {"type" => "Note", "content" => content} = object} = message)
->>>>>>> 3416948c
       when is_binary(content) do
     # Subject / CW is stored as summary instead of `name` like other AS2 objects
     # because of Mastodon doing it that way.
@@ -122,11 +118,7 @@
 end
 ```
 
-<<<<<<< HEAD
 If you save this file as `lib/pleroma/web/activity_pub/mrf/rewrite_policy.ex`, it will be included when you next rebuild Pleroma.  You can enable it in the configuration like so:
-=======
-If you save this file as `lib/site/mrf/rewrite_policy.ex`, it will be included when you next rebuild Pleroma. You can enable it in the configuration like so:
->>>>>>> 3416948c
 
 ```elixir
 config :pleroma, :instance,
