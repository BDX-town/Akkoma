defmodule Pleroma.Mixfile do
  use Mix.Project

  def project do
    [
      app: :pleroma,
      version: version("0.9.0"),
      elixir: "~> 1.7",
      elixirc_paths: elixirc_paths(Mix.env()),
      compilers: [:phoenix, :gettext] ++ Mix.compilers(),
      elixirc_options: [warnings_as_errors: true],
      xref: [exclude: [:eldap]],
      start_permanent: Mix.env() == :prod,
      aliases: aliases(),
      deps: deps(),

      # Docs
      name: "Pleroma",
      source_url: "https://git.pleroma.social/pleroma/pleroma",
      source_url_pattern:
        "https://git.pleroma.social/pleroma/pleroma/blob/develop/%{path}#L%{line}",
      homepage_url: "https://pleroma.social/",
      docs: [
        logo: "priv/static/static/logo.png",
        extras: ["README.md" | Path.wildcard("docs/**/*.md")],
        groups_for_extras: [
          "Installation manuals": Path.wildcard("docs/installation/*.md"),
          Configuration: Path.wildcard("docs/config/*.md"),
          Administration: Path.wildcard("docs/admin/*.md"),
          "Pleroma's APIs and Mastodon API extensions": Path.wildcard("docs/api/*.md")
        ],
        main: "readme",
        output: "priv/static/doc"
      ]
    ]
  end

  # Configuration for the OTP application.
  #
  # Type `mix help compile.app` for more information.
  def application do
    [
      mod: {Pleroma.Application, []},
      extra_applications: [:logger, :runtime_tools, :comeonin],
      included_applications: [:ex_syslogger]
    ]
  end

  # Specifies which paths to compile per environment.
  defp elixirc_paths(:test), do: ["lib", "test/support"]
  defp elixirc_paths(_), do: ["lib"]

  # Specifies your project dependencies.
  #
  # Type `mix help deps` for examples and options.
  defp deps do
    oauth_strategies = String.split(System.get_env("OAUTH_CONSUMER_STRATEGIES") || "")

    oauth_deps =
      for s <- oauth_strategies,
          do: {String.to_atom("ueberauth_#{s}"), ">= 0.0.0"}

    [
      {:phoenix, "~> 1.4.1"},
      {:plug_cowboy, "~> 2.0"},
      {:phoenix_pubsub, "~> 1.1"},
      {:phoenix_ecto, "~> 4.0"},
      {:ecto_sql, "~>3.0.5"},
      {:postgrex, ">= 0.13.5"},
      {:gettext, "~> 0.15"},
      {:comeonin, "~> 4.1.1"},
      {:pbkdf2_elixir, "~> 0.12.3"},
      {:trailing_format_plug, "~> 0.0.7"},
      {:html_sanitize_ex, "~> 1.3.0"},
      {:html_entities, "~> 0.4"},
      {:phoenix_html, "~> 2.10"},
      {:calendar, "~> 0.17.4"},
      {:cachex, "~> 3.0.2"},
      {:httpoison, "~> 1.2.0", override: true},
      {:poison, "~> 3.0", override: true},
      {:tesla, "~> 1.2"},
      {:jason, "~> 1.0"},
      {:mogrify, "~> 0.6.1"},
      {:ex_aws, "~> 2.0"},
      {:ex_aws_s3, "~> 2.0"},
      {:earmark, "~> 1.3"},
      {:ex_machina, "~> 2.3", only: :test},
      {:credo, "~> 0.9.3", only: [:dev, :test]},
      {:mock, "~> 0.3.1", only: :test},
      {:crypt,
       git: "https://github.com/msantos/crypt", ref: "1f2b58927ab57e72910191a7ebaeff984382a1d3"},
      {:cors_plug, "~> 1.5"},
      {:ex_doc, "~> 0.19", only: :dev, runtime: false},
      {:web_push_encryption, "~> 0.2.1"},
      {:swoosh, "~> 0.20"},
      {:gen_smtp, "~> 0.13"},
      {:websocket_client, git: "https://github.com/jeremyong/websocket_client.git", only: :test},
      {:floki, "~> 0.20.0"},
      {:ex_syslogger, github: "slashmili/ex_syslogger", tag: "1.4.0"},
      {:timex, "~> 3.5"},
      {:ueberauth, "~> 0.4"},
      {:auto_linker,
       git: "https://git.pleroma.social/pleroma/auto_linker.git",
<<<<<<< HEAD
       ref: "94193ca5f97c1f9fdf3d1469653e2d46fac34bcd"}
    ] ++ oauth_deps
=======
       ref: "94193ca5f97c1f9fdf3d1469653e2d46fac34bcd"},
      {:pleroma_job_queue, "~> 0.2.0"}
    ]
>>>>>>> dc39d8d3
  end

  # Aliases are shortcuts or tasks specific to the current project.
  # For example, to create, migrate and run the seeds file at once:
  #
  #     $ mix ecto.setup
  #
  # See the documentation for `Mix` for more info on aliases.
  defp aliases do
    [
      "ecto.setup": ["ecto.create", "ecto.migrate", "run priv/repo/seeds.exs"],
      "ecto.reset": ["ecto.drop", "ecto.setup"],
      test: ["ecto.create --quiet", "ecto.migrate", "test"]
    ]
  end

  # Builds a version string made of:
  # * the application version
  # * a pre-release if ahead of the tag: the describe string (-count-commithash)
  # * build info:
  #   * a build name if `PLEROMA_BUILD_NAME` or `:pleroma, :build_name` is defined
  #   * the mix environment if different than prod
  defp version(version) do
    {git_tag, git_pre_release} =
      with {tag, 0} <- System.cmd("git", ["describe", "--tags", "--abbrev=0"]),
           tag = String.trim(tag),
           {describe, 0} <- System.cmd("git", ["describe", "--tags", "--abbrev=8"]),
           describe = String.trim(describe),
           ahead <- String.replace(describe, tag, "") do
        {String.replace_prefix(tag, "v", ""), if(ahead != "", do: String.trim(ahead))}
      else
        _ -> {nil, nil}
      end

    if git_tag && version != git_tag do
      Mix.shell().error(
        "Application version #{inspect(version)} does not match git tag #{inspect(git_tag)}"
      )
    end

    build_name =
      cond do
        name = Application.get_env(:pleroma, :build_name) -> name
        name = System.get_env("PLEROMA_BUILD_NAME") -> name
        true -> nil
      end

    env_name = if Mix.env() != :prod, do: to_string(Mix.env())

    build =
      [build_name, env_name]
      |> Enum.filter(fn string -> string && string != "" end)
      |> Enum.join("-")
      |> (fn
            "" -> nil
            string -> "+" <> string
          end).()

    [version, git_pre_release, build]
    |> Enum.filter(fn string -> string && string != "" end)
    |> Enum.join()
  end
end<|MERGE_RESOLUTION|>--- conflicted
+++ resolved
@@ -101,14 +101,9 @@
       {:ueberauth, "~> 0.4"},
       {:auto_linker,
        git: "https://git.pleroma.social/pleroma/auto_linker.git",
-<<<<<<< HEAD
-       ref: "94193ca5f97c1f9fdf3d1469653e2d46fac34bcd"}
-    ] ++ oauth_deps
-=======
        ref: "94193ca5f97c1f9fdf3d1469653e2d46fac34bcd"},
       {:pleroma_job_queue, "~> 0.2.0"}
-    ]
->>>>>>> dc39d8d3
+    ] ++ oauth_deps
   end
 
   # Aliases are shortcuts or tasks specific to the current project.
