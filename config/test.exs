--- conflicted
+++ resolved
@@ -68,13 +68,6 @@
   queues: false,
   prune: :disabled
 
-<<<<<<< HEAD
-=======
-config :pleroma, Pleroma.Scheduler,
-  jobs: [],
-  global: false
-
->>>>>>> 8efacfed
 config :pleroma, Pleroma.ScheduledActivity,
   daily_user_limit: 2,
   total_user_limit: 3,
