#                                 .i;;;;i.
#                               iYcviii;vXY:
#                             .YXi       .i1c.
#                            .YC.     .    in7.
#                           .vc.   ......   ;1c.
#                           i7,   ..        .;1;
#                          i7,   .. ...      .Y1i
#                         ,7v     .6MMM@;     .YX,
#                        .7;.   ..IMMMMMM1     :t7.
#                       .;Y.     ;$MMMMMM9.     :tc.
#                       vY.   .. .nMMM@MMU.      ;1v.
#                      i7i   ...  .#MM@M@C. .....:71i
#                     it:   ....   $MMM@9;.,i;;;i,;tti
#                    :t7.  .....   0MMMWv.,iii:::,,;St.
#                   .nC.   .....   IMMMQ..,::::::,.,czX.
#                  .ct:   ....... .ZMMMI..,:::::::,,:76Y.
#                  c2:   ......,i..Y$M@t..:::::::,,..inZY
#                 vov   ......:ii..c$MBc..,,,,,,,,,,..iI9i
#                i9Y   ......iii:..7@MA,..,,,,,,,,,....;AA:
#               iIS.  ......:ii::..;@MI....,............;Ez.
#              .I9.  ......:i::::...8M1..................C0z.
#             .z9;  ......:i::::,.. .i:...................zWX.
#             vbv  ......,i::::,,.      ................. :AQY
#            c6Y.  .,...,::::,,..:t0@@QY. ................ :8bi
#           :6S. ..,,...,:::,,,..EMMMMMMI. ............... .;bZ,
#          :6o,  .,,,,..:::,,,..i#MMMMMM#v.................  YW2.
#         .n8i ..,,,,,,,::,,,,.. tMMMMM@C:.................. .1Wn
#         7Uc. .:::,,,,,::,,,,..   i1t;,..................... .UEi
#         7C...::::::::::::,,,,..        ....................  vSi.
#         ;1;...,,::::::,.........       ..................    Yz:
#          v97,.........                                     .voC.
#           izAotX7777777777777777777777777777777777777777Y7n92:
#             .;CoIIIIIUAA666666699999ZZZZZZZZZZZZZZZZZZZZ6ov.
#
#                          !!! ATTENTION !!!
# DO NOT EDIT THIS FILE! THIS FILE CONTAINS THE DEFAULT VALUES FOR THE CON-
# FIGURATION! EDIT YOUR SECRET FILE (either prod.secret.exs, dev.secret.exs).
#
# This file is responsible for configuring your application
# and its dependencies with the aid of the Mix.Config module.
#
# This configuration file is loaded before any dependency and
# is restricted to this project.
use Mix.Config

# General application configuration
config :pleroma, ecto_repos: [Pleroma.Repo]

config :pleroma, Pleroma.Repo,
  types: Pleroma.PostgresTypes,
  telemetry_event: [Pleroma.Repo.Instrumenter],
  migration_lock: nil

scheduled_jobs =
  with digest_config <- Application.get_env(:pleroma, :email_notifications)[:digest],
       true <- digest_config[:active] do
    [{digest_config[:schedule], {Pleroma.Daemons.DigestEmailDaemon, :perform, []}}]
  else
    _ -> []
  end

config :pleroma, Pleroma.Scheduler,
  global: true,
  overlap: true,
  timezone: :utc,
  jobs: scheduled_jobs

config :pleroma, Pleroma.Captcha,
  enabled: true,
  seconds_valid: 300,
  method: Pleroma.Captcha.Native

config :pleroma, Pleroma.Captcha.Kocaptcha, endpoint: "https://captcha.kotobank.ch"

config :pleroma, :hackney_pools,
  federation: [
    max_connections: 50,
    timeout: 150_000
  ],
  media: [
    max_connections: 50,
    timeout: 150_000
  ],
  upload: [
    max_connections: 25,
    timeout: 300_000
  ]

# Upload configuration
config :pleroma, Pleroma.Upload,
  uploader: Pleroma.Uploaders.Local,
  filters: [Pleroma.Upload.Filter.Dedupe],
  link_name: false,
  proxy_remote: false,
  proxy_opts: [
    redirect_on_failure: false,
    max_body_length: 25 * 1_048_576,
    http: [
      follow_redirect: true,
      pool: :upload
    ]
  ]

config :pleroma, Pleroma.Uploaders.Local, uploads: "uploads"

config :pleroma, Pleroma.Uploaders.S3,
  bucket: nil,
  streaming_enabled: true,
  public_endpoint: "https://s3.amazonaws.com"

config :pleroma, :emoji,
  shortcode_globs: ["/emoji/custom/**/*.png"],
  pack_extensions: [".png", ".gif"],
  groups: [
    # Put groups that have higher priority than defaults here. Example in `docs/config/custom_emoji.md`
    Custom: ["/emoji/*.png", "/emoji/**/*.png"]
  ],
  default_manifest: "https://git.pleroma.social/pleroma/emoji-index/raw/master/index.json",
  shared_pack_cache_seconds_per_file: 60

config :pleroma, :uri_schemes,
  valid_schemes: [
    "https",
    "http",
    "dat",
    "dweb",
    "gopher",
    "ipfs",
    "ipns",
    "irc",
    "ircs",
    "magnet",
    "mailto",
    "mumble",
    "ssb",
    "xmpp"
  ]

websocket_config = [
  path: "/websocket",
  serializer: [
    {Phoenix.Socket.V1.JSONSerializer, "~> 1.0.0"},
    {Phoenix.Socket.V2.JSONSerializer, "~> 2.0.0"}
  ],
  timeout: 60_000,
  transport_log: false,
  compress: false
]

# Configures the endpoint
config :pleroma, Pleroma.Web.Endpoint,
  instrumenters: [Pleroma.Web.Endpoint.Instrumenter],
  url: [host: "localhost"],
  http: [
    ip: {127, 0, 0, 1},
    dispatch: [
      {:_,
       [
         {"/api/v1/streaming", Pleroma.Web.MastodonAPI.WebsocketHandler, []},
         {"/websocket", Phoenix.Endpoint.CowboyWebSocket,
          {Phoenix.Transports.WebSocket,
           {Pleroma.Web.Endpoint, Pleroma.Web.UserSocket, websocket_config}}},
         {:_, Phoenix.Endpoint.Cowboy2Handler, {Pleroma.Web.Endpoint, []}}
       ]}
    ]
  ],
  protocol: "https",
  secret_key_base: "aK4Abxf29xU9TTDKre9coZPUgevcVCFQJe/5xP/7Lt4BEif6idBIbjupVbOrbKxl",
  signing_salt: "CqaoopA2",
  render_errors: [view: Pleroma.Web.ErrorView, accepts: ~w(json)],
  pubsub: [name: Pleroma.PubSub, adapter: Phoenix.PubSub.PG2],
  secure_cookie_flag: true,
  extra_cookie_attrs: [
    "SameSite=Lax"
  ]

# Configures Elixir's Logger
config :logger, :console,
  level: :debug,
  format: "\n$time $metadata[$level] $message\n",
  metadata: [:request_id]

config :logger, :ex_syslogger,
  level: :debug,
  ident: "pleroma",
  format: "$metadata[$level] $message",
  metadata: [:request_id]

config :quack,
  level: :warn,
  meta: [:all],
  webhook_url: "https://hooks.slack.com/services/YOUR-KEY-HERE"

config :mime, :types, %{
  "application/xml" => ["xml"],
  "application/xrd+xml" => ["xrd+xml"],
  "application/jrd+json" => ["jrd+json"],
  "application/activity+json" => ["activity+json"],
  "application/ld+json" => ["activity+json"]
}

config :tesla, adapter: Tesla.Adapter.Hackney

# Configures http settings, upstream proxy etc.
config :pleroma, :http,
  proxy_url: nil,
  send_user_agent: true,
  user_agent: :default,
  adapter: [
    ssl_options: [
      # Workaround for remote server certificate chain issues
      partial_chain: &:hackney_connect.partial_chain/1,
      # We don't support TLS v1.3 yet
      versions: [:tlsv1, :"tlsv1.1", :"tlsv1.2"]
    ]
  ]

config :pleroma, :instance,
  name: "Pleroma",
  email: "example@example.com",
  notify_email: "noreply@example.com",
  description: "A Pleroma instance, an alternative fediverse server",
  limit: 5_000,
  chat_limit: 5_000,
  remote_limit: 100_000,
  upload_limit: 16_000_000,
  avatar_upload_limit: 2_000_000,
  background_upload_limit: 4_000_000,
  banner_upload_limit: 4_000_000,
  poll_limits: %{
    max_options: 20,
    max_option_chars: 200,
    min_expiration: 0,
    max_expiration: 365 * 24 * 60 * 60
  },
  registrations_open: true,
  federating: true,
  federation_incoming_replies_max_depth: 100,
  federation_reachability_timeout_days: 7,
  federation_publisher_modules: [
    Pleroma.Web.ActivityPub.Publisher
  ],
  allow_relay: true,
  rewrite_policy: Pleroma.Web.ActivityPub.MRF.NoOpPolicy,
  public: true,
  quarantined_instances: [],
  managed_config: true,
  static_dir: "instance/static/",
  allowed_post_formats: [
    "text/plain",
    "text/html",
    "text/markdown",
    "text/bbcode"
  ],
  mrf_transparency: true,
  mrf_transparency_exclusions: [],
  autofollowed_nicknames: [],
  max_pinned_statuses: 1,
  no_attachment_links: true,
  welcome_user_nickname: nil,
  welcome_message: nil,
  max_report_comment_size: 1000,
  safe_dm_mentions: false,
  healthcheck: false,
  remote_post_retention_days: 90,
  skip_thread_containment: true,
  limit_to_local_content: :unauthenticated,
  dynamic_configuration: false,
  user_bio_length: 5000,
  user_name_length: 100,
  max_account_fields: 10,
  max_remote_account_fields: 20,
  account_field_name_length: 512,
  account_field_value_length: 2048,
  external_user_synchronization: true,
  extended_nickname_format: true

config :pleroma, :feed,
  post_title: %{
    max_length: 100,
    omission: "..."
  }

config :pleroma, :markup,
  # XXX - unfortunately, inline images must be enabled by default right now, because
  # of custom emoji.  Issue #275 discusses defanging that somehow.
  allow_inline_images: true,
  allow_headings: false,
  allow_tables: false,
  allow_fonts: false,
  scrub_policy: [
    Pleroma.HTML.Scrubber.Default,
    Pleroma.HTML.Transform.MediaProxy
  ]

config :pleroma, :frontend_configurations,
  pleroma_fe: %{
    theme: "pleroma-dark",
    logo: "/static/logo.png",
    background: "/images/city.jpg",
    redirectRootNoLogin: "/main/all",
    redirectRootLogin: "/main/friends",
    showInstanceSpecificPanel: true,
    scopeOptionsEnabled: false,
    formattingOptionsEnabled: false,
    collapseMessageWithSubject: false,
    hidePostStats: false,
    hideUserStats: false,
    scopeCopy: true,
    subjectLineBehavior: "email",
    alwaysShowSubjectInput: true
  },
  masto_fe: %{
    showInstanceSpecificPanel: true
  }

config :pleroma, :assets,
  mascots: [
    pleroma_fox_tan: %{
      url: "/images/pleroma-fox-tan-smol.png",
      mime_type: "image/png"
    },
    pleroma_fox_tan_shy: %{
      url: "/images/pleroma-fox-tan-shy.png",
      mime_type: "image/png"
    }
  ],
  default_mascot: :pleroma_fox_tan

config :pleroma, :manifest,
  icons: [
    %{
      src: "/static/logo.png",
      type: "image/png"
    }
  ],
  theme_color: "#282c37",
  background_color: "#191b22"

config :pleroma, :activitypub,
  unfollow_blocked: true,
  outgoing_blocks: true,
  follow_handshake_timeout: 500,
  sign_object_fetches: true

config :pleroma, :streamer,
  workers: 3,
  overflow_workers: 2

config :pleroma, :user, deny_follow_blocked: true

config :pleroma, :mrf_normalize_markup, scrub_policy: Pleroma.HTML.Scrubber.Default

config :pleroma, :mrf_rejectnonpublic,
  allow_followersonly: false,
  allow_direct: false

config :pleroma, :mrf_hellthread,
  delist_threshold: 10,
  reject_threshold: 20

config :pleroma, :mrf_simple,
  media_removal: [],
  media_nsfw: [],
  federated_timeline_removal: [],
  report_removal: [],
  reject: [],
  accept: [],
  avatar_removal: [],
  banner_removal: []

config :pleroma, :mrf_keyword,
  reject: [],
  federated_timeline_removal: [],
  replace: []

config :pleroma, :mrf_subchain, match_actor: %{}

config :pleroma, :mrf_vocabulary,
  accept: [],
  reject: []

config :pleroma, :mrf_object_age,
  threshold: 172_800,
  actions: [:delist, :strip_followers]

config :pleroma, :rich_media,
  enabled: true,
  ignore_hosts: [],
  ignore_tld: ["local", "localdomain", "lan"],
  parsers: [
    Pleroma.Web.RichMedia.Parsers.TwitterCard,
    Pleroma.Web.RichMedia.Parsers.OGP,
    Pleroma.Web.RichMedia.Parsers.OEmbed
  ],
  ttl_setters: [Pleroma.Web.RichMedia.Parser.TTL.AwsSignedUrl]

config :pleroma, :media_proxy,
  enabled: false,
  proxy_opts: [
    redirect_on_failure: false,
    max_body_length: 25 * 1_048_576,
    http: [
      follow_redirect: true,
      pool: :media
    ]
  ],
  whitelist: []

config :pleroma, :chat, enabled: true

config :phoenix, :format_encoders, json: Jason

config :phoenix, :json_library, Jason

config :pleroma, :gopher,
  enabled: false,
  ip: {0, 0, 0, 0},
  port: 9999

config :pleroma, Pleroma.Web.Metadata,
  providers: [
    Pleroma.Web.Metadata.Providers.OpenGraph,
    Pleroma.Web.Metadata.Providers.TwitterCard,
    Pleroma.Web.Metadata.Providers.RelMe,
    Pleroma.Web.Metadata.Providers.Feed
  ],
  unfurl_nsfw: false

config :pleroma, :suggestions,
  enabled: false,
  third_party_engine:
    "http://vinayaka.distsn.org/cgi-bin/vinayaka-user-match-suggestions-api.cgi?{{host}}+{{user}}",
  timeout: 300_000,
  limit: 40,
  web: "https://vinayaka.distsn.org"

config :pleroma, :http_security,
  enabled: true,
  sts: false,
  sts_max_age: 31_536_000,
  ct_max_age: 2_592_000,
  referrer_policy: "same-origin"

config :cors_plug,
  max_age: 86_400,
  methods: ["POST", "PUT", "DELETE", "GET", "PATCH", "OPTIONS"],
  expose: [
    "Link",
    "X-RateLimit-Reset",
    "X-RateLimit-Limit",
    "X-RateLimit-Remaining",
    "X-Request-Id",
    "Idempotency-Key"
  ],
  credentials: true,
  headers: ["Authorization", "Content-Type", "Idempotency-Key"]

config :pleroma, Pleroma.User,
  restricted_nicknames: [
    ".well-known",
    "~",
    "about",
    "activities",
    "api",
    "auth",
    "check_password",
    "dev",
    "friend-requests",
    "inbox",
    "internal",
    "main",
    "media",
    "nodeinfo",
    "notice",
    "oauth",
    "objects",
    "ostatus_subscribe",
    "pleroma",
    "proxy",
    "push",
    "registration",
    "relay",
    "settings",
    "status",
    "tag",
    "user-search",
    "user_exists",
    "users",
    "web"
  ]

config :pleroma, Oban,
  repo: Pleroma.Repo,
  verbose: false,
  prune: {:maxlen, 1500},
  queues: [
    activity_expiration: 10,
    federator_incoming: 50,
    federator_outgoing: 50,
    web_push: 50,
    mailer: 10,
    transmogrifier: 20,
    scheduled_activities: 10,
    background: 5,
<<<<<<< HEAD
    new_users_digest: 1
  ],
  crontab: [
    {"0 0 * * *", Pleroma.Workers.NewUsersDigestWorker}
=======
    attachments_cleanup: 5
>>>>>>> 15db18af
  ]

config :pleroma, :workers,
  retries: [
    federator_incoming: 5,
    federator_outgoing: 5
  ]

config :pleroma, :fetch_initial_posts,
  enabled: false,
  pages: 5

config :auto_linker,
  opts: [
    scheme: true,
    extra: true,
    # TODO: Set to :no_scheme when it works properly
    validate_tld: true,
    class: false,
    strip_prefix: false,
    new_window: false,
    rel: "ugc"
  ]

config :pleroma, :ldap,
  enabled: System.get_env("LDAP_ENABLED") == "true",
  host: System.get_env("LDAP_HOST") || "localhost",
  port: String.to_integer(System.get_env("LDAP_PORT") || "389"),
  ssl: System.get_env("LDAP_SSL") == "true",
  sslopts: [],
  tls: System.get_env("LDAP_TLS") == "true",
  tlsopts: [],
  base: System.get_env("LDAP_BASE") || "dc=example,dc=com",
  uid: System.get_env("LDAP_UID") || "cn"

config :esshd,
  enabled: false

oauth_consumer_strategies =
  System.get_env("OAUTH_CONSUMER_STRATEGIES")
  |> to_string()
  |> String.split()
  |> Enum.map(&hd(String.split(&1, ":")))

ueberauth_providers =
  for strategy <- oauth_consumer_strategies do
    strategy_module_name = "Elixir.Ueberauth.Strategy.#{String.capitalize(strategy)}"
    strategy_module = String.to_atom(strategy_module_name)
    {String.to_atom(strategy), {strategy_module, [callback_params: ["state"]]}}
  end

config :ueberauth,
       Ueberauth,
       base_path: "/oauth",
       providers: ueberauth_providers

config :pleroma,
       :auth,
       enforce_oauth_admin_scope_usage: true,
       oauth_consumer_strategies: oauth_consumer_strategies

config :pleroma, Pleroma.Emails.Mailer, adapter: Swoosh.Adapters.Sendmail, enabled: false

config :pleroma, Pleroma.Emails.UserEmail,
  logo: nil,
  styling: %{
    link_color: "#d8a070",
    background_color: "#2C3645",
    content_background_color: "#1B2635",
    header_color: "#d8a070",
    text_color: "#b9b9ba",
    text_muted_color: "#b9b9ba"
  }

config :pleroma, Pleroma.Emails.NewUsersDigestEmail, enabled: false

config :prometheus, Pleroma.Web.Endpoint.MetricsExporter, path: "/api/pleroma/app_metrics"

config :pleroma, Pleroma.ScheduledActivity,
  daily_user_limit: 25,
  total_user_limit: 300,
  enabled: true

config :pleroma, :email_notifications,
  digest: %{
    active: false,
    schedule: "0 0 * * 0",
    interval: 7,
    inactivity_threshold: 7
  }

config :pleroma, :oauth2,
  token_expires_in: 600,
  issue_new_refresh_token: true,
  clean_expired_tokens: false,
  clean_expired_tokens_interval: 86_400_000

config :pleroma, :database, rum_enabled: false

config :pleroma, :env, Mix.env()

config :http_signatures,
  adapter: Pleroma.Signature

config :pleroma, :rate_limit, authentication: {60_000, 15}

config :pleroma, Pleroma.ActivityExpiration, enabled: true

config :pleroma, Pleroma.Plugs.RemoteIp, enabled: false

config :pleroma, :static_fe, enabled: false

config :pleroma, :web_cache_ttl,
  activity_pub: nil,
  activity_pub_question: 30_000

config :pleroma, :modules, runtime_dir: "instance/modules"

config :swarm, node_blacklist: [~r/myhtml_.*$/]
# Import environment specific config. This must remain at the bottom
# of this file so it overrides the configuration defined above.
import_config "#{Mix.env()}.exs"<|MERGE_RESOLUTION|>--- conflicted
+++ resolved
@@ -503,14 +503,11 @@
     transmogrifier: 20,
     scheduled_activities: 10,
     background: 5,
-<<<<<<< HEAD
+    attachments_cleanup: 5,
     new_users_digest: 1
   ],
   crontab: [
     {"0 0 * * *", Pleroma.Workers.NewUsersDigestWorker}
-=======
-    attachments_cleanup: 5
->>>>>>> 15db18af
   ]
 
 config :pleroma, :workers,
