--- conflicted
+++ resolved
@@ -770,11 +770,9 @@
     timeout: 300_000
   ]
 
-<<<<<<< HEAD
 config :pleroma, :majic_pool, size: 2
-=======
+
 private_instance? = :if_instance_is_private
->>>>>>> 63163509
 
 config :pleroma, :restrict_unauthenticated,
   timelines: %{local: private_instance?, federated: private_instance?},
