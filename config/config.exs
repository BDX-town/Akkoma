--- conflicted
+++ resolved
@@ -488,18 +488,14 @@
     mailer: 10,
     transmogrifier: 20,
     scheduled_activities: 10,
-<<<<<<< HEAD
-    background: 5
+    background: 5,
+    attachments_cleanup: 5
   ],
   crontab: [
     {"0 0 * * *", Pleroma.Workers.Cron.ClearOauthTokenWorker},
     {"0 * * * *", Pleroma.Workers.Cron.StatsWorker},
     {"* * * * *", Pleroma.Workers.Cron.PurgeExpiredActivitiesWorker},
     {"0 0 * * 0", Pleroma.Workers.Cron.DigestEmailsWorker}
-=======
-    background: 5,
-    attachments_cleanup: 5
->>>>>>> 71bffbf0
   ]
 
 config :pleroma, :workers,
