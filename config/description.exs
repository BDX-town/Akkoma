--- conflicted
+++ resolved
@@ -15,13 +15,17 @@
 frontend_options = [
   %{
     key: "name",
+    label: "Name",
     type: :string,
-    description: "Name of the installed Admin frontend"
+    description:
+      "Name of the frontend. Valid config must include both `Name` and `Reference` values."
   },
   %{
     key: "ref",
+    label: "Reference",
     type: :string,
-    description: "reference of the installed Admin frontend to be used"
+    description:
+      "Reference of the frontend to be used. Valid config must include both `Name` and `Reference` values."
   },
   %{
     key: "git",
@@ -3583,7 +3587,6 @@
         key: :primary,
         type: :map,
         description: "Primary frontend, the one that is served for all pages by default",
-<<<<<<< HEAD
         children: frontend_options
       },
       %{
@@ -3595,25 +3598,11 @@
       %{
         key: :available,
         type: :map,
-        description: "A map containing available frontends and parameters for their installation."
-=======
+        description:
+          "A map containing available frontends and parameters for their installation.",
         children: [
-          %{
-            key: "name",
-            label: "Name",
-            type: :string,
-            description:
-              "Name of the installed primary frontend. Valid config must include both `Name` and `Reference` values."
-          },
-          %{
-            key: "ref",
-            label: "Reference",
-            type: :string,
-            description:
-              "Reference of the installed primary frontend to be used. Valid config must include both `Name` and `Reference` values."
-          }
-        ]
->>>>>>> 5722b0e2
+          frontend_options
+        ]
       }
     ]
   },
