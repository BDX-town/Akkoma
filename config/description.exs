--- conflicted
+++ resolved
@@ -2216,14 +2216,9 @@
     ]
   },
   %{
-<<<<<<< HEAD
     group: :pleroma,
     key: Pleroma.Formatter,
-=======
-    group: :auto_linker,
-    key: :opts,
     label: "Auto Linker",
->>>>>>> 3a2b2cb6
     type: :group,
     description:
       "Configuration for Pleroma's link formatter which parses mentions, hashtags, and URLs.",
@@ -2243,21 +2238,13 @@
       %{
         key: :new_window,
         type: :boolean,
-<<<<<<< HEAD
         description: "Link URLs will open in new window/tab."
-=======
-        description: "Link URLs will open in new window/tab"
->>>>>>> 3a2b2cb6
       },
       %{
         key: :truncate,
         type: [:integer, false],
         description:
-<<<<<<< HEAD
           "Set to a number to truncate URLs longer then the number. Truncated URLs will end in `...`",
-=======
-          "Set to a number to truncate URLs longer then the number. Truncated URLs will end in `..`",
->>>>>>> 3a2b2cb6
         suggestions: [15, false]
       },
       %{
@@ -2269,7 +2256,6 @@
         key: :extra,
         type: :boolean,
         description: "Link URLs with rarely used schemes (magnet, ipfs, irc, etc.)"
-<<<<<<< HEAD
       },
       %{
         key: :validate_tld,
@@ -2277,8 +2263,6 @@
         description:
           "Set to false to disable TLD validation for URLs/emails. Can be set to :no_scheme to validate TLDs only for URLs without a scheme (e.g `example.com` will be validated, but `http://example.loki` won't)",
         suggestions: [:no_scheme, true]
-=======
->>>>>>> 3a2b2cb6
       }
     ]
   },
