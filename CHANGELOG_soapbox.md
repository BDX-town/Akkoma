--- conflicted
+++ resolved
@@ -18,8 +18,5 @@
 - Twitter-like block behavior is now the default.
 
 ### Fixed
-<<<<<<< HEAD
 - Domain blocks: reposts from a blocked domain are now correctly blocked.
-=======
-- Fixed some (not all) Markdown issues, such as broken trailing slash in links.
->>>>>>> fe7e03e6
+- Fixed some (not all) Markdown issues, such as broken trailing slash in links.