--- conflicted
+++ resolved
@@ -52,30 +52,18 @@
 
     test "on status delete" do
       user = insert(:user)
-<<<<<<< HEAD
-      {:ok, activity} = CommonAPI.post(user, %{"visibility" => "public", "status" => "hey"})
+      {:ok, activity} = CommonAPI.post(user, %{visibility: "public", status: "hey"})
       assert %{"public" => 1} = Pleroma.Stats.get_status_visibility_count()
-=======
-      {:ok, activity} = CommonAPI.post(user, %{visibility: "public", status: "hey"})
-      assert %{public: 1} = Pleroma.Stats.get_status_visibility_count()
->>>>>>> da550be0
       CommonAPI.delete(activity.id, user)
       assert %{"public" => 0} = Pleroma.Stats.get_status_visibility_count()
     end
 
     test "on status visibility update" do
       user = insert(:user)
-<<<<<<< HEAD
-      {:ok, activity} = CommonAPI.post(user, %{"visibility" => "public", "status" => "hey"})
+      {:ok, activity} = CommonAPI.post(user, %{visibility: "public", status: "hey"})
       assert %{"public" => 1, "private" => 0} = Pleroma.Stats.get_status_visibility_count()
-      {:ok, _} = CommonAPI.update_activity_scope(activity.id, %{"visibility" => "private"})
+      {:ok, _} = CommonAPI.update_activity_scope(activity.id, %{visibility: "private"})
       assert %{"public" => 0, "private" => 1} = Pleroma.Stats.get_status_visibility_count()
-=======
-      {:ok, activity} = CommonAPI.post(user, %{visibility: "public", status: "hey"})
-      assert %{public: 1, private: 0} = Pleroma.Stats.get_status_visibility_count()
-      {:ok, _} = CommonAPI.update_activity_scope(activity.id, %{visibility: "private"})
-      assert %{public: 0, private: 1} = Pleroma.Stats.get_status_visibility_count()
->>>>>>> da550be0
     end
 
     test "doesn't count unrelated activities" do
@@ -98,26 +86,26 @@
       user1 = insert(:user)
       user2 = insert(:user, %{ap_id: "https://#{instance2}/@actor"})
 
-      CommonAPI.post(user1, %{"visibility" => "public", "status" => "hey"})
+      CommonAPI.post(user1, %{visibility: "public", status: "hey"})
 
       Enum.each(1..5, fn _ ->
         CommonAPI.post(user1, %{
-          "visibility" => "unlisted",
-          "status" => "hey"
+          visibility: "unlisted",
+          status: "hey"
         })
       end)
 
       Enum.each(1..10, fn _ ->
         CommonAPI.post(user1, %{
-          "visibility" => "direct",
-          "status" => "hey @#{user2.nickname}"
+          visibility: "direct",
+          status: "hey @#{user2.nickname}"
         })
       end)
 
       Enum.each(1..20, fn _ ->
         CommonAPI.post(user2, %{
-          "visibility" => "private",
-          "status" => "hey"
+          visibility: "private",
+          status: "hey"
         })
       end)
 
