--- conflicted
+++ resolved
@@ -1012,195 +1012,6 @@
     end
   end
 
-<<<<<<< HEAD
-  describe "User.search" do
-    test "accepts limit parameter" do
-      Enum.each(0..4, &insert(:user, %{nickname: "john#{&1}"}))
-      assert length(User.search("john", limit: 3)) == 3
-      assert length(User.search("john")) == 5
-    end
-
-    test "accepts offset parameter" do
-      Enum.each(0..4, &insert(:user, %{nickname: "john#{&1}"}))
-      assert length(User.search("john", limit: 3)) == 3
-      assert length(User.search("john", limit: 3, offset: 3)) == 2
-    end
-
-    test "finds a user by full or partial nickname" do
-      user = insert(:user, %{nickname: "john"})
-
-      Enum.each(["john", "jo", "j"], fn query ->
-        assert user ==
-                 User.search(query)
-                 |> List.first()
-                 |> Map.put(:search_rank, nil)
-                 |> Map.put(:search_type, nil)
-      end)
-    end
-
-    test "finds a user by full or partial name" do
-      user = insert(:user, %{name: "John Doe"})
-
-      Enum.each(["John Doe", "JOHN", "doe", "j d", "j", "d"], fn query ->
-        assert user ==
-                 User.search(query)
-                 |> List.first()
-                 |> Map.put(:search_rank, nil)
-                 |> Map.put(:search_type, nil)
-      end)
-    end
-
-    test "finds users, preferring nickname matches over name matches" do
-      u1 = insert(:user, %{name: "lain", nickname: "nick1"})
-      u2 = insert(:user, %{nickname: "lain", name: "nick1"})
-
-      assert [u2.id, u1.id] == Enum.map(User.search("lain"), & &1.id)
-    end
-
-    test "finds users, considering density of matched tokens" do
-      u1 = insert(:user, %{name: "Bar Bar plus Word Word"})
-      u2 = insert(:user, %{name: "Word Word Bar Bar Bar"})
-
-      assert [u2.id, u1.id] == Enum.map(User.search("bar word"), & &1.id)
-    end
-
-    test "finds users, ranking by similarity" do
-      u1 = insert(:user, %{name: "lain"})
-      _u2 = insert(:user, %{name: "ean"})
-      u3 = insert(:user, %{name: "ebn", nickname: "lain@mastodon.social"})
-      u4 = insert(:user, %{nickname: "lain@pleroma.soykaf.com"})
-
-      assert [u4.id, u3.id, u1.id] == Enum.map(User.search("lain@ple", for_user: u1), & &1.id)
-    end
-
-    test "finds users, handling misspelled requests" do
-      u1 = insert(:user, %{name: "lain"})
-
-      assert [u1.id] == Enum.map(User.search("laiin"), & &1.id)
-    end
-
-    test "finds users, boosting ranks of friends and followers" do
-      u1 = insert(:user)
-      u2 = insert(:user, %{name: "Doe"})
-      follower = insert(:user, %{name: "Doe"})
-      friend = insert(:user, %{name: "Doe"})
-
-      {:ok, follower} = User.follow(follower, u1)
-      {:ok, u1} = User.follow(u1, friend)
-
-      assert [friend.id, follower.id, u2.id] --
-               Enum.map(User.search("doe", resolve: false, for_user: u1), & &1.id) == []
-    end
-
-    test "finds followers of user by partial name" do
-      u1 = insert(:user)
-      u2 = insert(:user, %{name: "Jimi"})
-      follower_jimi = insert(:user, %{name: "Jimi Hendrix"})
-      follower_lizz = insert(:user, %{name: "Lizz Wright"})
-      friend = insert(:user, %{name: "Jimi"})
-
-      {:ok, follower_jimi} = User.follow(follower_jimi, u1)
-      {:ok, _follower_lizz} = User.follow(follower_lizz, u2)
-      {:ok, u1} = User.follow(u1, friend)
-
-      assert Enum.map(User.search("jimi", following: true, for_user: u1), & &1.id) == [
-               follower_jimi.id
-             ]
-
-      assert User.search("lizz", following: true, for_user: u1) == []
-    end
-
-    test "find local and remote users for authenticated users" do
-      u1 = insert(:user, %{name: "lain"})
-      u2 = insert(:user, %{name: "ebn", nickname: "lain@mastodon.social", local: false})
-      u3 = insert(:user, %{nickname: "lain@pleroma.soykaf.com", local: false})
-
-      results =
-        "lain"
-        |> User.search(for_user: u1)
-        |> Enum.map(& &1.id)
-        |> Enum.sort()
-
-      assert [u1.id, u2.id, u3.id] == results
-    end
-
-    test "find only local users for unauthenticated users" do
-      %{id: id} = insert(:user, %{name: "lain"})
-      insert(:user, %{name: "ebn", nickname: "lain@mastodon.social", local: false})
-      insert(:user, %{nickname: "lain@pleroma.soykaf.com", local: false})
-
-      assert [%{id: ^id}] = User.search("lain")
-    end
-
-    test "find only local users for authenticated users when `limit_to_local_content` is `:all`" do
-      Pleroma.Config.put([:instance, :limit_to_local_content], :all)
-
-      %{id: id} = insert(:user, %{name: "lain"})
-      insert(:user, %{name: "ebn", nickname: "lain@mastodon.social", local: false})
-      insert(:user, %{nickname: "lain@pleroma.soykaf.com", local: false})
-
-      assert [%{id: ^id}] = User.search("lain")
-
-      Pleroma.Config.put([:instance, :limit_to_local_content], :unauthenticated)
-    end
-
-    test "find all users for unauthenticated users when `limit_to_local_content` is `false`" do
-      Pleroma.Config.put([:instance, :limit_to_local_content], false)
-
-      u1 = insert(:user, %{name: "lain"})
-      u2 = insert(:user, %{name: "ebn", nickname: "lain@mastodon.social", local: false})
-      u3 = insert(:user, %{nickname: "lain@pleroma.soykaf.com", local: false})
-
-      results =
-        "lain"
-        |> User.search()
-        |> Enum.map(& &1.id)
-        |> Enum.sort()
-
-      assert [u1.id, u2.id, u3.id] == results
-
-      Pleroma.Config.put([:instance, :limit_to_local_content], :unauthenticated)
-    end
-
-    test "finds a user whose name is nil" do
-      _user = insert(:user, %{name: "notamatch", nickname: "testuser@pleroma.amplifie.red"})
-      user_two = insert(:user, %{name: nil, nickname: "lain@pleroma.soykaf.com"})
-
-      assert user_two ==
-               User.search("lain@pleroma.soykaf.com")
-               |> List.first()
-               |> Map.put(:search_rank, nil)
-               |> Map.put(:search_type, nil)
-    end
-
-    test "does not yield false-positive matches" do
-      insert(:user, %{name: "John Doe"})
-
-      Enum.each(["mary", "a", ""], fn query ->
-        assert [] == User.search(query)
-      end)
-    end
-
-    test "works with URIs" do
-      user = insert(:user)
-
-      [result] =
-        User.search("http://mastodon.example.org/users/admin", resolve: true, for_user: user)
-
-      user = User.get_cached_by_ap_id("http://mastodon.example.org/users/admin")
-
-      expected =
-        result
-        |> Map.put(:search_rank, nil)
-        |> Map.put(:search_type, nil)
-        |> Map.put(:last_digest_emailed_at, nil)
-
-      assert user == expected
-    end
-  end
-
-=======
->>>>>>> 670a77ec
   test "auth_active?/1 works correctly" do
     Pleroma.Config.put([:instance, :account_activation_required], true)
 
