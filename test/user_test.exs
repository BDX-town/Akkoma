# Pleroma: A lightweight social networking server
# Copyright © 2017-2018 Pleroma Authors <https://pleroma.social/>
# SPDX-License-Identifier: AGPL-3.0-only

defmodule Pleroma.UserTest do
  alias Pleroma.Activity
  alias Pleroma.Builders.UserBuilder
  alias Pleroma.Object
  alias Pleroma.Repo
  alias Pleroma.User
  alias Pleroma.Web.ActivityPub.ActivityPub
  alias Pleroma.Web.CommonAPI

  use Pleroma.DataCase

  import Pleroma.Factory

  setup_all do
    Tesla.Mock.mock_global(fn env -> apply(HttpRequestMock, :request, [env]) end)
    :ok
  end

  describe "when tags are nil" do
    test "tagging a user" do
      user = insert(:user, %{tags: nil})
      user = User.tag(user, ["cool", "dude"])

      assert "cool" in user.tags
      assert "dude" in user.tags
    end

    test "untagging a user" do
      user = insert(:user, %{tags: nil})
      user = User.untag(user, ["cool", "dude"])

      assert user.tags == []
    end
  end

  test "ap_id returns the activity pub id for the user" do
    user = UserBuilder.build()

    expected_ap_id = "#{Pleroma.Web.base_url()}/users/#{user.nickname}"

    assert expected_ap_id == User.ap_id(user)
  end

  test "ap_followers returns the followers collection for the user" do
    user = UserBuilder.build()

    expected_followers_collection = "#{User.ap_id(user)}/followers"

    assert expected_followers_collection == User.ap_followers(user)
  end

  test "returns all pending follow requests" do
    unlocked = insert(:user)
    locked = insert(:user, %{info: %{locked: true}})
    follower = insert(:user)

    Pleroma.Web.TwitterAPI.TwitterAPI.follow(follower, %{"user_id" => unlocked.id})
    Pleroma.Web.TwitterAPI.TwitterAPI.follow(follower, %{"user_id" => locked.id})

    assert {:ok, []} = User.get_follow_requests(unlocked)
    assert {:ok, [activity]} = User.get_follow_requests(locked)

    assert activity
  end

  test "doesn't return already accepted or duplicate follow requests" do
    locked = insert(:user, %{info: %{locked: true}})
    pending_follower = insert(:user)
    accepted_follower = insert(:user)

    Pleroma.Web.TwitterAPI.TwitterAPI.follow(pending_follower, %{"user_id" => locked.id})
    Pleroma.Web.TwitterAPI.TwitterAPI.follow(pending_follower, %{"user_id" => locked.id})
    Pleroma.Web.TwitterAPI.TwitterAPI.follow(accepted_follower, %{"user_id" => locked.id})
    User.maybe_follow(accepted_follower, locked)

    assert {:ok, [activity]} = User.get_follow_requests(locked)
    assert activity
  end

  test "follow_all follows mutliple users" do
    user = insert(:user)
    followed_zero = insert(:user)
    followed_one = insert(:user)
    followed_two = insert(:user)
    blocked = insert(:user)
    not_followed = insert(:user)
    reverse_blocked = insert(:user)

    {:ok, user} = User.block(user, blocked)
    {:ok, reverse_blocked} = User.block(reverse_blocked, user)

    {:ok, user} = User.follow(user, followed_zero)

    {:ok, user} = User.follow_all(user, [followed_one, followed_two, blocked, reverse_blocked])

    assert User.following?(user, followed_one)
    assert User.following?(user, followed_two)
    assert User.following?(user, followed_zero)
    refute User.following?(user, not_followed)
    refute User.following?(user, blocked)
    refute User.following?(user, reverse_blocked)
  end

  test "follow_all follows mutliple users without duplicating" do
    user = insert(:user)
    followed_zero = insert(:user)
    followed_one = insert(:user)
    followed_two = insert(:user)

    {:ok, user} = User.follow_all(user, [followed_zero, followed_one])
    assert length(user.following) == 3

    {:ok, user} = User.follow_all(user, [followed_one, followed_two])
    assert length(user.following) == 4
  end

  test "follow takes a user and another user" do
    user = insert(:user)
    followed = insert(:user)

    {:ok, user} = User.follow(user, followed)

    user = User.get_cached_by_id(user.id)

    followed = User.get_cached_by_ap_id(followed.ap_id)
    assert followed.info.follower_count == 1

    assert User.ap_followers(followed) in user.following
  end

  test "can't follow a deactivated users" do
    user = insert(:user)
    followed = insert(:user, info: %{deactivated: true})

    {:error, _} = User.follow(user, followed)
  end

  test "can't follow a user who blocked us" do
    blocker = insert(:user)
    blockee = insert(:user)

    {:ok, blocker} = User.block(blocker, blockee)

    {:error, _} = User.follow(blockee, blocker)
  end

  test "can't subscribe to a user who blocked us" do
    blocker = insert(:user)
    blocked = insert(:user)

    {:ok, blocker} = User.block(blocker, blocked)

    {:error, _} = User.subscribe(blocked, blocker)
  end

  test "local users do not automatically follow local locked accounts" do
    follower = insert(:user, info: %{locked: true})
    followed = insert(:user, info: %{locked: true})

    {:ok, follower} = User.maybe_direct_follow(follower, followed)

    refute User.following?(follower, followed)
  end

  # This is a somewhat useless test.
  # test "following a remote user will ensure a websub subscription is present" do
  #   user = insert(:user)
  #   {:ok, followed} = OStatus.make_user("shp@social.heldscal.la")

  #   assert followed.local == false

  #   {:ok, user} = User.follow(user, followed)
  #   assert User.ap_followers(followed) in user.following

  #   query = from w in WebsubClientSubscription,
  #   where: w.topic == ^followed.info["topic"]
  #   websub = Repo.one(query)

  #   assert websub
  # end

  test "unfollow takes a user and another user" do
    followed = insert(:user)
    user = insert(:user, %{following: [User.ap_followers(followed)]})

    {:ok, user, _activity} = User.unfollow(user, followed)

    user = User.get_cached_by_id(user.id)

    assert user.following == []
  end

  test "unfollow doesn't unfollow yourself" do
    user = insert(:user)

    {:error, _} = User.unfollow(user, user)

    user = User.get_cached_by_id(user.id)
    assert user.following == [user.ap_id]
  end

  test "test if a user is following another user" do
    followed = insert(:user)
    user = insert(:user, %{following: [User.ap_followers(followed)]})

    assert User.following?(user, followed)
    refute User.following?(followed, user)
  end

  test "fetches correct profile for nickname beginning with number" do
    # Use old-style integer ID to try to reproduce the problem
    user = insert(:user, %{id: 1080})
    user_with_numbers = insert(:user, %{nickname: "#{user.id}garbage"})
    assert user_with_numbers == User.get_cached_by_nickname_or_id(user_with_numbers.nickname)
  end

  describe "user registration" do
    @full_user_data %{
      bio: "A guy",
      name: "my name",
      nickname: "nick",
      password: "test",
      password_confirmation: "test",
      email: "email@example.com"
    }

    test "it autofollows accounts that are set for it" do
      user = insert(:user)
      remote_user = insert(:user, %{local: false})

      Pleroma.Config.put([:instance, :autofollowed_nicknames], [
        user.nickname,
        remote_user.nickname
      ])

      cng = User.register_changeset(%User{}, @full_user_data)

      {:ok, registered_user} = User.register(cng)

      assert User.following?(registered_user, user)
      refute User.following?(registered_user, remote_user)

      Pleroma.Config.put([:instance, :autofollowed_nicknames], [])
    end

    test "it sends a welcome message if it is set" do
      welcome_user = insert(:user)

      Pleroma.Config.put([:instance, :welcome_user_nickname], welcome_user.nickname)
      Pleroma.Config.put([:instance, :welcome_message], "Hello, this is a cool site")

      cng = User.register_changeset(%User{}, @full_user_data)
      {:ok, registered_user} = User.register(cng)

      activity = Repo.one(Pleroma.Activity)
      assert registered_user.ap_id in activity.recipients
      assert Object.normalize(activity).data["content"] =~ "cool site"
      assert activity.actor == welcome_user.ap_id

      Pleroma.Config.put([:instance, :welcome_user_nickname], nil)
      Pleroma.Config.put([:instance, :welcome_message], nil)
    end

    test "it requires an email, name, nickname and password, bio is optional" do
      @full_user_data
      |> Map.keys()
      |> Enum.each(fn key ->
        params = Map.delete(@full_user_data, key)
        changeset = User.register_changeset(%User{}, params)

        assert if key == :bio, do: changeset.valid?, else: not changeset.valid?
      end)
    end

    test "it restricts certain nicknames" do
      [restricted_name | _] = Pleroma.Config.get([User, :restricted_nicknames])

      assert is_bitstring(restricted_name)

      params =
        @full_user_data
        |> Map.put(:nickname, restricted_name)

      changeset = User.register_changeset(%User{}, params)

      refute changeset.valid?
    end

    test "it sets the password_hash, ap_id and following fields" do
      changeset = User.register_changeset(%User{}, @full_user_data)

      assert changeset.valid?

      assert is_binary(changeset.changes[:password_hash])
      assert changeset.changes[:ap_id] == User.ap_id(%User{nickname: @full_user_data.nickname})

      assert changeset.changes[:following] == [
               User.ap_followers(%User{nickname: @full_user_data.nickname})
             ]

      assert changeset.changes.follower_address == "#{changeset.changes.ap_id}/followers"
    end

    test "it ensures info is not nil" do
      changeset = User.register_changeset(%User{}, @full_user_data)

      assert changeset.valid?

      {:ok, user} =
        changeset
        |> Repo.insert()

      refute is_nil(user.info)
    end
  end

  describe "user registration, with :account_activation_required" do
    @full_user_data %{
      bio: "A guy",
      name: "my name",
      nickname: "nick",
      password: "test",
      password_confirmation: "test",
      email: "email@example.com"
    }

    setup do
      setting = Pleroma.Config.get([:instance, :account_activation_required])

      unless setting do
        Pleroma.Config.put([:instance, :account_activation_required], true)
        on_exit(fn -> Pleroma.Config.put([:instance, :account_activation_required], setting) end)
      end

      :ok
    end

    test "it creates unconfirmed user" do
      changeset = User.register_changeset(%User{}, @full_user_data)
      assert changeset.valid?

      {:ok, user} = Repo.insert(changeset)

      assert user.info.confirmation_pending
      assert user.info.confirmation_token
    end

    test "it creates confirmed user if :confirmed option is given" do
      changeset = User.register_changeset(%User{}, @full_user_data, need_confirmation: false)
      assert changeset.valid?

      {:ok, user} = Repo.insert(changeset)

      refute user.info.confirmation_pending
      refute user.info.confirmation_token
    end
  end

  describe "get_or_fetch/1" do
    test "gets an existing user by nickname" do
      user = insert(:user)
      {:ok, fetched_user} = User.get_or_fetch(user.nickname)

      assert user == fetched_user
    end

    test "gets an existing user by ap_id" do
      ap_id = "http://mastodon.example.org/users/admin"

      user =
        insert(
          :user,
          local: false,
          nickname: "admin@mastodon.example.org",
          ap_id: ap_id,
          info: %{}
        )

      {:ok, fetched_user} = User.get_or_fetch(ap_id)
      freshed_user = refresh_record(user)
      assert freshed_user == fetched_user
    end
  end

  describe "fetching a user from nickname or trying to build one" do
    test "gets an existing user" do
      user = insert(:user)
      {:ok, fetched_user} = User.get_or_fetch_by_nickname(user.nickname)

      assert user == fetched_user
    end

    test "gets an existing user, case insensitive" do
      user = insert(:user, nickname: "nick")
      {:ok, fetched_user} = User.get_or_fetch_by_nickname("NICK")

      assert user == fetched_user
    end

    test "gets an existing user by fully qualified nickname" do
      user = insert(:user)

      {:ok, fetched_user} =
        User.get_or_fetch_by_nickname(user.nickname <> "@" <> Pleroma.Web.Endpoint.host())

      assert user == fetched_user
    end

    test "gets an existing user by fully qualified nickname, case insensitive" do
      user = insert(:user, nickname: "nick")
      casing_altered_fqn = String.upcase(user.nickname <> "@" <> Pleroma.Web.Endpoint.host())

      {:ok, fetched_user} = User.get_or_fetch_by_nickname(casing_altered_fqn)

      assert user == fetched_user
    end

    test "fetches an external user via ostatus if no user exists" do
      {:ok, fetched_user} = User.get_or_fetch_by_nickname("shp@social.heldscal.la")
      assert fetched_user.nickname == "shp@social.heldscal.la"
    end

    test "returns nil if no user could be fetched" do
      {:error, fetched_user} = User.get_or_fetch_by_nickname("nonexistant@social.heldscal.la")
      assert fetched_user == "not found nonexistant@social.heldscal.la"
    end

    test "returns nil for nonexistant local user" do
      {:error, fetched_user} = User.get_or_fetch_by_nickname("nonexistant")
      assert fetched_user == "not found nonexistant"
    end

    test "updates an existing user, if stale" do
      a_week_ago = NaiveDateTime.add(NaiveDateTime.utc_now(), -604_800)

      orig_user =
        insert(
          :user,
          local: false,
          nickname: "admin@mastodon.example.org",
          ap_id: "http://mastodon.example.org/users/admin",
          last_refreshed_at: a_week_ago,
          info: %{}
        )

      assert orig_user.last_refreshed_at == a_week_ago

      {:ok, user} = User.get_or_fetch_by_ap_id("http://mastodon.example.org/users/admin")
      assert user.info.source_data["endpoints"]

      refute user.last_refreshed_at == orig_user.last_refreshed_at
    end
  end

  test "returns an ap_id for a user" do
    user = insert(:user)

    assert User.ap_id(user) ==
             Pleroma.Web.Router.Helpers.o_status_url(
               Pleroma.Web.Endpoint,
               :feed_redirect,
               user.nickname
             )
  end

  test "returns an ap_followers link for a user" do
    user = insert(:user)

    assert User.ap_followers(user) ==
             Pleroma.Web.Router.Helpers.o_status_url(
               Pleroma.Web.Endpoint,
               :feed_redirect,
               user.nickname
             ) <> "/followers"
  end

  describe "remote user creation changeset" do
    @valid_remote %{
      bio: "hello",
      name: "Someone",
      nickname: "a@b.de",
      ap_id: "http...",
      info: %{some: "info"},
      avatar: %{some: "avatar"}
    }

    test "it confirms validity" do
      cs = User.remote_user_creation(@valid_remote)
      assert cs.valid?
    end

    test "it sets the follower_adress" do
      cs = User.remote_user_creation(@valid_remote)
      # remote users get a fake local follower address
      assert cs.changes.follower_address ==
               User.ap_followers(%User{nickname: @valid_remote[:nickname]})
    end

    test "it enforces the fqn format for nicknames" do
      cs = User.remote_user_creation(%{@valid_remote | nickname: "bla"})
      assert cs.changes.local == false
      assert cs.changes.avatar
      refute cs.valid?
    end

    test "it has required fields" do
      [:name, :ap_id]
      |> Enum.each(fn field ->
        cs = User.remote_user_creation(Map.delete(@valid_remote, field))
        refute cs.valid?
      end)
    end

    test "it restricts some sizes" do
      [bio: 5000, name: 100]
      |> Enum.each(fn {field, size} ->
        string = String.pad_leading(".", size)
        cs = User.remote_user_creation(Map.put(@valid_remote, field, string))
        assert cs.valid?

        string = String.pad_leading(".", size + 1)
        cs = User.remote_user_creation(Map.put(@valid_remote, field, string))
        refute cs.valid?
      end)
    end
  end

  describe "followers and friends" do
    test "gets all followers for a given user" do
      user = insert(:user)
      follower_one = insert(:user)
      follower_two = insert(:user)
      not_follower = insert(:user)

      {:ok, follower_one} = User.follow(follower_one, user)
      {:ok, follower_two} = User.follow(follower_two, user)

      {:ok, res} = User.get_followers(user)

      assert Enum.member?(res, follower_one)
      assert Enum.member?(res, follower_two)
      refute Enum.member?(res, not_follower)
    end

    test "gets all friends (followed users) for a given user" do
      user = insert(:user)
      followed_one = insert(:user)
      followed_two = insert(:user)
      not_followed = insert(:user)

      {:ok, user} = User.follow(user, followed_one)
      {:ok, user} = User.follow(user, followed_two)

      {:ok, res} = User.get_friends(user)

      followed_one = User.get_cached_by_ap_id(followed_one.ap_id)
      followed_two = User.get_cached_by_ap_id(followed_two.ap_id)
      assert Enum.member?(res, followed_one)
      assert Enum.member?(res, followed_two)
      refute Enum.member?(res, not_followed)
    end
  end

  describe "updating note and follower count" do
    test "it sets the info->note_count property" do
      note = insert(:note)

      user = User.get_cached_by_ap_id(note.data["actor"])

      assert user.info.note_count == 0

      {:ok, user} = User.update_note_count(user)

      assert user.info.note_count == 1
    end

    test "it increases the info->note_count property" do
      note = insert(:note)
      user = User.get_cached_by_ap_id(note.data["actor"])

      assert user.info.note_count == 0

      {:ok, user} = User.increase_note_count(user)

      assert user.info.note_count == 1

      {:ok, user} = User.increase_note_count(user)

      assert user.info.note_count == 2
    end

    test "it decreases the info->note_count property" do
      note = insert(:note)
      user = User.get_cached_by_ap_id(note.data["actor"])

      assert user.info.note_count == 0

      {:ok, user} = User.increase_note_count(user)

      assert user.info.note_count == 1

      {:ok, user} = User.decrease_note_count(user)

      assert user.info.note_count == 0

      {:ok, user} = User.decrease_note_count(user)

      assert user.info.note_count == 0
    end

    test "it sets the info->follower_count property" do
      user = insert(:user)
      follower = insert(:user)

      User.follow(follower, user)

      assert user.info.follower_count == 0

      {:ok, user} = User.update_follower_count(user)

      assert user.info.follower_count == 1
    end
  end

  describe "remove duplicates from following list" do
    test "it removes duplicates" do
      user = insert(:user)
      follower = insert(:user)

      {:ok, %User{following: following} = follower} = User.follow(follower, user)
      assert length(following) == 2

      {:ok, follower} =
        follower
        |> User.update_changeset(%{following: following ++ following})
        |> Repo.update()

      assert length(follower.following) == 4

      {:ok, follower} = User.remove_duplicated_following(follower)
      assert length(follower.following) == 2
    end

    test "it does nothing when following is uniq" do
      user = insert(:user)
      follower = insert(:user)

      {:ok, follower} = User.follow(follower, user)
      assert length(follower.following) == 2

      {:ok, follower} = User.remove_duplicated_following(follower)
      assert length(follower.following) == 2
    end
  end

  describe "follow_import" do
    test "it imports user followings from list" do
      [user1, user2, user3] = insert_list(3, :user)

      identifiers = [
        user2.ap_id,
        user3.nickname
      ]

      result = User.follow_import(user1, identifiers)
      assert is_list(result)
      assert result == [user2, user3]
    end
  end

  describe "mutes" do
    test "it mutes people" do
      user = insert(:user)
      muted_user = insert(:user)

      refute User.mutes?(user, muted_user)

      {:ok, user} = User.mute(user, muted_user)

      assert User.mutes?(user, muted_user)
    end

    test "it unmutes users" do
      user = insert(:user)
      muted_user = insert(:user)

      {:ok, user} = User.mute(user, muted_user)
      {:ok, user} = User.unmute(user, muted_user)

      refute User.mutes?(user, muted_user)
    end
  end

  describe "blocks" do
    test "it blocks people" do
      user = insert(:user)
      blocked_user = insert(:user)

      refute User.blocks?(user, blocked_user)

      {:ok, user} = User.block(user, blocked_user)

      assert User.blocks?(user, blocked_user)
    end

    test "it unblocks users" do
      user = insert(:user)
      blocked_user = insert(:user)

      {:ok, user} = User.block(user, blocked_user)
      {:ok, user} = User.unblock(user, blocked_user)

      refute User.blocks?(user, blocked_user)
    end

    test "blocks tear down cyclical follow relationships" do
      blocker = insert(:user)
      blocked = insert(:user)

      {:ok, blocker} = User.follow(blocker, blocked)
      {:ok, blocked} = User.follow(blocked, blocker)

      assert User.following?(blocker, blocked)
      assert User.following?(blocked, blocker)

      {:ok, blocker} = User.block(blocker, blocked)
      blocked = User.get_cached_by_id(blocked.id)

      assert User.blocks?(blocker, blocked)

      refute User.following?(blocker, blocked)
      refute User.following?(blocked, blocker)
    end

    test "blocks tear down blocker->blocked follow relationships" do
      blocker = insert(:user)
      blocked = insert(:user)

      {:ok, blocker} = User.follow(blocker, blocked)

      assert User.following?(blocker, blocked)
      refute User.following?(blocked, blocker)

      {:ok, blocker} = User.block(blocker, blocked)
      blocked = User.get_cached_by_id(blocked.id)

      assert User.blocks?(blocker, blocked)

      refute User.following?(blocker, blocked)
      refute User.following?(blocked, blocker)
    end

    test "blocks tear down blocked->blocker follow relationships" do
      blocker = insert(:user)
      blocked = insert(:user)

      {:ok, blocked} = User.follow(blocked, blocker)

      refute User.following?(blocker, blocked)
      assert User.following?(blocked, blocker)

      {:ok, blocker} = User.block(blocker, blocked)
      blocked = User.get_cached_by_id(blocked.id)

      assert User.blocks?(blocker, blocked)

      refute User.following?(blocker, blocked)
      refute User.following?(blocked, blocker)
    end

    test "blocks tear down blocked->blocker subscription relationships" do
      blocker = insert(:user)
      blocked = insert(:user)

      {:ok, blocker} = User.subscribe(blocked, blocker)

      assert User.subscribed_to?(blocked, blocker)
      refute User.subscribed_to?(blocker, blocked)

      {:ok, blocker} = User.block(blocker, blocked)

      assert User.blocks?(blocker, blocked)
      refute User.subscribed_to?(blocker, blocked)
      refute User.subscribed_to?(blocked, blocker)
    end
  end

  describe "domain blocking" do
    test "blocks domains" do
      user = insert(:user)
      collateral_user = insert(:user, %{ap_id: "https://awful-and-rude-instance.com/user/bully"})

      {:ok, user} = User.block_domain(user, "awful-and-rude-instance.com")

      assert User.blocks?(user, collateral_user)
    end

    test "unblocks domains" do
      user = insert(:user)
      collateral_user = insert(:user, %{ap_id: "https://awful-and-rude-instance.com/user/bully"})

      {:ok, user} = User.block_domain(user, "awful-and-rude-instance.com")
      {:ok, user} = User.unblock_domain(user, "awful-and-rude-instance.com")

      refute User.blocks?(user, collateral_user)
    end
  end

  describe "blocks_import" do
    test "it imports user blocks from list" do
      [user1, user2, user3] = insert_list(3, :user)

      identifiers = [
        user2.ap_id,
        user3.nickname
      ]

      result = User.blocks_import(user1, identifiers)
      assert is_list(result)
      assert result == [user2, user3]
    end
  end

  test "get recipients from activity" do
    actor = insert(:user)
    user = insert(:user, local: true)
    user_two = insert(:user, local: false)
    addressed = insert(:user, local: true)
    addressed_remote = insert(:user, local: false)

    {:ok, activity} =
      CommonAPI.post(actor, %{
        "status" => "hey @#{addressed.nickname} @#{addressed_remote.nickname}"
      })

    assert Enum.map([actor, addressed], & &1.ap_id) --
             Enum.map(User.get_recipients_from_activity(activity), & &1.ap_id) == []

    {:ok, user} = User.follow(user, actor)
    {:ok, _user_two} = User.follow(user_two, actor)
    recipients = User.get_recipients_from_activity(activity)
    assert length(recipients) == 3
    assert user in recipients
    assert addressed in recipients
  end

  describe ".deactivate" do
    test "can de-activate then re-activate a user" do
      user = insert(:user)
      assert false == user.info.deactivated
      {:ok, user} = User.deactivate(user)
      assert true == user.info.deactivated
      {:ok, user} = User.deactivate(user, false)
      assert false == user.info.deactivated
    end

    test "hide a user from followers " do
      user = insert(:user)
      user2 = insert(:user)

      {:ok, user} = User.follow(user, user2)
      {:ok, _user} = User.deactivate(user)

      info = User.get_cached_user_info(user2)

      assert info.follower_count == 0
      assert {:ok, []} = User.get_followers(user2)
    end

    test "hide a user from friends" do
      user = insert(:user)
      user2 = insert(:user)

      {:ok, user2} = User.follow(user2, user)
      assert User.following_count(user2) == 1

      {:ok, _user} = User.deactivate(user)

      info = User.get_cached_user_info(user2)

      assert info.following_count == 0
      assert User.following_count(user2) == 0
      assert {:ok, []} = User.get_friends(user2)
    end

    test "hide a user's statuses from timelines and notifications" do
      user = insert(:user)
      user2 = insert(:user)

      {:ok, user2} = User.follow(user2, user)

      {:ok, activity} = CommonAPI.post(user, %{"status" => "hey @#{user2.nickname}"})

      activity = Repo.preload(activity, :bookmark)

      [notification] = Pleroma.Notification.for_user(user2)
      assert notification.activity.id == activity.id

      assert [activity] == ActivityPub.fetch_public_activities(%{}) |> Repo.preload(:bookmark)

      assert [%{activity | thread_muted?: CommonAPI.thread_muted?(user2, activity)}] ==
               ActivityPub.fetch_activities([user2.ap_id | user2.following], %{"user" => user2})

      {:ok, _user} = User.deactivate(user)

      assert [] == ActivityPub.fetch_public_activities(%{})
      assert [] == Pleroma.Notification.for_user(user2)

      assert [] ==
               ActivityPub.fetch_activities([user2.ap_id | user2.following], %{"user" => user2})
    end
  end

  test ".delete_user_activities deletes all create activities" do
    user = insert(:user)

    {:ok, activity} = CommonAPI.post(user, %{"status" => "2hu"})

    Ecto.Adapters.SQL.Sandbox.unboxed_run(Repo, fn ->
      {:ok, _} = User.delete_user_activities(user)
      # TODO: Remove favorites, repeats, delete activities.
      refute Activity.get_by_id(activity.id)
    end)
  end

  test ".delete deactivates a user, all follow relationships and all create activities" do
    user = insert(:user)
    followed = insert(:user)
    follower = insert(:user)

    {:ok, user} = User.follow(user, followed)
    {:ok, follower} = User.follow(follower, user)

    {:ok, activity} = CommonAPI.post(user, %{"status" => "2hu"})
    {:ok, activity_two} = CommonAPI.post(follower, %{"status" => "3hu"})

    {:ok, _, _} = CommonAPI.favorite(activity_two.id, user)
    {:ok, _, _} = CommonAPI.favorite(activity.id, follower)
    {:ok, _, _} = CommonAPI.repeat(activity.id, follower)

    {:ok, _} = User.delete(user)

    followed = User.get_cached_by_id(followed.id)
    follower = User.get_cached_by_id(follower.id)
    user = User.get_cached_by_id(user.id)

    assert user.info.deactivated

    refute User.following?(user, followed)
    refute User.following?(followed, follower)

    # TODO: Remove favorites, repeats, delete activities.

    refute Activity.get_by_id(activity.id)
  end

  test "get_public_key_for_ap_id fetches a user that's not in the db" do
    assert {:ok, _key} = User.get_public_key_for_ap_id("http://mastodon.example.org/users/admin")
  end

  test "insert or update a user from given data" do
    user = insert(:user, %{nickname: "nick@name.de"})
    data = %{ap_id: user.ap_id <> "xxx", name: user.name, nickname: user.nickname}

    assert {:ok, %User{}} = User.insert_or_update_user(data)
  end

  describe "per-user rich-text filtering" do
    test "html_filter_policy returns default policies, when rich-text is enabled" do
      user = insert(:user)

      assert Pleroma.Config.get([:markup, :scrub_policy]) == User.html_filter_policy(user)
    end

    test "html_filter_policy returns TwitterText scrubber when rich-text is disabled" do
      user = insert(:user, %{info: %{no_rich_text: true}})

      assert Pleroma.HTML.Scrubber.TwitterText == User.html_filter_policy(user)
    end
  end

  describe "caching" do
    test "invalidate_cache works" do
      user = insert(:user)
      _user_info = User.get_cached_user_info(user)

      User.invalidate_cache(user)

      {:ok, nil} = Cachex.get(:user_cache, "ap_id:#{user.ap_id}")
      {:ok, nil} = Cachex.get(:user_cache, "nickname:#{user.nickname}")
      {:ok, nil} = Cachex.get(:user_cache, "user_info:#{user.id}")
    end

    test "User.delete() plugs any possible zombie objects" do
      user = insert(:user)

      {:ok, _} = User.delete(user)

      {:ok, cached_user} = Cachex.get(:user_cache, "ap_id:#{user.ap_id}")

      assert cached_user != user

      {:ok, cached_user} = Cachex.get(:user_cache, "nickname:#{user.ap_id}")

      assert cached_user != user
    end
  end

  describe "User.search" do
    test "finds a user by full or partial nickname" do
      user = insert(:user, %{nickname: "john"})

      Enum.each(["john", "jo", "j"], fn query ->
        assert user ==
                 User.search(query)
                 |> List.first()
                 |> Map.put(:search_rank, nil)
                 |> Map.put(:search_type, nil)
      end)
    end

    test "finds a user by full or partial name" do
      user = insert(:user, %{name: "John Doe"})

      Enum.each(["John Doe", "JOHN", "doe", "j d", "j", "d"], fn query ->
        assert user ==
                 User.search(query)
                 |> List.first()
                 |> Map.put(:search_rank, nil)
                 |> Map.put(:search_type, nil)
      end)
    end

    test "finds users, preferring nickname matches over name matches" do
      u1 = insert(:user, %{name: "lain", nickname: "nick1"})
      u2 = insert(:user, %{nickname: "lain", name: "nick1"})

      assert [u2.id, u1.id] == Enum.map(User.search("lain"), & &1.id)
    end

    test "finds users, considering density of matched tokens" do
      u1 = insert(:user, %{name: "Bar Bar plus Word Word"})
      u2 = insert(:user, %{name: "Word Word Bar Bar Bar"})

      assert [u2.id, u1.id] == Enum.map(User.search("bar word"), & &1.id)
    end

    test "finds users, ranking by similarity" do
      u1 = insert(:user, %{name: "lain"})
      _u2 = insert(:user, %{name: "ean"})
      u3 = insert(:user, %{name: "ebn", nickname: "lain@mastodon.social"})
      u4 = insert(:user, %{nickname: "lain@pleroma.soykaf.com"})

      assert [u4.id, u3.id, u1.id] == Enum.map(User.search("lain@ple"), & &1.id)
    end

    test "finds users, handling misspelled requests" do
      u1 = insert(:user, %{name: "lain"})

      assert [u1.id] == Enum.map(User.search("laiin"), & &1.id)
    end

    test "finds users, boosting ranks of friends and followers" do
      u1 = insert(:user)
      u2 = insert(:user, %{name: "Doe"})
      follower = insert(:user, %{name: "Doe"})
      friend = insert(:user, %{name: "Doe"})

      {:ok, follower} = User.follow(follower, u1)
      {:ok, u1} = User.follow(u1, friend)

      assert [friend.id, follower.id, u2.id] --
               Enum.map(User.search("doe", resolve: false, for_user: u1), & &1.id) == []
    end

    test "finds a user whose name is nil" do
      _user = insert(:user, %{name: "notamatch", nickname: "testuser@pleroma.amplifie.red"})
      user_two = insert(:user, %{name: nil, nickname: "lain@pleroma.soykaf.com"})

      assert user_two ==
               User.search("lain@pleroma.soykaf.com")
               |> List.first()
               |> Map.put(:search_rank, nil)
               |> Map.put(:search_type, nil)
    end

    test "does not yield false-positive matches" do
      insert(:user, %{name: "John Doe"})

      Enum.each(["mary", "a", ""], fn query ->
        assert [] == User.search(query)
      end)
    end

    test "works with URIs" do
      [result] = User.search("http://mastodon.example.org/users/admin", resolve: true)

      expected =
        result
        |> Map.put(:search_rank, nil)
        |> Map.put(:search_type, nil)
        |> Map.put(:last_digest_emailed_at, nil)

      user = User.get_cached_by_ap_id("http://mastodon.example.org/users/admin")

      assert user == expected
    end
  end

  test "auth_active?/1 works correctly" do
    Pleroma.Config.put([:instance, :account_activation_required], true)

    local_user = insert(:user, local: true, info: %{confirmation_pending: true})
    confirmed_user = insert(:user, local: true, info: %{confirmation_pending: false})
    remote_user = insert(:user, local: false)

    refute User.auth_active?(local_user)
    assert User.auth_active?(confirmed_user)
    assert User.auth_active?(remote_user)

    Pleroma.Config.put([:instance, :account_activation_required], false)
  end

  describe "superuser?/1" do
    test "returns false for unprivileged users" do
      user = insert(:user, local: true)

      refute User.superuser?(user)
    end

    test "returns false for remote users" do
      user = insert(:user, local: false)
      remote_admin_user = insert(:user, local: false, info: %{is_admin: true})

      refute User.superuser?(user)
      refute User.superuser?(remote_admin_user)
    end

    test "returns true for local moderators" do
      user = insert(:user, local: true, info: %{is_moderator: true})

      assert User.superuser?(user)
    end

    test "returns true for local admins" do
      user = insert(:user, local: true, info: %{is_admin: true})

      assert User.superuser?(user)
    end
  end

  describe "visible_for?/2" do
    test "returns true when the account is itself" do
      user = insert(:user, local: true)

      assert User.visible_for?(user, user)
    end

    test "returns false when the account is unauthenticated and auth is required" do
      Pleroma.Config.put([:instance, :account_activation_required], true)

      user = insert(:user, local: true, info: %{confirmation_pending: true})
      other_user = insert(:user, local: true)

      refute User.visible_for?(user, other_user)

      Pleroma.Config.put([:instance, :account_activation_required], false)
    end

    test "returns true when the account is unauthenticated and auth is not required" do
      user = insert(:user, local: true, info: %{confirmation_pending: true})
      other_user = insert(:user, local: true)

      assert User.visible_for?(user, other_user)
    end

    test "returns true when the account is unauthenticated and being viewed by a privileged account (auth required)" do
      Pleroma.Config.put([:instance, :account_activation_required], true)

      user = insert(:user, local: true, info: %{confirmation_pending: true})
      other_user = insert(:user, local: true, info: %{is_admin: true})

      assert User.visible_for?(user, other_user)

      Pleroma.Config.put([:instance, :account_activation_required], false)
    end
  end

  describe "parse_bio/2" do
    test "preserves hosts in user links text" do
      remote_user = insert(:user, local: false, nickname: "nick@domain.com")
      user = insert(:user)
      bio = "A.k.a. @nick@domain.com"

      expected_text =
        "A.k.a. <span class='h-card'><a data-user='#{remote_user.id}' class='u-url mention' href='#{
          remote_user.ap_id
        }'>@<span>nick@domain.com</span></a></span>"

      assert expected_text == User.parse_bio(bio, user)
    end

    test "Adds rel=me on linkbacked urls" do
      user = insert(:user, ap_id: "http://social.example.org/users/lain")

      bio = "http://example.org/rel_me/null"
      expected_text = "<a href=\"#{bio}\">#{bio}</a>"
      assert expected_text == User.parse_bio(bio, user)

      bio = "http://example.org/rel_me/link"
      expected_text = "<a href=\"#{bio}\">#{bio}</a>"
      assert expected_text == User.parse_bio(bio, user)

      bio = "http://example.org/rel_me/anchor"
      expected_text = "<a href=\"#{bio}\">#{bio}</a>"
      assert expected_text == User.parse_bio(bio, user)
    end
  end

  test "follower count is updated when a follower is blocked" do
    user = insert(:user)
    follower = insert(:user)
    follower2 = insert(:user)
    follower3 = insert(:user)

    {:ok, follower} = User.follow(follower, user)
    {:ok, _follower2} = User.follow(follower2, user)
    {:ok, _follower3} = User.follow(follower3, user)

    {:ok, _} = User.block(user, follower)

    user_show = Pleroma.Web.TwitterAPI.UserView.render("show.json", %{user: user})

    assert Map.get(user_show, "followers_count") == 2
  end

<<<<<<< HEAD
  describe "list_inactive_users_query/1" do
    defp days_ago(days) do
      NaiveDateTime.add(
        NaiveDateTime.truncate(NaiveDateTime.utc_now(), :second),
        -days * 60 * 60 * 24,
        :second
      )
    end

    test "Users are inactive by default" do
      total = 10

      users =
        Enum.map(1..total, fn _ ->
          insert(:user, last_digest_emailed_at: days_ago(20), info: %{deactivated: false})
        end)

      inactive_users_ids =
        Pleroma.User.list_inactive_users_query()
        |> Pleroma.Repo.all()
        |> Enum.map(& &1.id)

      Enum.each(users, fn user ->
        assert user.id in inactive_users_ids
      end)
    end

    test "Only includes users who has no recent activity" do
      total = 10

      users =
        Enum.map(1..total, fn _ ->
          insert(:user, last_digest_emailed_at: days_ago(20), info: %{deactivated: false})
        end)

      {inactive, active} = Enum.split(users, trunc(total / 2))

      Enum.map(active, fn user ->
        to = Enum.random(users -- [user])

        {:ok, _} =
          Pleroma.Web.TwitterAPI.TwitterAPI.create_status(user, %{
            "status" => "hey @#{to.nickname}"
          })
      end)

      inactive_users_ids =
        Pleroma.User.list_inactive_users_query()
        |> Pleroma.Repo.all()
        |> Enum.map(& &1.id)

      Enum.each(active, fn user ->
        refute user.id in inactive_users_ids
      end)

      Enum.each(inactive, fn user ->
        assert user.id in inactive_users_ids
      end)
    end

    test "Only includes users with no read notifications" do
      total = 10

      users =
        Enum.map(1..total, fn _ ->
          insert(:user, last_digest_emailed_at: days_ago(20), info: %{deactivated: false})
        end)

      [sender | recipients] = users
      {inactive, active} = Enum.split(recipients, trunc(total / 2))

      Enum.each(recipients, fn to ->
        {:ok, _} =
          Pleroma.Web.TwitterAPI.TwitterAPI.create_status(sender, %{
            "status" => "hey @#{to.nickname}"
          })

        {:ok, _} =
          Pleroma.Web.TwitterAPI.TwitterAPI.create_status(sender, %{
            "status" => "hey again @#{to.nickname}"
          })
      end)

      Enum.each(active, fn user ->
        [n1, _n2] = Pleroma.Notification.for_user(user)
        {:ok, _} = Pleroma.Notification.read_one(user, n1.id)
      end)

      inactive_users_ids =
        Pleroma.User.list_inactive_users_query()
        |> Pleroma.Repo.all()
        |> Enum.map(& &1.id)

      Enum.each(active, fn user ->
        refute user.id in inactive_users_ids
      end)

      Enum.each(inactive, fn user ->
        assert user.id in inactive_users_ids
      end)
=======
  describe "toggle_confirmation/1" do
    test "if user is confirmed" do
      user = insert(:user, info: %{confirmation_pending: false})
      {:ok, user} = User.toggle_confirmation(user)

      assert user.info.confirmation_pending
      assert user.info.confirmation_token
    end

    test "if user is unconfirmed" do
      user = insert(:user, info: %{confirmation_pending: true, confirmation_token: "some token"})
      {:ok, user} = User.toggle_confirmation(user)

      refute user.info.confirmation_pending
      refute user.info.confirmation_token
    end
  end

  describe "ensure_keys_present" do
    test "it creates keys for a user and stores them in info" do
      user = insert(:user)
      refute is_binary(user.info.keys)
      {:ok, user} = User.ensure_keys_present(user)
      assert is_binary(user.info.keys)
    end

    test "it doesn't create keys if there already are some" do
      user = insert(:user, %{info: %{keys: "xxx"}})
      {:ok, user} = User.ensure_keys_present(user)
      assert user.info.keys == "xxx"
>>>>>>> 57e58d26
    end
  end
end<|MERGE_RESOLUTION|>--- conflicted
+++ resolved
@@ -1238,7 +1238,6 @@
     assert Map.get(user_show, "followers_count") == 2
   end
 
-<<<<<<< HEAD
   describe "list_inactive_users_query/1" do
     defp days_ago(days) do
       NaiveDateTime.add(
@@ -1339,7 +1338,9 @@
       Enum.each(inactive, fn user ->
         assert user.id in inactive_users_ids
       end)
-=======
+    end
+  end
+
   describe "toggle_confirmation/1" do
     test "if user is confirmed" do
       user = insert(:user, info: %{confirmation_pending: false})
@@ -1370,7 +1371,6 @@
       user = insert(:user, %{info: %{keys: "xxx"}})
       {:ok, user} = User.ensure_keys_present(user)
       assert user.info.keys == "xxx"
->>>>>>> 57e58d26
     end
   end
 end