--- conflicted
+++ resolved
@@ -47,13 +47,8 @@
 
       assert account["id"] == actor.id
       assert account["nickname"] == actor.nickname
-<<<<<<< HEAD
       assert account["is_active"] == actor.is_active
-      assert account["confirmation_pending"] == actor.confirmation_pending
-=======
-      assert account["deactivated"] == actor.deactivated
       assert account["is_confirmed"] == actor.is_confirmed
->>>>>>> ed84210d
     end
   end
 
