--- conflicted
+++ resolved
@@ -638,13 +638,8 @@
       sad_user = insert(:user, nickname: "sadboy", is_confirmed: false)
       old_user = insert(:user, nickname: "oldboy", is_confirmed: false)
 
-<<<<<<< HEAD
       insert(:user, nickname: "happyboy", is_approved: true)
-      insert(:user, confirmation_pending: false)
-=======
-      insert(:user, nickname: "happyboy", approval_pending: false)
       insert(:user, is_confirmed: true)
->>>>>>> 0ad6ea20
 
       result =
         conn
@@ -654,13 +649,8 @@
       users =
         Enum.map([old_user, sad_user], fn user ->
           user_response(user, %{
-<<<<<<< HEAD
-            "confirmation_pending" => true,
+            "is_confirmed" => false,
             "is_approved" => true
-=======
-            "is_confirmed" => false,
-            "approval_pending" => false
->>>>>>> 0ad6ea20
           })
         end)
         |> Enum.sort_by(& &1["nickname"])
@@ -970,13 +960,8 @@
       "tags" => [],
       "avatar" => User.avatar_url(user) |> MediaProxy.url(),
       "display_name" => HTML.strip_tags(user.name || user.nickname),
-<<<<<<< HEAD
-      "confirmation_pending" => false,
+      "is_confirmed" => true,
       "is_approved" => true,
-=======
-      "is_confirmed" => true,
-      "approval_pending" => false,
->>>>>>> 0ad6ea20
       "url" => user.ap_id,
       "registration_reason" => nil,
       "actor_type" => "Person"
