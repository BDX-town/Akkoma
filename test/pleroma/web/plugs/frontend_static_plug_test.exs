--- conflicted
+++ resolved
@@ -94,11 +94,8 @@
       "internal",
       ".well-known",
       "nodeinfo",
-<<<<<<< HEAD
       "manifest.json",
-=======
       "auth",
->>>>>>> bd853199
       "proxy",
       "test",
       "user_exists",
