# Pleroma: A lightweight social networking server
# Copyright © 2017-2021 Pleroma Authors <https://pleroma.social/>
# SPDX-License-Identifier: AGPL-3.0-only

defmodule Pleroma.Web.MastodonAPI.AccountControllerTest do
  use Pleroma.Web.ConnCase

  alias Pleroma.Repo
  alias Pleroma.User
  alias Pleroma.Web.ActivityPub.ActivityPub
  alias Pleroma.Web.ActivityPub.InternalFetchActor
  alias Pleroma.Web.CommonAPI
  alias Pleroma.Web.OAuth.Token

  import Pleroma.Factory

  describe "account fetching" do
    test "works by id" do
      %User{id: user_id} = insert(:user)

      assert %{"id" => ^user_id} =
               build_conn()
               |> get("/api/v1/accounts/#{user_id}")
               |> json_response_and_validate_schema(200)

      assert %{"error" => "Can't find user"} =
               build_conn()
               |> get("/api/v1/accounts/-1")
               |> json_response_and_validate_schema(404)
    end

    test "relationship field" do
      %{conn: conn, user: user} = oauth_access(["read"])

      other_user = insert(:user)

      response =
        conn
        |> get("/api/v1/accounts/#{other_user.id}")
        |> json_response_and_validate_schema(200)

      assert response["id"] == other_user.id
      assert response["pleroma"]["relationship"] == %{}

      assert %{"pleroma" => %{"relationship" => %{"following" => false, "followed_by" => false}}} =
               conn
               |> get("/api/v1/accounts/#{other_user.id}?with_relationships=true")
               |> json_response_and_validate_schema(200)

      {:ok, _, %{id: other_id}} = User.follow(user, other_user)

      assert %{
               "id" => ^other_id,
               "pleroma" => %{"relationship" => %{"following" => true, "followed_by" => false}}
             } =
               conn
               |> get("/api/v1/accounts/#{other_id}?with_relationships=true")
               |> json_response_and_validate_schema(200)

      {:ok, _, _} = User.follow(other_user, user)

      assert %{
               "id" => ^other_id,
               "pleroma" => %{"relationship" => %{"following" => true, "followed_by" => true}}
             } =
               conn
               |> get("/api/v1/accounts/#{other_id}?with_relationships=true")
               |> json_response_and_validate_schema(200)
    end

    test "works by nickname" do
      user = insert(:user)

      assert %{"id" => _user_id} =
               build_conn()
               |> get("/api/v1/accounts/#{user.nickname}")
               |> json_response_and_validate_schema(200)
    end

    test "works by nickname for remote users" do
      clear_config([:instance, :limit_to_local_content], false)

      user = insert(:user, nickname: "user@example.com", local: false)

      assert %{"id" => _user_id} =
               build_conn()
               |> get("/api/v1/accounts/#{user.nickname}")
               |> json_response_and_validate_schema(200)
    end

    test "respects limit_to_local_content == :all for remote user nicknames" do
      clear_config([:instance, :limit_to_local_content], :all)

      user = insert(:user, nickname: "user@example.com", local: false)

      assert build_conn()
             |> get("/api/v1/accounts/#{user.nickname}")
             |> json_response_and_validate_schema(404)
    end

    test "respects limit_to_local_content == :unauthenticated for remote user nicknames" do
      clear_config([:instance, :limit_to_local_content], :unauthenticated)

      user = insert(:user, nickname: "user@example.com", local: false)
      reading_user = insert(:user)

      conn =
        build_conn()
        |> get("/api/v1/accounts/#{user.nickname}")

      assert json_response_and_validate_schema(conn, 404)

      conn =
        build_conn()
        |> assign(:user, reading_user)
        |> assign(:token, insert(:oauth_token, user: reading_user, scopes: ["read:accounts"]))
        |> get("/api/v1/accounts/#{user.nickname}")

      assert %{"id" => id} = json_response_and_validate_schema(conn, 200)
      assert id == user.id
    end

    test "accounts fetches correct account for nicknames beginning with numbers", %{conn: conn} do
      # Need to set an old-style integer ID to reproduce the problem
      # (these are no longer assigned to new accounts but were preserved
      # for existing accounts during the migration to flakeIDs)
      user_one = insert(:user, %{id: 1212})
      user_two = insert(:user, %{nickname: "#{user_one.id}garbage"})

      acc_one =
        conn
        |> get("/api/v1/accounts/#{user_one.id}")
        |> json_response_and_validate_schema(:ok)

      acc_two =
        conn
        |> get("/api/v1/accounts/#{user_two.nickname}")
        |> json_response_and_validate_schema(:ok)

      acc_three =
        conn
        |> get("/api/v1/accounts/#{user_two.id}")
        |> json_response_and_validate_schema(:ok)

      refute acc_one == acc_two
      assert acc_two == acc_three
    end

    test "returns 404 when user is invisible", %{conn: conn} do
      user = insert(:user, %{invisible: true})

      assert %{"error" => "Can't find user"} =
               conn
               |> get("/api/v1/accounts/#{user.nickname}")
               |> json_response_and_validate_schema(404)
    end

    test "returns 404 for internal.fetch actor", %{conn: conn} do
      %User{nickname: "internal.fetch"} = InternalFetchActor.get_actor()

      assert %{"error" => "Can't find user"} =
               conn
               |> get("/api/v1/accounts/internal.fetch")
               |> json_response_and_validate_schema(404)
    end

    test "returns 404 for deactivated user", %{conn: conn} do
      user = insert(:user, is_active: false)

      assert %{"error" => "Can't find user"} =
               conn
               |> get("/api/v1/accounts/#{user.id}")
               |> json_response_and_validate_schema(:not_found)
    end
  end

  defp local_and_remote_users do
    local = insert(:user)
    remote = insert(:user, local: false)
    {:ok, local: local, remote: remote}
  end

  describe "user fetching with restrict unauthenticated profiles for local and remote" do
    setup do: local_and_remote_users()

    setup do: clear_config([:restrict_unauthenticated, :profiles, :local], true)

    setup do: clear_config([:restrict_unauthenticated, :profiles, :remote], true)

    test "if user is unauthenticated", %{conn: conn, local: local, remote: remote} do
      assert %{"error" => "This API requires an authenticated user"} ==
               conn
               |> get("/api/v1/accounts/#{local.id}")
               |> json_response_and_validate_schema(:unauthorized)

      assert %{"error" => "This API requires an authenticated user"} ==
               conn
               |> get("/api/v1/accounts/#{remote.id}")
               |> json_response_and_validate_schema(:unauthorized)
    end

    test "if user is authenticated", %{local: local, remote: remote} do
      %{conn: conn} = oauth_access(["read"])

      res_conn = get(conn, "/api/v1/accounts/#{local.id}")
      assert %{"id" => _} = json_response_and_validate_schema(res_conn, 200)

      res_conn = get(conn, "/api/v1/accounts/#{remote.id}")
      assert %{"id" => _} = json_response_and_validate_schema(res_conn, 200)
    end
  end

  describe "user fetching with restrict unauthenticated profiles for local" do
    setup do: local_and_remote_users()

    setup do: clear_config([:restrict_unauthenticated, :profiles, :local], true)

    test "if user is unauthenticated", %{conn: conn, local: local, remote: remote} do
      res_conn = get(conn, "/api/v1/accounts/#{local.id}")

      assert json_response_and_validate_schema(res_conn, :unauthorized) == %{
               "error" => "This API requires an authenticated user"
             }

      res_conn = get(conn, "/api/v1/accounts/#{remote.id}")
      assert %{"id" => _} = json_response_and_validate_schema(res_conn, 200)
    end

    test "if user is authenticated", %{local: local, remote: remote} do
      %{conn: conn} = oauth_access(["read"])

      res_conn = get(conn, "/api/v1/accounts/#{local.id}")
      assert %{"id" => _} = json_response_and_validate_schema(res_conn, 200)

      res_conn = get(conn, "/api/v1/accounts/#{remote.id}")
      assert %{"id" => _} = json_response_and_validate_schema(res_conn, 200)
    end
  end

  describe "user fetching with restrict unauthenticated profiles for remote" do
    setup do: local_and_remote_users()

    setup do: clear_config([:restrict_unauthenticated, :profiles, :remote], true)

    test "if user is unauthenticated", %{conn: conn, local: local, remote: remote} do
      res_conn = get(conn, "/api/v1/accounts/#{local.id}")
      assert %{"id" => _} = json_response_and_validate_schema(res_conn, 200)

      res_conn = get(conn, "/api/v1/accounts/#{remote.id}")

      assert json_response_and_validate_schema(res_conn, :unauthorized) == %{
               "error" => "This API requires an authenticated user"
             }
    end

    test "if user is authenticated", %{local: local, remote: remote} do
      %{conn: conn} = oauth_access(["read"])

      res_conn = get(conn, "/api/v1/accounts/#{local.id}")
      assert %{"id" => _} = json_response_and_validate_schema(res_conn, 200)

      res_conn = get(conn, "/api/v1/accounts/#{remote.id}")
      assert %{"id" => _} = json_response_and_validate_schema(res_conn, 200)
    end
  end

  describe "user timelines" do
    setup do: oauth_access(["read:statuses"])

    test "works with announces that are just addressed to public", %{conn: conn} do
      user = insert(:user, ap_id: "https://honktest/u/test", local: false)
      other_user = insert(:user)

      {:ok, post} = CommonAPI.post(other_user, %{status: "bonkeronk"})

      {:ok, announce, _} =
        %{
          "@context" => "https://www.w3.org/ns/activitystreams",
          "actor" => "https://honktest/u/test",
          "id" => "https://honktest/u/test/bonk/1793M7B9MQ48847vdx",
          "object" => post.data["object"],
          "published" => "2019-06-25T19:33:58Z",
          "to" => ["https://www.w3.org/ns/activitystreams#Public"],
          "type" => "Announce"
        }
        |> ActivityPub.persist(local: false)

      assert resp =
               conn
               |> get("/api/v1/accounts/#{user.id}/statuses")
               |> json_response_and_validate_schema(200)

      assert [%{"id" => id}] = resp
      assert id == announce.id
    end

    test "deactivated user", %{conn: conn} do
      user = insert(:user, is_active: false)

      assert %{"error" => "Can't find user"} ==
               conn
               |> get("/api/v1/accounts/#{user.id}/statuses")
               |> json_response_and_validate_schema(:not_found)
    end

    test "returns 404 when user is invisible", %{conn: conn} do
      user = insert(:user, %{invisible: true})

      assert %{"error" => "Can't find user"} =
               conn
               |> get("/api/v1/accounts/#{user.id}")
               |> json_response_and_validate_schema(404)
    end

    test "respects blocks", %{user: user_one, conn: conn} do
      user_two = insert(:user)
      user_three = insert(:user)

      User.block(user_one, user_two)

      {:ok, activity} = CommonAPI.post(user_two, %{status: "User one sux0rz"})
      {:ok, repeat} = CommonAPI.repeat(activity.id, user_three)

      assert resp =
               conn
               |> get("/api/v1/accounts/#{user_two.id}/statuses")
               |> json_response_and_validate_schema(200)

      assert [%{"id" => id}] = resp
      assert id == activity.id

      # Even a blocked user will deliver the full user timeline, there would be
      #   no point in looking at a blocked users timeline otherwise
      assert resp =
               conn
               |> get("/api/v1/accounts/#{user_two.id}/statuses")
               |> json_response_and_validate_schema(200)

      assert [%{"id" => id}] = resp
      assert id == activity.id

      # Third user's timeline includes the repeat when viewed by unauthenticated user
      resp =
        build_conn()
        |> get("/api/v1/accounts/#{user_three.id}/statuses")
        |> json_response_and_validate_schema(200)

      assert [%{"id" => id}] = resp
      assert id == repeat.id

      # When viewing a third user's timeline, the blocked users' statuses will NOT be shown
      resp = get(conn, "/api/v1/accounts/#{user_three.id}/statuses")

      assert [] == json_response_and_validate_schema(resp, 200)
    end

    test "gets users statuses", %{conn: conn} do
      user_one = insert(:user)
      user_two = insert(:user)
      user_three = insert(:user)

      {:ok, _user_three, _user_one} = User.follow(user_three, user_one)

      {:ok, activity} = CommonAPI.post(user_one, %{status: "HI!!!"})

      {:ok, direct_activity} =
        CommonAPI.post(user_one, %{
          status: "Hi, @#{user_two.nickname}.",
          visibility: "direct"
        })

      {:ok, private_activity} =
        CommonAPI.post(user_one, %{status: "private", visibility: "private"})

      # TODO!!!
      resp =
        conn
        |> get("/api/v1/accounts/#{user_one.id}/statuses")
        |> json_response_and_validate_schema(200)

      assert [%{"id" => id}] = resp
      assert id == to_string(activity.id)

      resp =
        conn
        |> assign(:user, user_two)
        |> assign(:token, insert(:oauth_token, user: user_two, scopes: ["read:statuses"]))
        |> get("/api/v1/accounts/#{user_one.id}/statuses")
        |> json_response_and_validate_schema(200)

      assert [%{"id" => id_one}, %{"id" => id_two}] = resp
      assert id_one == to_string(direct_activity.id)
      assert id_two == to_string(activity.id)

      resp =
        conn
        |> assign(:user, user_three)
        |> assign(:token, insert(:oauth_token, user: user_three, scopes: ["read:statuses"]))
        |> get("/api/v1/accounts/#{user_one.id}/statuses")
        |> json_response_and_validate_schema(200)

      assert [%{"id" => id_one}, %{"id" => id_two}] = resp
      assert id_one == to_string(private_activity.id)
      assert id_two == to_string(activity.id)
    end

    test "unimplemented pinned statuses feature", %{conn: conn} do
      note = insert(:note_activity)
      user = User.get_cached_by_ap_id(note.data["actor"])

      conn = get(conn, "/api/v1/accounts/#{user.id}/statuses?pinned=true")

      assert json_response_and_validate_schema(conn, 200) == []
    end

    test "gets an users media, excludes reblogs", %{conn: conn} do
      note = insert(:note_activity)
      user = User.get_cached_by_ap_id(note.data["actor"])
      other_user = insert(:user)

      file = %Plug.Upload{
        content_type: "image/jpeg",
        path: Path.absname("test/fixtures/image.jpg"),
        filename: "an_image.jpg"
      }

      {:ok, %{id: media_id}} = ActivityPub.upload(file, actor: user.ap_id)

      {:ok, %{id: image_post_id}} = CommonAPI.post(user, %{status: "cofe", media_ids: [media_id]})

      {:ok, %{id: media_id}} = ActivityPub.upload(file, actor: other_user.ap_id)

      {:ok, %{id: other_image_post_id}} =
        CommonAPI.post(other_user, %{status: "cofe2", media_ids: [media_id]})

      {:ok, _announce} = CommonAPI.repeat(other_image_post_id, user)

      conn = get(conn, "/api/v1/accounts/#{user.id}/statuses?only_media=true")

      assert [%{"id" => ^image_post_id}] = json_response_and_validate_schema(conn, 200)

      conn = get(build_conn(), "/api/v1/accounts/#{user.id}/statuses?only_media=1")

      assert [%{"id" => ^image_post_id}] = json_response_and_validate_schema(conn, 200)
    end

    test "gets a user's statuses without reblogs", %{user: user, conn: conn} do
      {:ok, %{id: post_id}} = CommonAPI.post(user, %{status: "HI!!!"})
      {:ok, _} = CommonAPI.repeat(post_id, user)

      conn = get(conn, "/api/v1/accounts/#{user.id}/statuses?exclude_reblogs=true")
      assert [%{"id" => ^post_id}] = json_response_and_validate_schema(conn, 200)

      conn = get(conn, "/api/v1/accounts/#{user.id}/statuses?exclude_reblogs=1")
      assert [%{"id" => ^post_id}] = json_response_and_validate_schema(conn, 200)
    end

    test "filters user's statuses by a hashtag", %{user: user, conn: conn} do
      {:ok, %{id: post_id}} = CommonAPI.post(user, %{status: "#hashtag"})
      {:ok, _post} = CommonAPI.post(user, %{status: "hashtag"})

      conn = get(conn, "/api/v1/accounts/#{user.id}/statuses?tagged=hashtag")
      assert [%{"id" => ^post_id}] = json_response_and_validate_schema(conn, 200)
    end

    test "the user views their own timelines and excludes direct messages", %{
      user: user,
      conn: conn
    } do
      {:ok, %{id: public_activity_id}} =
        CommonAPI.post(user, %{status: ".", visibility: "public"})

      {:ok, _direct_activity} = CommonAPI.post(user, %{status: ".", visibility: "direct"})

      conn = get(conn, "/api/v1/accounts/#{user.id}/statuses?exclude_visibilities[]=direct")
      assert [%{"id" => ^public_activity_id}] = json_response_and_validate_schema(conn, 200)
    end

    test "muted reactions", %{user: user, conn: conn} do
      user2 = insert(:user)
      User.mute(user, user2)
      {:ok, activity} = CommonAPI.post(user, %{status: "."})
      {:ok, _} = CommonAPI.react_with_emoji(activity.id, user2, "🎅")

      result =
        conn
        |> get("/api/v1/accounts/#{user.id}/statuses")
        |> json_response_and_validate_schema(200)

      assert [
               %{
                 "pleroma" => %{
                   "emoji_reactions" => []
                 }
               }
             ] = result

      result =
        conn
        |> get("/api/v1/accounts/#{user.id}/statuses?with_muted=true")
        |> json_response_and_validate_schema(200)

      assert [
               %{
                 "pleroma" => %{
                   "emoji_reactions" => [%{"count" => 1, "me" => false, "name" => "🎅"}]
                 }
               }
             ] = result
    end

    test "paginates a user's statuses", %{user: user, conn: conn} do
      {:ok, post_1} = CommonAPI.post(user, %{status: "first post"})
      {:ok, post_2} = CommonAPI.post(user, %{status: "second post"})

      response_1 = get(conn, "/api/v1/accounts/#{user.id}/statuses?limit=1")
      assert [res] = json_response_and_validate_schema(response_1, 200)
      assert res["id"] == post_2.id

      response_2 = get(conn, "/api/v1/accounts/#{user.id}/statuses?limit=1&max_id=#{res["id"]}")
      assert [res] = json_response_and_validate_schema(response_2, 200)
      assert res["id"] == post_1.id

      refute response_1 == response_2
    end
  end

  defp local_and_remote_activities(%{local: local, remote: remote}) do
    insert(:note_activity, user: local)
    insert(:note_activity, user: remote, local: false)

    :ok
  end

  describe "statuses with restrict unauthenticated profiles for local and remote" do
    setup do: local_and_remote_users()
    setup :local_and_remote_activities

    setup do: clear_config([:restrict_unauthenticated, :profiles, :local], true)

    setup do: clear_config([:restrict_unauthenticated, :profiles, :remote], true)

    test "if user is unauthenticated", %{conn: conn, local: local, remote: remote} do
      assert %{"error" => "This API requires an authenticated user"} ==
               conn
               |> get("/api/v1/accounts/#{local.id}/statuses")
               |> json_response_and_validate_schema(:unauthorized)

      assert %{"error" => "This API requires an authenticated user"} ==
               conn
               |> get("/api/v1/accounts/#{remote.id}/statuses")
               |> json_response_and_validate_schema(:unauthorized)
    end

    test "if user is authenticated", %{local: local, remote: remote} do
      %{conn: conn} = oauth_access(["read"])

      res_conn = get(conn, "/api/v1/accounts/#{local.id}/statuses")
      assert length(json_response_and_validate_schema(res_conn, 200)) == 1

      res_conn = get(conn, "/api/v1/accounts/#{remote.id}/statuses")
      assert length(json_response_and_validate_schema(res_conn, 200)) == 1
    end
  end

  describe "statuses with restrict unauthenticated profiles for local" do
    setup do: local_and_remote_users()
    setup :local_and_remote_activities

    setup do: clear_config([:restrict_unauthenticated, :profiles, :local], true)

    test "if user is unauthenticated", %{conn: conn, local: local, remote: remote} do
      assert %{"error" => "This API requires an authenticated user"} ==
               conn
               |> get("/api/v1/accounts/#{local.id}/statuses")
               |> json_response_and_validate_schema(:unauthorized)

      res_conn = get(conn, "/api/v1/accounts/#{remote.id}/statuses")
      assert length(json_response_and_validate_schema(res_conn, 200)) == 1
    end

    test "if user is authenticated", %{local: local, remote: remote} do
      %{conn: conn} = oauth_access(["read"])

      res_conn = get(conn, "/api/v1/accounts/#{local.id}/statuses")
      assert length(json_response_and_validate_schema(res_conn, 200)) == 1

      res_conn = get(conn, "/api/v1/accounts/#{remote.id}/statuses")
      assert length(json_response_and_validate_schema(res_conn, 200)) == 1
    end
  end

  describe "statuses with restrict unauthenticated profiles for remote" do
    setup do: local_and_remote_users()
    setup :local_and_remote_activities

    setup do: clear_config([:restrict_unauthenticated, :profiles, :remote], true)

    test "if user is unauthenticated", %{conn: conn, local: local, remote: remote} do
      res_conn = get(conn, "/api/v1/accounts/#{local.id}/statuses")
      assert length(json_response_and_validate_schema(res_conn, 200)) == 1

      assert %{"error" => "This API requires an authenticated user"} ==
               conn
               |> get("/api/v1/accounts/#{remote.id}/statuses")
               |> json_response_and_validate_schema(:unauthorized)
    end

    test "if user is authenticated", %{local: local, remote: remote} do
      %{conn: conn} = oauth_access(["read"])

      res_conn = get(conn, "/api/v1/accounts/#{local.id}/statuses")
      assert length(json_response_and_validate_schema(res_conn, 200)) == 1

      res_conn = get(conn, "/api/v1/accounts/#{remote.id}/statuses")
      assert length(json_response_and_validate_schema(res_conn, 200)) == 1
    end
  end

  describe "followers" do
    setup do: oauth_access(["read:accounts"])

    test "getting followers", %{user: user, conn: conn} do
      other_user = insert(:user)
      {:ok, %{id: user_id}, other_user} = User.follow(user, other_user)

      conn = get(conn, "/api/v1/accounts/#{other_user.id}/followers")

      assert [%{"id" => ^user_id}] = json_response_and_validate_schema(conn, 200)
    end

    test "following with relationship", %{conn: conn, user: user} do
      other_user = insert(:user)
      {:ok, %{id: id}, _} = User.follow(other_user, user)

      assert [
               %{
                 "id" => ^id,
                 "pleroma" => %{
                   "relationship" => %{
                     "id" => ^id,
                     "following" => false,
                     "followed_by" => true
                   }
                 }
               }
             ] =
               conn
               |> get("/api/v1/accounts/#{user.id}/followers?with_relationships=true")
               |> json_response_and_validate_schema(200)

      {:ok, _, _} = User.follow(user, other_user)

      assert [
               %{
                 "id" => ^id,
                 "pleroma" => %{
                   "relationship" => %{
                     "id" => ^id,
                     "following" => true,
                     "followed_by" => true
                   }
                 }
               }
             ] =
               conn
               |> get("/api/v1/accounts/#{user.id}/followers?with_relationships=true")
               |> json_response_and_validate_schema(200)
    end

    test "getting followers, hide_followers", %{user: user, conn: conn} do
      other_user = insert(:user, hide_followers: true)
      {:ok, _user, _other_user} = User.follow(user, other_user)

      conn = get(conn, "/api/v1/accounts/#{other_user.id}/followers")

      assert [] == json_response_and_validate_schema(conn, 200)
    end

    test "getting followers, hide_followers, same user requesting" do
      user = insert(:user)
      other_user = insert(:user, hide_followers: true)
      {:ok, _user, _other_user} = User.follow(user, other_user)

      conn =
        build_conn()
        |> assign(:user, other_user)
        |> assign(:token, insert(:oauth_token, user: other_user, scopes: ["read:accounts"]))
        |> get("/api/v1/accounts/#{other_user.id}/followers")

      refute [] == json_response_and_validate_schema(conn, 200)
    end

    test "getting followers, pagination", %{user: user, conn: conn} do
      {:ok, %User{id: follower1_id}, _user} = :user |> insert() |> User.follow(user)
      {:ok, %User{id: follower2_id}, _user} = :user |> insert() |> User.follow(user)
      {:ok, %User{id: follower3_id}, _user} = :user |> insert() |> User.follow(user)

      assert [%{"id" => ^follower3_id}, %{"id" => ^follower2_id}] =
               conn
               |> get("/api/v1/accounts/#{user.id}/followers?since_id=#{follower1_id}")
               |> json_response_and_validate_schema(200)

      assert [%{"id" => ^follower2_id}, %{"id" => ^follower1_id}] =
               conn
               |> get("/api/v1/accounts/#{user.id}/followers?max_id=#{follower3_id}")
               |> json_response_and_validate_schema(200)

      assert [%{"id" => ^follower2_id}, %{"id" => ^follower1_id}] =
               conn
               |> get(
                 "/api/v1/accounts/#{user.id}/followers?id=#{user.id}&limit=20&max_id=#{follower3_id}"
               )
               |> json_response_and_validate_schema(200)

      res_conn = get(conn, "/api/v1/accounts/#{user.id}/followers?limit=1&max_id=#{follower3_id}")

      assert [%{"id" => ^follower2_id}] = json_response_and_validate_schema(res_conn, 200)

      assert [link_header] = get_resp_header(res_conn, "link")
      assert link_header =~ ~r/min_id=#{follower2_id}/
      assert link_header =~ ~r/max_id=#{follower2_id}/
    end
  end

  describe "following" do
    setup do: oauth_access(["read:accounts"])

    test "getting following", %{user: user, conn: conn} do
      other_user = insert(:user)
      {:ok, user, other_user} = User.follow(user, other_user)

      conn = get(conn, "/api/v1/accounts/#{user.id}/following")

      assert [%{"id" => id}] = json_response_and_validate_schema(conn, 200)
      assert id == to_string(other_user.id)
    end

    test "following with relationship", %{conn: conn, user: user} do
      other_user = insert(:user)
      {:ok, user, other_user} = User.follow(user, other_user)

      conn = get(conn, "/api/v1/accounts/#{user.id}/following?with_relationships=true")

      id = other_user.id

      assert [
               %{
                 "id" => ^id,
                 "pleroma" => %{
                   "relationship" => %{"id" => ^id, "following" => true, "followed_by" => false}
                 }
               }
             ] = json_response_and_validate_schema(conn, 200)
    end

    test "getting following, hide_follows, other user requesting" do
      user = insert(:user, hide_follows: true)
      other_user = insert(:user)
      {:ok, user, other_user} = User.follow(user, other_user)

      conn =
        build_conn()
        |> assign(:user, other_user)
        |> assign(:token, insert(:oauth_token, user: other_user, scopes: ["read:accounts"]))
        |> get("/api/v1/accounts/#{user.id}/following")

      assert [] == json_response_and_validate_schema(conn, 200)
    end

    test "getting following, hide_follows, same user requesting" do
      user = insert(:user, hide_follows: true)
      other_user = insert(:user)
      {:ok, user, _other_user} = User.follow(user, other_user)

      conn =
        build_conn()
        |> assign(:user, user)
        |> assign(:token, insert(:oauth_token, user: user, scopes: ["read:accounts"]))
        |> get("/api/v1/accounts/#{user.id}/following")

      refute [] == json_response_and_validate_schema(conn, 200)
    end

    test "getting following, pagination", %{user: user, conn: conn} do
      following1 = insert(:user)
      following2 = insert(:user)
      following3 = insert(:user)
      {:ok, _, _} = User.follow(user, following1)
      {:ok, _, _} = User.follow(user, following2)
      {:ok, _, _} = User.follow(user, following3)

      res_conn = get(conn, "/api/v1/accounts/#{user.id}/following?since_id=#{following1.id}")

      assert [%{"id" => id3}, %{"id" => id2}] = json_response_and_validate_schema(res_conn, 200)
      assert id3 == following3.id
      assert id2 == following2.id

      res_conn = get(conn, "/api/v1/accounts/#{user.id}/following?max_id=#{following3.id}")

      assert [%{"id" => id2}, %{"id" => id1}] = json_response_and_validate_schema(res_conn, 200)
      assert id2 == following2.id
      assert id1 == following1.id

      res_conn =
        get(
          conn,
          "/api/v1/accounts/#{user.id}/following?id=#{user.id}&limit=20&max_id=#{following3.id}"
        )

      assert [%{"id" => id2}, %{"id" => id1}] = json_response_and_validate_schema(res_conn, 200)
      assert id2 == following2.id
      assert id1 == following1.id

      res_conn =
        get(conn, "/api/v1/accounts/#{user.id}/following?limit=1&max_id=#{following3.id}")

      assert [%{"id" => id2}] = json_response_and_validate_schema(res_conn, 200)
      assert id2 == following2.id

      assert [link_header] = get_resp_header(res_conn, "link")
      assert link_header =~ ~r/min_id=#{following2.id}/
      assert link_header =~ ~r/max_id=#{following2.id}/
    end
  end

  describe "follow/unfollow" do
    setup do: oauth_access(["follow"])

    test "following / unfollowing a user", %{conn: conn} do
      %{id: other_user_id, nickname: other_user_nickname} = insert(:user)

      assert %{"id" => _id, "following" => true} =
               conn
               |> post("/api/v1/accounts/#{other_user_id}/follow")
               |> json_response_and_validate_schema(200)

      assert %{"id" => _id, "following" => false} =
               conn
               |> post("/api/v1/accounts/#{other_user_id}/unfollow")
               |> json_response_and_validate_schema(200)

      assert %{"id" => ^other_user_id} =
               conn
               |> put_req_header("content-type", "application/json")
               |> post("/api/v1/follows", %{"uri" => other_user_nickname})
               |> json_response_and_validate_schema(200)
    end

    test "cancelling follow request", %{conn: conn} do
      %{id: other_user_id} = insert(:user, %{is_locked: true})

      assert %{"id" => ^other_user_id, "following" => false, "requested" => true} =
               conn
               |> post("/api/v1/accounts/#{other_user_id}/follow")
               |> json_response_and_validate_schema(:ok)

      assert %{"id" => ^other_user_id, "following" => false, "requested" => false} =
               conn
               |> post("/api/v1/accounts/#{other_user_id}/unfollow")
               |> json_response_and_validate_schema(:ok)
    end

    test "following without reblogs" do
      %{conn: conn} = oauth_access(["follow", "read:statuses"])
      followed = insert(:user)
      other_user = insert(:user)

      ret_conn =
        conn
        |> put_req_header("content-type", "application/json")
        |> post("/api/v1/accounts/#{followed.id}/follow", %{reblogs: false})

      assert %{"showing_reblogs" => false} = json_response_and_validate_schema(ret_conn, 200)

      {:ok, activity} = CommonAPI.post(other_user, %{status: "hey"})
      {:ok, %{id: reblog_id}} = CommonAPI.repeat(activity.id, followed)

      assert [] ==
               conn
               |> get("/api/v1/timelines/home")
               |> json_response_and_validate_schema(200)

      assert %{"showing_reblogs" => true} =
               conn
               |> put_req_header("content-type", "application/json")
               |> post("/api/v1/accounts/#{followed.id}/follow", %{reblogs: true})
               |> json_response_and_validate_schema(200)

      assert [%{"id" => ^reblog_id}] =
               conn
               |> get("/api/v1/timelines/home")
               |> json_response_and_validate_schema(200)
    end

    test "following with reblogs" do
      %{conn: conn} = oauth_access(["follow", "read:statuses"])
      followed = insert(:user)
      other_user = insert(:user)

      ret_conn = post(conn, "/api/v1/accounts/#{followed.id}/follow")

      assert %{"showing_reblogs" => true} = json_response_and_validate_schema(ret_conn, 200)

      {:ok, activity} = CommonAPI.post(other_user, %{status: "hey"})
      {:ok, %{id: reblog_id}} = CommonAPI.repeat(activity.id, followed)

      assert [%{"id" => ^reblog_id}] =
               conn
               |> get("/api/v1/timelines/home")
               |> json_response_and_validate_schema(200)

      assert %{"showing_reblogs" => false} =
               conn
               |> put_req_header("content-type", "application/json")
               |> post("/api/v1/accounts/#{followed.id}/follow", %{reblogs: false})
               |> json_response_and_validate_schema(200)

      assert [] ==
               conn
               |> get("/api/v1/timelines/home")
               |> json_response_and_validate_schema(200)
    end

    test "following with subscription and unsubscribing" do
      %{conn: conn} = oauth_access(["follow"])
      followed = insert(:user)

      ret_conn =
        conn
        |> put_req_header("content-type", "application/json")
        |> post("/api/v1/accounts/#{followed.id}/follow", %{notify: true})

      assert %{"id" => _id, "subscribing" => true} =
               json_response_and_validate_schema(ret_conn, 200)

      ret_conn =
        conn
        |> put_req_header("content-type", "application/json")
        |> post("/api/v1/accounts/#{followed.id}/follow", %{notify: false})

      assert %{"id" => _id, "subscribing" => false} =
               json_response_and_validate_schema(ret_conn, 200)
    end

    test "following / unfollowing errors", %{user: user, conn: conn} do
      # self follow
      conn_res = post(conn, "/api/v1/accounts/#{user.id}/follow")

      assert %{"error" => "Can not follow yourself"} =
               json_response_and_validate_schema(conn_res, 400)

      # self unfollow
      user = User.get_cached_by_id(user.id)
      conn_res = post(conn, "/api/v1/accounts/#{user.id}/unfollow")

      assert %{"error" => "Can not unfollow yourself"} =
               json_response_and_validate_schema(conn_res, 400)

      # self follow via uri
      user = User.get_cached_by_id(user.id)

      assert %{"error" => "Can not follow yourself"} =
               conn
               |> put_req_header("content-type", "multipart/form-data")
               |> post("/api/v1/follows", %{"uri" => user.nickname})
               |> json_response_and_validate_schema(400)

      # follow non existing user
      conn_res = post(conn, "/api/v1/accounts/doesntexist/follow")
      assert %{"error" => "Record not found"} = json_response_and_validate_schema(conn_res, 404)

      # follow non existing user via uri
      conn_res =
        conn
        |> put_req_header("content-type", "multipart/form-data")
        |> post("/api/v1/follows", %{"uri" => "doesntexist"})

      assert %{"error" => "Record not found"} = json_response_and_validate_schema(conn_res, 404)

      # unfollow non existing user
      conn_res = post(conn, "/api/v1/accounts/doesntexist/unfollow")
      assert %{"error" => "Record not found"} = json_response_and_validate_schema(conn_res, 404)
    end
  end

  describe "mute/unmute" do
    setup do: oauth_access(["write:mutes"])

    test "with notifications", %{conn: conn} do
      other_user = insert(:user)

      assert %{"id" => _id, "muting" => true, "muting_notifications" => true} =
               conn
               |> post("/api/v1/accounts/#{other_user.id}/mute")
               |> json_response_and_validate_schema(200)

      conn = post(conn, "/api/v1/accounts/#{other_user.id}/unmute")

      assert %{"id" => _id, "muting" => false, "muting_notifications" => false} =
               json_response_and_validate_schema(conn, 200)
    end

    test "without notifications", %{conn: conn} do
      other_user = insert(:user)

      ret_conn =
        conn
        |> put_req_header("content-type", "multipart/form-data")
        |> post("/api/v1/accounts/#{other_user.id}/mute", %{"notifications" => "false"})

      assert %{"id" => _id, "muting" => true, "muting_notifications" => false} =
               json_response_and_validate_schema(ret_conn, 200)

      conn = post(conn, "/api/v1/accounts/#{other_user.id}/unmute")

      assert %{"id" => _id, "muting" => false, "muting_notifications" => false} =
               json_response_and_validate_schema(conn, 200)
    end
  end

  describe "pinned statuses" do
    setup do
      user = insert(:user)
      {:ok, activity} = CommonAPI.post(user, %{status: "HI!!!"})
      %{conn: conn} = oauth_access(["read:statuses"], user: user)

      [conn: conn, user: user, activity: activity]
    end

    test "returns pinned statuses", %{conn: conn, user: user, activity: %{id: activity_id}} do
      {:ok, _} = CommonAPI.pin(activity_id, user)

      assert [%{"id" => ^activity_id, "pinned" => true}] =
               conn
               |> get("/api/v1/accounts/#{user.id}/statuses?pinned=true")
               |> json_response_and_validate_schema(200)
    end
  end

  test "blocking / unblocking a user" do
    %{conn: conn} = oauth_access(["follow"])
    other_user = insert(:user)

    ret_conn = post(conn, "/api/v1/accounts/#{other_user.id}/block")

    assert %{"id" => _id, "blocking" => true} = json_response_and_validate_schema(ret_conn, 200)

    conn = post(conn, "/api/v1/accounts/#{other_user.id}/unblock")

    assert %{"id" => _id, "blocking" => false} = json_response_and_validate_schema(conn, 200)
  end

  describe "create account by app" do
    setup do
      valid_params = %{
        username: "lain",
        email: "lain@example.org",
        password: "PlzDontHackLain",
        agreement: true
      }

      [valid_params: valid_params]
    end

    test "registers and logs in without :account_activation_required / :account_approval_required",
         %{conn: conn} do
      clear_config([:instance, :account_activation_required], false)
      clear_config([:instance, :account_approval_required], false)

      conn =
        conn
        |> put_req_header("content-type", "application/json")
        |> post("/api/v1/apps", %{
          client_name: "client_name",
          redirect_uris: "urn:ietf:wg:oauth:2.0:oob",
          scopes: "read, write, follow"
        })

      assert %{
               "client_id" => client_id,
               "client_secret" => client_secret,
               "id" => _,
               "name" => "client_name",
               "redirect_uri" => "urn:ietf:wg:oauth:2.0:oob",
               "vapid_key" => _,
               "website" => nil
             } = json_response_and_validate_schema(conn, 200)

      conn =
        post(conn, "/oauth/token", %{
          grant_type: "client_credentials",
          client_id: client_id,
          client_secret: client_secret
        })

      assert %{"access_token" => token, "refresh_token" => refresh, "scope" => scope} =
               json_response(conn, 200)

      assert token
      token_from_db = Repo.get_by(Token, token: token)
      assert token_from_db
      assert refresh
      assert scope == "read write follow"

      clear_config([User, :email_blacklist], ["example.org"])

      params = %{
        username: "lain",
        email: "lain@example.org",
        password: "PlzDontHackLain",
        bio: "Test Bio",
        agreement: true
      }

      conn =
        build_conn()
        |> put_req_header("content-type", "multipart/form-data")
        |> put_req_header("authorization", "Bearer " <> token)
        |> post("/api/v1/accounts", params)

      assert %{"error" => "{\"email\":[\"Invalid email\"]}"} =
               json_response_and_validate_schema(conn, 400)

      clear_config([User, :email_blacklist], [])

      conn =
        build_conn()
        |> put_req_header("content-type", "multipart/form-data")
        |> put_req_header("authorization", "Bearer " <> token)
        |> post("/api/v1/accounts", params)

      %{
        "access_token" => token,
        "created_at" => _created_at,
        "scope" => ^scope,
        "token_type" => "Bearer"
      } = json_response_and_validate_schema(conn, 200)

      token_from_db = Repo.get_by(Token, token: token)
      assert token_from_db
      user = Repo.preload(token_from_db, :user).user

      assert user
      assert user.is_confirmed
      assert user.is_approved
    end

    test "registers but does not log in with :account_activation_required", %{conn: conn} do
      clear_config([:instance, :account_activation_required], true)
      clear_config([:instance, :account_approval_required], false)

      conn =
        conn
        |> put_req_header("content-type", "application/json")
        |> post("/api/v1/apps", %{
          client_name: "client_name",
          redirect_uris: "urn:ietf:wg:oauth:2.0:oob",
          scopes: "read, write, follow"
        })

      assert %{
               "client_id" => client_id,
               "client_secret" => client_secret,
               "id" => _,
               "name" => "client_name",
               "redirect_uri" => "urn:ietf:wg:oauth:2.0:oob",
               "vapid_key" => _,
               "website" => nil
             } = json_response_and_validate_schema(conn, 200)

      conn =
        post(conn, "/oauth/token", %{
          grant_type: "client_credentials",
          client_id: client_id,
          client_secret: client_secret
        })

      assert %{"access_token" => token, "refresh_token" => refresh, "scope" => scope} =
               json_response(conn, 200)

      assert token
      token_from_db = Repo.get_by(Token, token: token)
      assert token_from_db
      assert refresh
      assert scope == "read write follow"

      conn =
        build_conn()
        |> put_req_header("content-type", "multipart/form-data")
        |> put_req_header("authorization", "Bearer " <> token)
        |> post("/api/v1/accounts", %{
          username: "lain",
          email: "lain@example.org",
          password: "PlzDontHackLain",
          bio: "Test Bio",
          agreement: true
        })

      response = json_response_and_validate_schema(conn, 200)
      assert %{"identifier" => "missing_confirmed_email"} = response
      refute response["access_token"]
      refute response["token_type"]

      user = Repo.get_by(User, email: "lain@example.org")
      refute user.is_confirmed
    end

    test "registers but does not log in with :account_approval_required", %{conn: conn} do
      clear_config([:instance, :account_approval_required], true)
      clear_config([:instance, :account_activation_required], false)

      conn =
        conn
        |> put_req_header("content-type", "application/json")
        |> post("/api/v1/apps", %{
          client_name: "client_name",
          redirect_uris: "urn:ietf:wg:oauth:2.0:oob",
          scopes: "read, write, follow"
        })

      assert %{
               "client_id" => client_id,
               "client_secret" => client_secret,
               "id" => _,
               "name" => "client_name",
               "redirect_uri" => "urn:ietf:wg:oauth:2.0:oob",
               "vapid_key" => _,
               "website" => nil
             } = json_response_and_validate_schema(conn, 200)

      conn =
        post(conn, "/oauth/token", %{
          grant_type: "client_credentials",
          client_id: client_id,
          client_secret: client_secret
        })

      assert %{"access_token" => token, "refresh_token" => refresh, "scope" => scope} =
               json_response(conn, 200)

      assert token
      token_from_db = Repo.get_by(Token, token: token)
      assert token_from_db
      assert refresh
      assert scope == "read write follow"

      conn =
        build_conn()
        |> put_req_header("content-type", "multipart/form-data")
        |> put_req_header("authorization", "Bearer " <> token)
        |> post("/api/v1/accounts", %{
          username: "lain",
          email: "lain@example.org",
          password: "PlzDontHackLain",
          bio: "Test Bio",
          agreement: true,
          reason: "I'm a cool dude, bro"
        })

      response = json_response_and_validate_schema(conn, 200)
      assert %{"identifier" => "awaiting_approval"} = response
      refute response["access_token"]
      refute response["token_type"]

      user = Repo.get_by(User, email: "lain@example.org")

      refute user.is_approved
      assert user.registration_reason == "I'm a cool dude, bro"
    end

    test "returns error when user already registred", %{conn: conn, valid_params: valid_params} do
      _user = insert(:user, email: "lain@example.org")
      app_token = insert(:oauth_token, user: nil)

      res =
        conn
        |> put_req_header("authorization", "Bearer " <> app_token.token)
        |> put_req_header("content-type", "application/json")
        |> post("/api/v1/accounts", valid_params)

      assert json_response_and_validate_schema(res, 400) == %{
               "error" => "{\"email\":[\"has already been taken\"]}"
             }
    end

    test "returns bad_request if missing required params", %{
      conn: conn,
      valid_params: valid_params
    } do
      app_token = insert(:oauth_token, user: nil)

      conn =
        conn
        |> put_req_header("authorization", "Bearer " <> app_token.token)
        |> put_req_header("content-type", "application/json")

      res = post(conn, "/api/v1/accounts", valid_params)
      assert json_response_and_validate_schema(res, 200)

      [{127, 0, 0, 1}, {127, 0, 0, 2}, {127, 0, 0, 3}, {127, 0, 0, 4}]
      |> Stream.zip(Map.delete(valid_params, :email))
      |> Enum.each(fn {ip, {attr, _}} ->
        res =
          conn
          |> Map.put(:remote_ip, ip)
          |> post("/api/v1/accounts", Map.delete(valid_params, attr))
          |> json_response_and_validate_schema(400)

        assert res == %{
                 "error" => "Missing field: #{attr}.",
                 "errors" => [
                   %{
                     "message" => "Missing field: #{attr}",
                     "source" => %{"pointer" => "/#{attr}"},
                     "title" => "Invalid value"
                   }
                 ]
               }
      end)
    end

    test "returns bad_request if missing email params when :account_activation_required is enabled",
         %{conn: conn, valid_params: valid_params} do
      clear_config([:instance, :account_activation_required], true)

      app_token = insert(:oauth_token, user: nil)

      conn =
        conn
        |> put_req_header("authorization", "Bearer " <> app_token.token)
        |> put_req_header("content-type", "application/json")

      res =
        conn
        |> Map.put(:remote_ip, {127, 0, 0, 5})
        |> post("/api/v1/accounts", Map.delete(valid_params, :email))

      assert json_response_and_validate_schema(res, 400) ==
               %{"error" => "Missing parameter: email"}

      res =
        conn
        |> Map.put(:remote_ip, {127, 0, 0, 6})
        |> post("/api/v1/accounts", Map.put(valid_params, :email, ""))

      assert json_response_and_validate_schema(res, 400) == %{
               "error" => "{\"email\":[\"can't be blank\"]}"
             }
    end

    test "allow registration without an email", %{conn: conn, valid_params: valid_params} do
      app_token = insert(:oauth_token, user: nil)
      conn = put_req_header(conn, "authorization", "Bearer " <> app_token.token)

      res =
        conn
        |> put_req_header("content-type", "application/json")
        |> Map.put(:remote_ip, {127, 0, 0, 7})
        |> post("/api/v1/accounts", Map.delete(valid_params, :email))

      assert json_response_and_validate_schema(res, 200)
    end

    test "allow registration with an empty email", %{conn: conn, valid_params: valid_params} do
      app_token = insert(:oauth_token, user: nil)
      conn = put_req_header(conn, "authorization", "Bearer " <> app_token.token)

      res =
        conn
        |> put_req_header("content-type", "application/json")
        |> Map.put(:remote_ip, {127, 0, 0, 8})
        |> post("/api/v1/accounts", Map.put(valid_params, :email, ""))

      assert json_response_and_validate_schema(res, 200)
    end

    test "returns forbidden if token is invalid", %{conn: conn, valid_params: valid_params} do
      res =
        conn
        |> put_req_header("authorization", "Bearer " <> "invalid-token")
        |> put_req_header("content-type", "multipart/form-data")
        |> post("/api/v1/accounts", valid_params)

      assert json_response_and_validate_schema(res, 403) == %{"error" => "Invalid credentials"}
    end

    test "registration from trusted app" do
      clear_config([Pleroma.Captcha, :enabled], true)
      app = insert(:oauth_app, trusted: true, scopes: ["read", "write", "follow", "push"])

      conn =
        build_conn()
        |> post("/oauth/token", %{
          "grant_type" => "client_credentials",
          "client_id" => app.client_id,
          "client_secret" => app.client_secret
        })

      assert %{"access_token" => token, "token_type" => "Bearer"} = json_response(conn, 200)

      response =
        build_conn()
        |> Plug.Conn.put_req_header("authorization", "Bearer " <> token)
        |> put_req_header("content-type", "multipart/form-data")
        |> post("/api/v1/accounts", %{
          nickname: "nickanme",
          agreement: true,
          email: "email@example.com",
          fullname: "Lain",
          username: "Lain",
          password: "some_password",
          confirm: "some_password"
        })
        |> json_response_and_validate_schema(200)

      assert %{
               "access_token" => access_token,
               "created_at" => _,
               "scope" => "read write follow push",
               "token_type" => "Bearer"
             } = response

      response =
        build_conn()
        |> Plug.Conn.put_req_header("authorization", "Bearer " <> access_token)
        |> get("/api/v1/accounts/verify_credentials")
        |> json_response_and_validate_schema(200)

      assert %{
               "acct" => "Lain",
               "bot" => false,
               "display_name" => "Lain",
               "follow_requests_count" => 0,
               "followers_count" => 0,
               "following_count" => 0,
               "locked" => false,
               "note" => "",
               "source" => %{
                 "fields" => [],
                 "note" => "",
                 "pleroma" => %{
                   "actor_type" => "Person",
                   "discoverable" => false,
                   "no_rich_text" => false,
                   "show_role" => true
                 },
                 "privacy" => "public",
                 "sensitive" => false
               },
               "statuses_count" => 0,
               "username" => "Lain"
             } = response
    end
  end

  describe "create account by app / rate limit" do
    setup do: clear_config([:rate_limit, :app_account_creation], {10_000, 2})

    test "respects rate limit setting", %{conn: conn} do
      app_token = insert(:oauth_token, user: nil)

      conn =
        conn
        |> put_req_header("authorization", "Bearer " <> app_token.token)
        |> Map.put(:remote_ip, {15, 15, 15, 15})
        |> put_req_header("content-type", "multipart/form-data")

      for i <- 1..2 do
        conn =
          conn
          |> post("/api/v1/accounts", %{
            username: "#{i}lain",
            email: "#{i}lain@example.org",
            password: "PlzDontHackLain",
            agreement: true
          })

        %{
          "access_token" => token,
          "created_at" => _created_at,
          "scope" => _scope,
          "token_type" => "Bearer"
        } = json_response_and_validate_schema(conn, 200)

        token_from_db = Repo.get_by(Token, token: token)
        assert token_from_db
        token_from_db = Repo.preload(token_from_db, :user)
        assert token_from_db.user
      end

      conn =
        post(conn, "/api/v1/accounts", %{
          username: "6lain",
          email: "6lain@example.org",
          password: "PlzDontHackLain",
          agreement: true
        })

      assert json_response_and_validate_schema(conn, :too_many_requests) == %{
               "error" => "Throttled"
             }
    end
  end

  describe "create account with enabled captcha" do
    setup %{conn: conn} do
      app_token = insert(:oauth_token, user: nil)

      conn =
        conn
        |> put_req_header("authorization", "Bearer " <> app_token.token)
        |> put_req_header("content-type", "multipart/form-data")

      [conn: conn]
    end

    setup do: clear_config([Pleroma.Captcha, :enabled], true)

    test "creates an account and returns 200 if captcha is valid", %{conn: conn} do
      %{token: token, answer_data: answer_data} = Pleroma.Captcha.new()

      params = %{
        username: "lain",
        email: "lain@example.org",
        password: "PlzDontHackLain",
        agreement: true,
        captcha_solution: Pleroma.Captcha.Mock.solution(),
        captcha_token: token,
        captcha_answer_data: answer_data
      }

      assert %{
               "access_token" => access_token,
               "created_at" => _,
               "scope" => "read",
               "token_type" => "Bearer"
             } =
               conn
               |> post("/api/v1/accounts", params)
               |> json_response_and_validate_schema(:ok)

      assert Token |> Repo.get_by(token: access_token) |> Repo.preload(:user) |> Map.get(:user)
    end

    test "returns 400 if any captcha field is not provided", %{conn: conn} do
      captcha_fields = [:captcha_solution, :captcha_token, :captcha_answer_data]

      valid_params = %{
        username: "lain",
        email: "lain@example.org",
        password: "PlzDontHackLain",
        agreement: true,
        captcha_solution: "xx",
        captcha_token: "xx",
        captcha_answer_data: "xx"
      }

      for field <- captcha_fields do
        expected = %{
          "error" => "{\"captcha\":[\"Invalid CAPTCHA (Missing parameter: #{field})\"]}"
        }

        assert expected ==
                 conn
                 |> post("/api/v1/accounts", Map.delete(valid_params, field))
                 |> json_response_and_validate_schema(:bad_request)
      end
    end

    test "returns an error if captcha is invalid", %{conn: conn} do
      params = %{
        username: "lain",
        email: "lain@example.org",
        password: "PlzDontHackLain",
        agreement: true,
        captcha_solution: "cofe",
        captcha_token: "cofe",
        captcha_answer_data: "cofe"
      }

      assert %{"error" => "{\"captcha\":[\"Invalid answer data\"]}"} ==
               conn
               |> post("/api/v1/accounts", params)
               |> json_response_and_validate_schema(:bad_request)
    end
  end

  describe "GET /api/v1/accounts/:id/lists - account_lists" do
    test "returns lists to which the account belongs" do
      %{user: user, conn: conn} = oauth_access(["read:lists"])
      other_user = insert(:user)
      assert {:ok, %Pleroma.List{id: _list_id} = list} = Pleroma.List.create("Test List", user)
      {:ok, %{following: _following}} = Pleroma.List.follow(list, other_user)

      assert [%{"id" => _list_id, "title" => "Test List"}] =
               conn
               |> get("/api/v1/accounts/#{other_user.id}/lists")
               |> json_response_and_validate_schema(200)
    end
  end

  describe "verify_credentials" do
    test "verify_credentials" do
      %{user: user, conn: conn} = oauth_access(["read:accounts"])

      [notification | _] =
        insert_list(7, :notification, user: user, activity: insert(:note_activity))

      Pleroma.Notification.set_read_up_to(user, notification.id)
      conn = get(conn, "/api/v1/accounts/verify_credentials")

      response = json_response_and_validate_schema(conn, 200)

      assert %{"id" => id, "source" => %{"privacy" => "public"}} = response
      assert response["pleroma"]["chat_token"]
      assert response["pleroma"]["unread_notifications_count"] == 6
      assert id == to_string(user.id)
    end

    test "verify_credentials default scope unlisted" do
      user = insert(:user, default_scope: "unlisted")
      %{conn: conn} = oauth_access(["read:accounts"], user: user)

      conn = get(conn, "/api/v1/accounts/verify_credentials")

      assert %{"id" => id, "source" => %{"privacy" => "unlisted"}} =
               json_response_and_validate_schema(conn, 200)

      assert id == to_string(user.id)
    end

    test "locked accounts" do
      user = insert(:user, default_scope: "private")
      %{conn: conn} = oauth_access(["read:accounts"], user: user)

      conn = get(conn, "/api/v1/accounts/verify_credentials")

      assert %{"id" => id, "source" => %{"privacy" => "private"}} =
               json_response_and_validate_schema(conn, 200)

      assert id == to_string(user.id)
    end
  end

  describe "user relationships" do
    setup do: oauth_access(["read:follows"])

    test "returns the relationships for the current user", %{user: user, conn: conn} do
      %{id: other_user_id} = other_user = insert(:user)
      {:ok, _user, _other_user} = User.follow(user, other_user)

      assert [%{"id" => ^other_user_id}] =
               conn
               |> get("/api/v1/accounts/relationships?id=#{other_user.id}")
               |> json_response_and_validate_schema(200)

      assert [%{"id" => ^other_user_id}] =
               conn
               |> get("/api/v1/accounts/relationships?id[]=#{other_user.id}")
               |> json_response_and_validate_schema(200)
    end

    test "returns an empty list on a bad request", %{conn: conn} do
      conn = get(conn, "/api/v1/accounts/relationships", %{})

      assert [] = json_response_and_validate_schema(conn, 200)
    end
  end

  test "getting a list of mutes" do
    %{user: user, conn: conn} = oauth_access(["read:mutes"])
    %{id: id1} = other_user1 = insert(:user)
    %{id: id2} = other_user2 = insert(:user)
    %{id: id3} = other_user3 = insert(:user)

    {:ok, _user_relationships} = User.mute(user, other_user1)
    {:ok, _user_relationships} = User.mute(user, other_user2)
    {:ok, _user_relationships} = User.mute(user, other_user3)

    result =
      conn
      |> get("/api/v1/mutes")
      |> json_response_and_validate_schema(200)

    assert [id1, id2, id3] == Enum.map(result, & &1["id"])

    result =
      conn
      |> get("/api/v1/mutes?limit=1")
      |> json_response_and_validate_schema(200)

    assert [%{"id" => ^id1}] = result

    result =
      conn
      |> get("/api/v1/mutes?since_id=#{id1}")
      |> json_response_and_validate_schema(200)

    assert [%{"id" => ^id2}, %{"id" => ^id3}] = result

    result =
      conn
      |> get("/api/v1/mutes?since_id=#{id1}&max_id=#{id3}")
      |> json_response_and_validate_schema(200)

    assert [%{"id" => ^id2}] = result

    result =
      conn
      |> get("/api/v1/mutes?since_id=#{id1}&limit=1")
      |> json_response_and_validate_schema(200)

    assert [%{"id" => ^id2}] = result
  end

  test "list of mutes with with_relationships parameter" do
    %{user: user, conn: conn} = oauth_access(["read:mutes"])
    %{id: id1} = other_user1 = insert(:user)
    %{id: id2} = other_user2 = insert(:user)
    %{id: id3} = other_user3 = insert(:user)

    {:ok, _, _} = User.follow(other_user1, user)
    {:ok, _, _} = User.follow(other_user2, user)
    {:ok, _, _} = User.follow(other_user3, user)

    {:ok, _} = User.mute(user, other_user1)
    {:ok, _} = User.mute(user, other_user2)
    {:ok, _} = User.mute(user, other_user3)

    assert [
             %{
               "id" => ^id1,
               "pleroma" => %{"relationship" => %{"muting" => true, "followed_by" => true}}
             },
             %{
               "id" => ^id2,
               "pleroma" => %{"relationship" => %{"muting" => true, "followed_by" => true}}
             },
             %{
               "id" => ^id3,
               "pleroma" => %{"relationship" => %{"muting" => true, "followed_by" => true}}
             }
           ] =
             conn
             |> get("/api/v1/mutes?with_relationships=true")
             |> json_response_and_validate_schema(200)
  end

  test "getting a list of blocks" do
    %{user: user, conn: conn} = oauth_access(["read:blocks"])
    %{id: id1} = other_user1 = insert(:user)
    %{id: id2} = other_user2 = insert(:user)
    %{id: id3} = other_user3 = insert(:user)

    {:ok, _user_relationship} = User.block(user, other_user1)
    {:ok, _user_relationship} = User.block(user, other_user3)
    {:ok, _user_relationship} = User.block(user, other_user2)

    result =
      conn
      |> assign(:user, user)
      |> get("/api/v1/blocks")
      |> json_response_and_validate_schema(200)

    assert [id1, id2, id3] == Enum.map(result, & &1["id"])

    result =
      conn
      |> assign(:user, user)
      |> get("/api/v1/blocks?limit=1")
      |> json_response_and_validate_schema(200)

    assert [%{"id" => ^id1}] = result

    result =
      conn
      |> assign(:user, user)
      |> get("/api/v1/blocks?since_id=#{id1}")
      |> json_response_and_validate_schema(200)

    assert [%{"id" => ^id2}, %{"id" => ^id3}] = result

    result =
      conn
      |> assign(:user, user)
      |> get("/api/v1/blocks?since_id=#{id1}&max_id=#{id3}")
      |> json_response_and_validate_schema(200)

    assert [%{"id" => ^id2}] = result

    result =
      conn
      |> assign(:user, user)
      |> get("/api/v1/blocks?since_id=#{id1}&limit=1")
      |> json_response_and_validate_schema(200)

    assert [%{"id" => ^id2}] = result
  end

<<<<<<< HEAD
  test "account lookup", %{conn: conn} do
    %{nickname: acct} = insert(:user, %{nickname: "nickname"})
    %{nickname: acct_two} = insert(:user, %{nickname: "nickname@notlocaldoma.in"})

    result =
      conn
      |> get("/api/v1/accounts/lookup?acct=#{acct}")
      |> json_response_and_validate_schema(200)

    assert %{"acct" => ^acct} = result

    result =
      conn
      |> get("/api/v1/accounts/lookup?acct=#{acct_two}")
      |> json_response_and_validate_schema(200)

    assert %{"acct" => ^acct_two} = result

    _result =
      conn
      |> get("/api/v1/accounts/lookup?acct=unexisting_nickname")
      |> json_response_and_validate_schema(404)
=======
  test "create a note on a user" do
    %{conn: conn} = oauth_access(["write:accounts", "read:follows"])
    other_user = insert(:user)

    conn
    |> put_req_header("content-type", "application/json")
    |> post("/api/v1/accounts/#{other_user.id}/note", %{
      "comment" => "Example note"
    })

    assert [%{"note" => "Example note"}] =
             conn
             |> put_req_header("content-type", "application/json")
             |> get("/api/v1/accounts/relationships?id=#{other_user.id}")
             |> json_response_and_validate_schema(200)
>>>>>>> de7f84de
  end
end<|MERGE_RESOLUTION|>--- conflicted
+++ resolved
@@ -1798,7 +1798,6 @@
     assert [%{"id" => ^id2}] = result
   end
 
-<<<<<<< HEAD
   test "account lookup", %{conn: conn} do
     %{nickname: acct} = insert(:user, %{nickname: "nickname"})
     %{nickname: acct_two} = insert(:user, %{nickname: "nickname@notlocaldoma.in"})
@@ -1821,7 +1820,8 @@
       conn
       |> get("/api/v1/accounts/lookup?acct=unexisting_nickname")
       |> json_response_and_validate_schema(404)
-=======
+  end
+
   test "create a note on a user" do
     %{conn: conn} = oauth_access(["write:accounts", "read:follows"])
     other_user = insert(:user)
@@ -1837,6 +1837,5 @@
              |> put_req_header("content-type", "application/json")
              |> get("/api/v1/accounts/relationships?id=#{other_user.id}")
              |> json_response_and_validate_schema(200)
->>>>>>> de7f84de
   end
 end