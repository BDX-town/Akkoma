--- conflicted
+++ resolved
@@ -130,118 +130,6 @@
     end
   end
 
-<<<<<<< HEAD
-  describe "delete objects" do
-    setup do
-      user = insert(:user)
-      other_user = insert(:user)
-
-      {:ok, op} = CommonAPI.post(other_user, %{status: "big oof"})
-      {:ok, post} = CommonAPI.post(user, %{status: "hey", in_reply_to_id: op})
-      {:ok, favorite} = CommonAPI.favorite(user, post.id)
-      object = Object.normalize(post, fetch: false)
-      {:ok, delete_data, _meta} = Builder.delete(user, object.data["id"])
-      {:ok, delete_user_data, _meta} = Builder.delete(user, user.ap_id)
-      {:ok, delete, _meta} = ActivityPub.persist(delete_data, local: true)
-      {:ok, delete_user, _meta} = ActivityPub.persist(delete_user_data, local: true)
-
-      %{
-        user: user,
-        delete: delete,
-        post: post,
-        object: object,
-        delete_user: delete_user,
-        op: op,
-        favorite: favorite
-      }
-    end
-
-    test "it handles object deletions", %{
-      delete: delete,
-      post: post,
-      object: object,
-      user: user,
-      op: op,
-      favorite: favorite
-    } do
-      with_mock Pleroma.Web.ActivityPub.ActivityPub, [:passthrough],
-        stream_out: fn _ -> nil end,
-        stream_out_participations: fn _, _ -> nil end do
-        {:ok, delete, _} = SideEffects.handle(delete)
-        user = User.get_cached_by_ap_id(object.data["actor"])
-
-        assert called(Pleroma.Web.ActivityPub.ActivityPub.stream_out(delete))
-        assert called(Pleroma.Web.ActivityPub.ActivityPub.stream_out_participations(object, user))
-      end
-
-      object = Object.get_by_id(object.id)
-      assert object.data["type"] == "Tombstone"
-      refute Activity.get_by_id(post.id)
-      refute Activity.get_by_id(favorite.id)
-
-      user = User.get_by_id(user.id)
-      assert user.note_count == 0
-
-      object = Object.normalize(op.data["object"], fetch: false)
-
-      assert object.data["repliesCount"] == 0
-    end
-
-    test "it handles object deletions when the object itself has been pruned", %{
-      delete: delete,
-      post: post,
-      object: object,
-      user: user,
-      op: op
-    } do
-      with_mock Pleroma.Web.ActivityPub.ActivityPub, [:passthrough],
-        stream_out: fn _ -> nil end,
-        stream_out_participations: fn _, _ -> nil end do
-        {:ok, delete, _} = SideEffects.handle(delete)
-        user = User.get_cached_by_ap_id(object.data["actor"])
-
-        assert called(Pleroma.Web.ActivityPub.ActivityPub.stream_out(delete))
-        assert called(Pleroma.Web.ActivityPub.ActivityPub.stream_out_participations(object, user))
-      end
-
-      object = Object.get_by_id(object.id)
-      assert object.data["type"] == "Tombstone"
-      refute Activity.get_by_id(post.id)
-
-      user = User.get_by_id(user.id)
-      assert user.note_count == 0
-
-      object = Object.normalize(op.data["object"], fetch: false)
-
-      assert object.data["repliesCount"] == 0
-    end
-
-    test "it handles user deletions", %{delete_user: delete, user: user} do
-      {:ok, _delete, _} = SideEffects.handle(delete)
-      ObanHelpers.perform_all()
-
-      assert User.get_cached_by_ap_id(user.ap_id).deactivated
-    end
-
-    test "it logs issues with objects deletion", %{
-      delete: delete,
-      object: object
-    } do
-      {:ok, object} =
-        object
-        |> Object.change(%{data: Map.delete(object.data, "actor")})
-        |> Repo.update()
-
-      Object.invalid_object_cache(object)
-
-      assert capture_log(fn ->
-               {:error, :no_object_actor} = SideEffects.handle(delete)
-             end) =~ "object doesn't have an actor"
-    end
-  end
-
-=======
->>>>>>> b3c36d3f
   describe "EmojiReact objects" do
     setup do
       poster = insert(:user)
