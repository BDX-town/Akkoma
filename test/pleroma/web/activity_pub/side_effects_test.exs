# Pleroma: A lightweight social networking server
# Copyright © 2017-2021 Pleroma Authors <https://pleroma.social/>
# SPDX-License-Identifier: AGPL-3.0-only

defmodule Pleroma.Web.ActivityPub.SideEffectsTest do
  use Oban.Testing, repo: Pleroma.Repo
  use Pleroma.DataCase

  alias Pleroma.Activity
  alias Pleroma.Chat
  alias Pleroma.Chat.MessageReference
  alias Pleroma.Notification
  alias Pleroma.Object
  alias Pleroma.Repo
  alias Pleroma.Tests.ObanHelpers
  alias Pleroma.User
  alias Pleroma.Web.ActivityPub.ActivityPub
  alias Pleroma.Web.ActivityPub.Builder
  alias Pleroma.Web.ActivityPub.SideEffects
  alias Pleroma.Web.CommonAPI

  import Mock
  import Pleroma.Factory

  describe "handle" do
    test "it queues a fetch of instance information" do
      author = insert(:user, local: false, ap_id: "https://wowee.example.com/users/1")
      recipient = insert(:user, local: true)

<<<<<<< HEAD
      {:ok, note_data, _meta} =
        Builder.note(%Pleroma.Web.CommonAPI.ActivityDraft{
          user: author,
          to: [recipient.ap_id],
          mentions: [recipient],
          content_html: "hey",
          extra: %{"id" => "https://wowee.example.com/notes/1"}
        })
=======
      {:ok, chat_message_data, _meta} = Builder.chat_message(author, recipient.ap_id, "hey")
>>>>>>> db876ba5

      {:ok, create_activity_data, _meta} =
        Builder.create(author, chat_message_data["id"], [recipient.ap_id])

      {:ok, create_activity, _meta} = ActivityPub.persist(create_activity_data, local: false)

<<<<<<< HEAD
      {:ok, _create_activity, _meta} =
        SideEffects.handle(create_activity, local: false, object_data: note_data)
=======
      {:ok, _create_activity, meta} =
        SideEffects.handle(create_activity, local: false, object_data: chat_message_data)
>>>>>>> db876ba5

      assert_enqueued(
        worker: Pleroma.Workers.NodeInfoFetcherWorker,
        args: %{"op" => "process", "source_url" => "https://wowee.example.com/users/1"}
      )
    end
  end

  describe "handle_after_transaction" do
    test "it streams out notifications and streams" do
      author = insert(:user, local: true)
      recipient = insert(:user, local: true)

      {:ok, chat_message_data, _meta} = Builder.chat_message(author, recipient.ap_id, "hey")

      {:ok, create_activity_data, _meta} =
        Builder.create(author, chat_message_data["id"], [recipient.ap_id])

      {:ok, create_activity, _meta} = ActivityPub.persist(create_activity_data, local: false)

      {:ok, _create_activity, meta} =
        SideEffects.handle(create_activity, local: false, object_data: chat_message_data)

      assert [notification] = meta[:notifications]

      with_mocks([
        {
          Pleroma.Web.Streamer,
          [],
          [
            stream: fn _, _ -> nil end
          ]
        },
        {
          Pleroma.Web.Push,
          [],
          [
            send: fn _ -> nil end
          ]
        }
      ]) do
        SideEffects.handle_after_transaction(meta)

        assert called(Pleroma.Web.Streamer.stream(["user", "user:notification"], notification))
        assert called(Pleroma.Web.Streamer.stream(["user", "user:pleroma_chat"], :_))
        assert called(Pleroma.Web.Push.send(notification))
      end
    end
  end

  describe "blocking users" do
    setup do
      user = insert(:user)
      blocked = insert(:user)
      User.follow(blocked, user)
      User.follow(user, blocked)

      {:ok, block_data, []} = Builder.block(user, blocked)
      {:ok, block, _meta} = ActivityPub.persist(block_data, local: true)

      %{user: user, blocked: blocked, block: block}
    end

    test "it unfollows and blocks", %{user: user, blocked: blocked, block: block} do
      assert User.following?(user, blocked)
      assert User.following?(blocked, user)

      {:ok, _, _} = SideEffects.handle(block)

      refute User.following?(user, blocked)
      refute User.following?(blocked, user)
      assert User.blocks?(user, blocked)
    end

    test "it updates following relationship", %{user: user, blocked: blocked, block: block} do
      {:ok, _, _} = SideEffects.handle(block)

      refute Pleroma.FollowingRelationship.get(user, blocked)
      assert User.get_follow_state(user, blocked) == nil
      assert User.get_follow_state(blocked, user) == nil
      assert User.get_follow_state(user, blocked, nil) == nil
      assert User.get_follow_state(blocked, user, nil) == nil
    end

    test "it blocks but does not unfollow if the relevant setting is set", %{
      user: user,
      blocked: blocked,
      block: block
    } do
      clear_config([:activitypub, :unfollow_blocked], false)
      assert User.following?(user, blocked)
      assert User.following?(blocked, user)

      {:ok, _, _} = SideEffects.handle(block)

      refute User.following?(user, blocked)
      assert User.following?(blocked, user)
      assert User.blocks?(user, blocked)
    end
  end

  describe "update users" do
    setup do
      user = insert(:user, local: false)

      {:ok, update_data, []} =
        Builder.update(user, %{"id" => user.ap_id, "type" => "Person", "name" => "new name!"})

      {:ok, update, _meta} = ActivityPub.persist(update_data, local: true)

      %{user: user, update_data: update_data, update: update}
    end

    test "it updates the user", %{user: user, update: update} do
      {:ok, _, _} = SideEffects.handle(update)
      user = User.get_by_id(user.id)
      assert user.name == "new name!"
    end

    test "it uses a given changeset to update", %{user: user, update: update} do
      changeset = Ecto.Changeset.change(user, %{default_scope: "direct"})

      assert user.default_scope == "public"
      {:ok, _, _} = SideEffects.handle(update, user_update_changeset: changeset)
      user = User.get_by_id(user.id)
      assert user.default_scope == "direct"
    end
  end

  describe "update notes" do
    setup do
      make_time = fn ->
        Pleroma.Web.ActivityPub.Utils.make_date()
      end

      user = insert(:user)
      note = insert(:note, user: user, data: %{"published" => make_time.()})
      _note_activity = insert(:note_activity, note: note)

      updated_note =
        note.data
        |> Map.put("summary", "edited summary")
        |> Map.put("content", "edited content")
        |> Map.put("updated", make_time.())

      {:ok, update_data, []} = Builder.update(user, updated_note)
      {:ok, update, _meta} = ActivityPub.persist(update_data, local: true)

      %{
        user: user,
        note: note,
        object_id: note.id,
        update_data: update_data,
        update: update,
        updated_note: updated_note
      }
    end

    test "it updates the note", %{
      object_id: object_id,
      update: update,
      updated_note: updated_note
    } do
      {:ok, _, _} = SideEffects.handle(update, object_data: updated_note)
      updated_time = updated_note["updated"]

      new_note = Pleroma.Object.get_by_id(object_id)

      assert %{
               "summary" => "edited summary",
               "content" => "edited content",
               "updated" => ^updated_time
             } = new_note.data
    end

    test "it rejects updates with no updated attribute in object", %{
      object_id: object_id,
      update: update,
      updated_note: updated_note
    } do
      old_note = Pleroma.Object.get_by_id(object_id)
      updated_note = Map.drop(updated_note, ["updated"])
      {:ok, _, _} = SideEffects.handle(update, object_data: updated_note)
      new_note = Pleroma.Object.get_by_id(object_id)
      assert old_note.data == new_note.data
    end

    test "it rejects updates with updated attribute older than what we have in the original object",
         %{
           object_id: object_id,
           update: update,
           updated_note: updated_note
         } do
      old_note = Pleroma.Object.get_by_id(object_id)
      {:ok, creation_time, _} = DateTime.from_iso8601(old_note.data["published"])

      updated_note =
        Map.put(updated_note, "updated", DateTime.to_iso8601(DateTime.add(creation_time, -10)))

      {:ok, _, _} = SideEffects.handle(update, object_data: updated_note)
      new_note = Pleroma.Object.get_by_id(object_id)
      assert old_note.data == new_note.data
    end

    test "it rejects updates with updated attribute older than the last Update", %{
      object_id: object_id,
      update: update,
      updated_note: updated_note
    } do
      old_note = Pleroma.Object.get_by_id(object_id)
      {:ok, creation_time, _} = DateTime.from_iso8601(old_note.data["published"])

      updated_note =
        Map.put(updated_note, "updated", DateTime.to_iso8601(DateTime.add(creation_time, +10)))

      {:ok, _, _} = SideEffects.handle(update, object_data: updated_note)

      old_note = Pleroma.Object.get_by_id(object_id)
      {:ok, update_time, _} = DateTime.from_iso8601(old_note.data["updated"])

      updated_note =
        Map.put(updated_note, "updated", DateTime.to_iso8601(DateTime.add(update_time, -5)))

      {:ok, _, _} = SideEffects.handle(update, object_data: updated_note)

      new_note = Pleroma.Object.get_by_id(object_id)
      assert old_note.data == new_note.data
    end

    test "it updates using object_data", %{
      object_id: object_id,
      update: update,
      updated_note: updated_note
    } do
      updated_note = Map.put(updated_note, "summary", "mew mew")
      {:ok, _, _} = SideEffects.handle(update, object_data: updated_note)
      new_note = Pleroma.Object.get_by_id(object_id)
      assert %{"summary" => "mew mew", "content" => "edited content"} = new_note.data
    end

    test "it records the original note in formerRepresentations", %{
      note: note,
      object_id: object_id,
      update: update,
      updated_note: updated_note
    } do
      {:ok, _, _} = SideEffects.handle(update, object_data: updated_note)
      %{data: new_note} = Pleroma.Object.get_by_id(object_id)
      assert %{"summary" => "edited summary", "content" => "edited content"} = new_note

      assert [Map.drop(note.data, ["id", "formerRepresentations"])] ==
               new_note["formerRepresentations"]["orderedItems"]

      assert new_note["formerRepresentations"]["totalItems"] == 1
    end

    test "it puts the original note at the front of formerRepresentations", %{
      user: user,
      note: note,
      object_id: object_id,
      update: update,
      updated_note: updated_note
    } do
      {:ok, _, _} = SideEffects.handle(update, object_data: updated_note)
      %{data: first_edit} = Pleroma.Object.get_by_id(object_id)

      second_updated_note =
        note.data
        |> Map.put("summary", "edited summary 2")
        |> Map.put("content", "edited content 2")
        |> Map.put(
          "updated",
          first_edit["updated"]
          |> DateTime.from_iso8601()
          |> elem(1)
          |> DateTime.add(10)
          |> DateTime.to_iso8601()
        )

      {:ok, second_update_data, []} = Builder.update(user, second_updated_note)
      {:ok, update, _meta} = ActivityPub.persist(second_update_data, local: true)
      {:ok, _, _} = SideEffects.handle(update, object_data: second_updated_note)
      %{data: new_note} = Pleroma.Object.get_by_id(object_id)
      assert %{"summary" => "edited summary 2", "content" => "edited content 2"} = new_note

      original_version = Map.drop(note.data, ["id", "formerRepresentations"])
      first_edit = Map.drop(first_edit, ["id", "formerRepresentations"])

      assert [first_edit, original_version] ==
               new_note["formerRepresentations"]["orderedItems"]

      assert new_note["formerRepresentations"]["totalItems"] == 2
    end

    test "it does not prepend to formerRepresentations if no actual changes are made", %{
      note: note,
      object_id: object_id,
      update: update,
      updated_note: updated_note
    } do
      {:ok, _, _} = SideEffects.handle(update, object_data: updated_note)
      %{data: first_edit} = Pleroma.Object.get_by_id(object_id)

      updated_note =
        updated_note
        |> Map.put(
          "updated",
          first_edit["updated"]
          |> DateTime.from_iso8601()
          |> elem(1)
          |> DateTime.add(10)
          |> DateTime.to_iso8601()
        )

      {:ok, _, _} = SideEffects.handle(update, object_data: updated_note)
      %{data: new_note} = Pleroma.Object.get_by_id(object_id)
      assert %{"summary" => "edited summary", "content" => "edited content"} = new_note

      original_version = Map.drop(note.data, ["id", "formerRepresentations"])

      assert [original_version] ==
               new_note["formerRepresentations"]["orderedItems"]

      assert new_note["formerRepresentations"]["totalItems"] == 1
    end
  end

  describe "update questions" do
    setup do
      user = insert(:user)

      question =
        insert(:question,
          user: user,
          data: %{"published" => Pleroma.Web.ActivityPub.Utils.make_date()}
        )

      %{user: user, data: question.data, id: question.id}
    end

    test "allows updating choice count without generating edit history", %{
      user: user,
      data: data,
      id: id
    } do
      new_choices =
        data["oneOf"]
        |> Enum.map(fn choice -> put_in(choice, ["replies", "totalItems"], 5) end)

      updated_question =
        data
        |> Map.put("oneOf", new_choices)
        |> Map.put("updated", Pleroma.Web.ActivityPub.Utils.make_date())

      {:ok, update_data, []} = Builder.update(user, updated_question)
      {:ok, update, _meta} = ActivityPub.persist(update_data, local: true)

      {:ok, _, _} = SideEffects.handle(update, object_data: updated_question)

      %{data: new_question} = Pleroma.Object.get_by_id(id)

      assert [%{"replies" => %{"totalItems" => 5}}, %{"replies" => %{"totalItems" => 5}}] =
               new_question["oneOf"]

      refute Map.has_key?(new_question, "formerRepresentations")
    end

    test "allows updating choice count without updated field", %{
      user: user,
      data: data,
      id: id
    } do
      new_choices =
        data["oneOf"]
        |> Enum.map(fn choice -> put_in(choice, ["replies", "totalItems"], 5) end)

      updated_question =
        data
        |> Map.put("oneOf", new_choices)

      {:ok, update_data, []} = Builder.update(user, updated_question)
      {:ok, update, _meta} = ActivityPub.persist(update_data, local: true)

      {:ok, _, _} = SideEffects.handle(update, object_data: updated_question)

      %{data: new_question} = Pleroma.Object.get_by_id(id)

      assert [%{"replies" => %{"totalItems" => 5}}, %{"replies" => %{"totalItems" => 5}}] =
               new_question["oneOf"]

      refute Map.has_key?(new_question, "formerRepresentations")
    end

    test "allows updating choice count with updated field same as the creation date", %{
      user: user,
      data: data,
      id: id
    } do
      new_choices =
        data["oneOf"]
        |> Enum.map(fn choice -> put_in(choice, ["replies", "totalItems"], 5) end)

      updated_question =
        data
        |> Map.put("oneOf", new_choices)
        |> Map.put("updated", data["published"])

      {:ok, update_data, []} = Builder.update(user, updated_question)
      {:ok, update, _meta} = ActivityPub.persist(update_data, local: true)

      {:ok, _, _} = SideEffects.handle(update, object_data: updated_question)

      %{data: new_question} = Pleroma.Object.get_by_id(id)

      assert [%{"replies" => %{"totalItems" => 5}}, %{"replies" => %{"totalItems" => 5}}] =
               new_question["oneOf"]

      refute Map.has_key?(new_question, "formerRepresentations")
    end
  end

  describe "EmojiReact objects" do
    setup do
      poster = insert(:user)
      user = insert(:user)

      {:ok, post} = CommonAPI.post(poster, %{status: "hey"})

      {:ok, emoji_react_data, []} = Builder.emoji_react(user, post.object, "👌")
      {:ok, emoji_react, _meta} = ActivityPub.persist(emoji_react_data, local: true)

      %{emoji_react: emoji_react, user: user, poster: poster}
    end

    test "adds the reaction to the object", %{emoji_react: emoji_react, user: user} do
      {:ok, emoji_react, _} = SideEffects.handle(emoji_react)
      object = Object.get_by_ap_id(emoji_react.data["object"])

      assert object.data["reaction_count"] == 1
      assert ["👌", [user.ap_id], nil] in object.data["reactions"]
    end

    test "creates a notification", %{emoji_react: emoji_react, poster: poster} do
      {:ok, emoji_react, _} = SideEffects.handle(emoji_react)
      assert Repo.get_by(Notification, user_id: poster.id, activity_id: emoji_react.id)
    end
  end

  describe "Question objects" do
    setup do
      user = insert(:user)
      question = build(:question, user: user)
      question_activity = build(:question_activity, question: question)
      activity_data = Map.put(question_activity.data, "object", question.data["id"])
      meta = [object_data: question.data, local: false]

      {:ok, activity, meta} = ActivityPub.persist(activity_data, meta)

      %{activity: activity, meta: meta}
    end

    test "enqueues the poll end", %{activity: activity, meta: meta} do
      {:ok, activity, meta} = SideEffects.handle(activity, meta)

      assert_enqueued(
        worker: Pleroma.Workers.PollWorker,
        args: %{op: "poll_end", activity_id: activity.id},
        scheduled_at: NaiveDateTime.from_iso8601!(meta[:object_data]["closed"])
      )
    end
  end

  describe "delete users with confirmation pending" do
    setup do
      user = insert(:user, is_confirmed: false)
      {:ok, delete_user_data, _meta} = Builder.delete(user, user.ap_id)
      {:ok, delete_user, _meta} = ActivityPub.persist(delete_user_data, local: true)
      {:ok, delete: delete_user, user: user}
    end

    test "when activation is required", %{delete: delete, user: user} do
      clear_config([:instance, :account_activation_required], true)
      {:ok, _, _} = SideEffects.handle(delete)
      ObanHelpers.perform_all()

      refute User.get_cached_by_id(user.id)
    end
  end

  describe "Undo objects" do
    setup do
      poster = insert(:user)
      user = insert(:user)
      {:ok, post} = CommonAPI.post(poster, %{status: "hey"})
      {:ok, like} = CommonAPI.favorite(user, post.id)
      {:ok, reaction} = CommonAPI.react_with_emoji(post.id, user, "👍")
      {:ok, announce} = CommonAPI.repeat(post.id, user)
      {:ok, block} = CommonAPI.block(user, poster)

      {:ok, undo_data, _meta} = Builder.undo(user, like)
      {:ok, like_undo, _meta} = ActivityPub.persist(undo_data, local: true)

      {:ok, undo_data, _meta} = Builder.undo(user, reaction)
      {:ok, reaction_undo, _meta} = ActivityPub.persist(undo_data, local: true)

      {:ok, undo_data, _meta} = Builder.undo(user, announce)
      {:ok, announce_undo, _meta} = ActivityPub.persist(undo_data, local: true)

      {:ok, undo_data, _meta} = Builder.undo(user, block)
      {:ok, block_undo, _meta} = ActivityPub.persist(undo_data, local: true)

      %{
        like_undo: like_undo,
        post: post,
        like: like,
        reaction_undo: reaction_undo,
        reaction: reaction,
        announce_undo: announce_undo,
        announce: announce,
        block_undo: block_undo,
        block: block,
        poster: poster,
        user: user
      }
    end

    test "deletes the original block", %{
      block_undo: block_undo,
      block: block
    } do
      {:ok, _block_undo, _meta} = SideEffects.handle(block_undo)

      refute Activity.get_by_id(block.id)
    end

    test "unblocks the blocked user", %{block_undo: block_undo, block: block} do
      blocker = User.get_by_ap_id(block.data["actor"])
      blocked = User.get_by_ap_id(block.data["object"])

      {:ok, _block_undo, _} = SideEffects.handle(block_undo)
      refute User.blocks?(blocker, blocked)
    end

    test "an announce undo removes the announce from the object", %{
      announce_undo: announce_undo,
      post: post
    } do
      {:ok, _announce_undo, _} = SideEffects.handle(announce_undo)

      object = Object.get_by_ap_id(post.data["object"])

      assert object.data["announcement_count"] == 0
      assert object.data["announcements"] == []
    end

    test "deletes the original announce", %{announce_undo: announce_undo, announce: announce} do
      {:ok, _announce_undo, _} = SideEffects.handle(announce_undo)
      refute Activity.get_by_id(announce.id)
    end

    test "a reaction undo removes the reaction from the object", %{
      reaction_undo: reaction_undo,
      post: post
    } do
      {:ok, _reaction_undo, _} = SideEffects.handle(reaction_undo)

      object = Object.get_by_ap_id(post.data["object"])

      assert object.data["reaction_count"] == 0
      assert object.data["reactions"] == []
    end

    test "deletes the original reaction", %{reaction_undo: reaction_undo, reaction: reaction} do
      {:ok, _reaction_undo, _} = SideEffects.handle(reaction_undo)
      refute Activity.get_by_id(reaction.id)
    end

    test "a like undo removes the like from the object", %{like_undo: like_undo, post: post} do
      {:ok, _like_undo, _} = SideEffects.handle(like_undo)

      object = Object.get_by_ap_id(post.data["object"])

      assert object.data["like_count"] == 0
      assert object.data["likes"] == []
    end

    test "deletes the original like", %{like_undo: like_undo, like: like} do
      {:ok, _like_undo, _} = SideEffects.handle(like_undo)
      refute Activity.get_by_id(like.id)
    end
  end

  describe "like objects" do
    setup do
      poster = insert(:user)
      user = insert(:user)
      {:ok, post} = CommonAPI.post(poster, %{status: "hey"})

      {:ok, like_data, _meta} = Builder.like(user, post.object)
      {:ok, like, _meta} = ActivityPub.persist(like_data, local: true)

      %{like: like, user: user, poster: poster}
    end

    test "add the like to the original object", %{like: like, user: user} do
      {:ok, like, _} = SideEffects.handle(like)
      object = Object.get_by_ap_id(like.data["object"])
      assert object.data["like_count"] == 1
      assert user.ap_id in object.data["likes"]
    end

    test "creates a notification", %{like: like, poster: poster} do
      {:ok, like, _} = SideEffects.handle(like)
      assert Repo.get_by(Notification, user_id: poster.id, activity_id: like.id)
    end
  end

  describe "creation of ChatMessages" do
    test "notifies the recipient" do
      author = insert(:user, local: false)
      recipient = insert(:user, local: true)

      {:ok, chat_message_data, _meta} = Builder.chat_message(author, recipient.ap_id, "hey")

      {:ok, create_activity_data, _meta} =
        Builder.create(author, chat_message_data["id"], [recipient.ap_id])

      {:ok, create_activity, _meta} = ActivityPub.persist(create_activity_data, local: false)

      {:ok, _create_activity, _meta} =
        SideEffects.handle(create_activity, local: false, object_data: chat_message_data)

      assert Repo.get_by(Notification, user_id: recipient.id, activity_id: create_activity.id)
    end

    test "it streams the created ChatMessage" do
      author = insert(:user, local: true)
      recipient = insert(:user, local: true)

      {:ok, chat_message_data, _meta} = Builder.chat_message(author, recipient.ap_id, "hey")

      {:ok, create_activity_data, _meta} =
        Builder.create(author, chat_message_data["id"], [recipient.ap_id])

      {:ok, create_activity, _meta} = ActivityPub.persist(create_activity_data, local: false)

      {:ok, _create_activity, meta} =
        SideEffects.handle(create_activity, local: false, object_data: chat_message_data)

      assert [_, _] = meta[:streamables]
    end

    test "it creates a Chat and MessageReferences for the local users and bumps the unread count, except for the author" do
      author = insert(:user, local: true)
      recipient = insert(:user, local: true)

      {:ok, chat_message_data, _meta} = Builder.chat_message(author, recipient.ap_id, "hey")

      {:ok, create_activity_data, _meta} =
        Builder.create(author, chat_message_data["id"], [recipient.ap_id])

      {:ok, create_activity, _meta} = ActivityPub.persist(create_activity_data, local: false)

      with_mocks([
        {
          Pleroma.Web.Streamer,
          [],
          [
            stream: fn _, _ -> nil end
          ]
        },
        {
          Pleroma.Web.Push,
          [],
          [
            send: fn _ -> nil end
          ]
        }
      ]) do
        {:ok, _create_activity, meta} =
          SideEffects.handle(create_activity, local: false, object_data: chat_message_data)

        # The notification gets created
        assert [notification] = meta[:notifications]
        assert notification.activity_id == create_activity.id

        # But it is not sent out
        refute called(Pleroma.Web.Streamer.stream(["user", "user:notification"], notification))
        refute called(Pleroma.Web.Push.send(notification))

        # Same for the user chat stream
        assert [{topics, _}, _] = meta[:streamables]
        assert topics == ["user", "user:pleroma_chat"]
        refute called(Pleroma.Web.Streamer.stream(["user", "user:pleroma_chat"], :_))

        chat = Chat.get(author.id, recipient.ap_id)

        [cm_ref] = MessageReference.for_chat_query(chat) |> Repo.all()

        assert cm_ref.object.data["content"] == "hey"
        assert cm_ref.unread == false

        chat = Chat.get(recipient.id, author.ap_id)

        [cm_ref] = MessageReference.for_chat_query(chat) |> Repo.all()

        assert cm_ref.object.data["content"] == "hey"
        assert cm_ref.unread == true
      end
    end

    test "it creates a Chat for the local users and bumps the unread count" do
      author = insert(:user, local: false)
      recipient = insert(:user, local: true)

      {:ok, chat_message_data, _meta} = Builder.chat_message(author, recipient.ap_id, "hey")

      {:ok, create_activity_data, _meta} =
        Builder.create(author, chat_message_data["id"], [recipient.ap_id])

      {:ok, create_activity, _meta} = ActivityPub.persist(create_activity_data, local: false)

      {:ok, _create_activity, _meta} =
        SideEffects.handle(create_activity, local: false, object_data: chat_message_data)

      # An object is created
      assert Object.get_by_ap_id(chat_message_data["id"])

      # The remote user won't get a chat
      chat = Chat.get(author.id, recipient.ap_id)
      refute chat

      # The local user will get a chat
      chat = Chat.get(recipient.id, author.ap_id)
      assert chat

      author = insert(:user, local: true)
      recipient = insert(:user, local: true)

      {:ok, chat_message_data, _meta} = Builder.chat_message(author, recipient.ap_id, "hey")

      {:ok, create_activity_data, _meta} =
        Builder.create(author, chat_message_data["id"], [recipient.ap_id])

      {:ok, create_activity, _meta} = ActivityPub.persist(create_activity_data, local: false)

      {:ok, _create_activity, _meta} =
        SideEffects.handle(create_activity, local: false, object_data: chat_message_data)

      # Both users are local and get the chat
      chat = Chat.get(author.id, recipient.ap_id)
      assert chat

      chat = Chat.get(recipient.id, author.ap_id)
      assert chat
    end
  end

  describe "announce objects" do
    setup do
      poster = insert(:user)
      user = insert(:user)
      {:ok, post} = CommonAPI.post(poster, %{status: "hey"})
      {:ok, private_post} = CommonAPI.post(poster, %{status: "hey", visibility: "private"})

      {:ok, announce_data, _meta} = Builder.announce(user, post.object, public: true)

      {:ok, private_announce_data, _meta} =
        Builder.announce(user, private_post.object, public: false)

      {:ok, relay_announce_data, _meta} =
        Builder.announce(Pleroma.Web.ActivityPub.Relay.get_actor(), post.object, public: true)

      {:ok, announce, _meta} = ActivityPub.persist(announce_data, local: true)
      {:ok, private_announce, _meta} = ActivityPub.persist(private_announce_data, local: true)
      {:ok, relay_announce, _meta} = ActivityPub.persist(relay_announce_data, local: true)

      %{
        announce: announce,
        user: user,
        poster: poster,
        private_announce: private_announce,
        relay_announce: relay_announce
      }
    end

    test "adds the announce to the original object", %{announce: announce, user: user} do
      {:ok, announce, _} = SideEffects.handle(announce)
      object = Object.get_by_ap_id(announce.data["object"])
      assert object.data["announcement_count"] == 1
      assert user.ap_id in object.data["announcements"]
    end

    test "does not add the announce to the original object if the actor is a service actor", %{
      relay_announce: announce
    } do
      {:ok, announce, _} = SideEffects.handle(announce)
      object = Object.get_by_ap_id(announce.data["object"])
      assert object.data["announcement_count"] == nil
    end

    test "creates a notification", %{announce: announce, poster: poster} do
      {:ok, announce, _} = SideEffects.handle(announce)
      assert Repo.get_by(Notification, user_id: poster.id, activity_id: announce.id)
    end

    test "it streams out the announce", %{announce: announce} do
      with_mocks([
        {
          Pleroma.Web.Streamer,
          [],
          [
            stream: fn _, _ -> nil end
          ]
        },
        {
          Pleroma.Web.Push,
          [],
          [
            send: fn _ -> nil end
          ]
        }
      ]) do
        {:ok, announce, _} = SideEffects.handle(announce)

        assert called(
                 Pleroma.Web.Streamer.stream(["user", "list", "public", "public:local"], announce)
               )

        assert called(Pleroma.Web.Push.send(:_))
      end
    end
  end

  describe "removing a follower" do
    setup do
      user = insert(:user)
      followed = insert(:user)

      {:ok, _, _, follow_activity} = CommonAPI.follow(user, followed)

      {:ok, reject_data, []} = Builder.reject(followed, follow_activity)
      {:ok, reject, _meta} = ActivityPub.persist(reject_data, local: true)

      %{user: user, followed: followed, reject: reject}
    end

    test "", %{user: user, followed: followed, reject: reject} do
      assert User.following?(user, followed)
      assert Pleroma.FollowingRelationship.get(user, followed)

      {:ok, _, _} = SideEffects.handle(reject)

      refute User.following?(user, followed)
      refute Pleroma.FollowingRelationship.get(user, followed)
      assert User.get_follow_state(user, followed) == nil
      assert User.get_follow_state(user, followed, nil) == nil
    end
  end

  describe "removing a follower from remote" do
    setup do
      user = insert(:user)
      followed = insert(:user, local: false)

      # Mock a local-to-remote follow
      {:ok, follow_data, []} = Builder.follow(user, followed)

      follow_data =
        follow_data
        |> Map.put("state", "accept")

      {:ok, follow, _meta} = ActivityPub.persist(follow_data, local: true)
      {:ok, _, _} = SideEffects.handle(follow)

      # Mock a remote-to-local accept
      {:ok, accept_data, _} = Builder.accept(followed, follow)
      {:ok, accept, _} = ActivityPub.persist(accept_data, local: false)
      {:ok, _, _} = SideEffects.handle(accept)

      # Mock a remote-to-local reject
      {:ok, reject_data, []} = Builder.reject(followed, follow)
      {:ok, reject, _meta} = ActivityPub.persist(reject_data, local: false)

      %{user: user, followed: followed, reject: reject}
    end

    test "", %{user: user, followed: followed, reject: reject} do
      assert User.following?(user, followed)
      assert Pleroma.FollowingRelationship.get(user, followed)

      {:ok, _, _} = SideEffects.handle(reject)

      refute User.following?(user, followed)
      refute Pleroma.FollowingRelationship.get(user, followed)

      assert Pleroma.Web.ActivityPub.Utils.fetch_latest_follow(user, followed).data["state"] ==
               "reject"

      assert User.get_follow_state(user, followed) == nil
      assert User.get_follow_state(user, followed, nil) == nil
    end
  end
end<|MERGE_RESOLUTION|>--- conflicted
+++ resolved
@@ -27,7 +27,6 @@
       author = insert(:user, local: false, ap_id: "https://wowee.example.com/users/1")
       recipient = insert(:user, local: true)
 
-<<<<<<< HEAD
       {:ok, note_data, _meta} =
         Builder.note(%Pleroma.Web.CommonAPI.ActivityDraft{
           user: author,
@@ -36,22 +35,17 @@
           content_html: "hey",
           extra: %{"id" => "https://wowee.example.com/notes/1"}
         })
-=======
-      {:ok, chat_message_data, _meta} = Builder.chat_message(author, recipient.ap_id, "hey")
->>>>>>> db876ba5
 
       {:ok, create_activity_data, _meta} =
-        Builder.create(author, chat_message_data["id"], [recipient.ap_id])
+        Builder.create(author, note_data["id"], [recipient.ap_id])
 
       {:ok, create_activity, _meta} = ActivityPub.persist(create_activity_data, local: false)
 
-<<<<<<< HEAD
       {:ok, _create_activity, _meta} =
         SideEffects.handle(create_activity, local: false, object_data: note_data)
-=======
+
       {:ok, _create_activity, meta} =
         SideEffects.handle(create_activity, local: false, object_data: chat_message_data)
->>>>>>> db876ba5
 
       assert_enqueued(
         worker: Pleroma.Workers.NodeInfoFetcherWorker,
