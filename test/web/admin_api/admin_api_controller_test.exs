# Pleroma: A lightweight social networking server
# Copyright © 2017-2019 Pleroma Authors <https://pleroma.social/>
# SPDX-License-Identifier: AGPL-3.0-only

defmodule Pleroma.Web.AdminAPI.AdminAPIControllerTest do
  use Pleroma.Web.ConnCase
  use Oban.Testing, repo: Pleroma.Repo

  alias Pleroma.Activity
  alias Pleroma.HTML
  alias Pleroma.ModerationLog
  alias Pleroma.Repo
  alias Pleroma.ReportNote
  alias Pleroma.Tests.ObanHelpers
  alias Pleroma.User
  alias Pleroma.UserInviteToken
  alias Pleroma.Web.ActivityPub.Relay
  alias Pleroma.Web.CommonAPI
  alias Pleroma.Web.MastodonAPI.StatusView
  alias Pleroma.Web.MediaProxy
  import Pleroma.Factory

  setup_all do
    Tesla.Mock.mock_global(fn env -> apply(HttpRequestMock, :request, [env]) end)

    :ok
  end

  setup do
    admin = insert(:user, is_admin: true)
    token = insert(:oauth_admin_token, user: admin)

    conn =
      build_conn()
      |> assign(:user, admin)
      |> assign(:token, token)

    {:ok, %{admin: admin, token: token, conn: conn}}
  end

  describe "with [:auth, :enforce_oauth_admin_scope_usage]," do
    clear_config([:auth, :enforce_oauth_admin_scope_usage]) do
      Pleroma.Config.put([:auth, :enforce_oauth_admin_scope_usage], true)
    end

    test "GET /api/pleroma/admin/users/:nickname requires admin:read:accounts or broader scope",
         %{admin: admin} do
      user = insert(:user)
      url = "/api/pleroma/admin/users/#{user.nickname}"

      good_token1 = insert(:oauth_token, user: admin, scopes: ["admin"])
      good_token2 = insert(:oauth_token, user: admin, scopes: ["admin:read"])
      good_token3 = insert(:oauth_token, user: admin, scopes: ["admin:read:accounts"])

      bad_token1 = insert(:oauth_token, user: admin, scopes: ["read:accounts"])
      bad_token2 = insert(:oauth_token, user: admin, scopes: ["admin:read:accounts:partial"])
      bad_token3 = nil

      for good_token <- [good_token1, good_token2, good_token3] do
        conn =
          build_conn()
          |> assign(:user, admin)
          |> assign(:token, good_token)
          |> get(url)

        assert json_response(conn, 200)
      end

      for good_token <- [good_token1, good_token2, good_token3] do
        conn =
          build_conn()
          |> assign(:user, nil)
          |> assign(:token, good_token)
          |> get(url)

        assert json_response(conn, :forbidden)
      end

      for bad_token <- [bad_token1, bad_token2, bad_token3] do
        conn =
          build_conn()
          |> assign(:user, admin)
          |> assign(:token, bad_token)
          |> get(url)

        assert json_response(conn, :forbidden)
      end
    end
  end

  describe "unless [:auth, :enforce_oauth_admin_scope_usage]," do
    clear_config([:auth, :enforce_oauth_admin_scope_usage]) do
      Pleroma.Config.put([:auth, :enforce_oauth_admin_scope_usage], false)
    end

    test "GET /api/pleroma/admin/users/:nickname requires " <>
           "read:accounts or admin:read:accounts or broader scope",
         %{admin: admin} do
      user = insert(:user)
      url = "/api/pleroma/admin/users/#{user.nickname}"

      good_token1 = insert(:oauth_token, user: admin, scopes: ["admin"])
      good_token2 = insert(:oauth_token, user: admin, scopes: ["admin:read"])
      good_token3 = insert(:oauth_token, user: admin, scopes: ["admin:read:accounts"])
      good_token4 = insert(:oauth_token, user: admin, scopes: ["read:accounts"])
      good_token5 = insert(:oauth_token, user: admin, scopes: ["read"])

      good_tokens = [good_token1, good_token2, good_token3, good_token4, good_token5]

      bad_token1 = insert(:oauth_token, user: admin, scopes: ["read:accounts:partial"])
      bad_token2 = insert(:oauth_token, user: admin, scopes: ["admin:read:accounts:partial"])
      bad_token3 = nil

      for good_token <- good_tokens do
        conn =
          build_conn()
          |> assign(:user, admin)
          |> assign(:token, good_token)
          |> get(url)

        assert json_response(conn, 200)
      end

      for good_token <- good_tokens do
        conn =
          build_conn()
          |> assign(:user, nil)
          |> assign(:token, good_token)
          |> get(url)

        assert json_response(conn, :forbidden)
      end

      for bad_token <- [bad_token1, bad_token2, bad_token3] do
        conn =
          build_conn()
          |> assign(:user, admin)
          |> assign(:token, bad_token)
          |> get(url)

        assert json_response(conn, :forbidden)
      end
    end
  end

  describe "DELETE /api/pleroma/admin/users" do
    test "single user", %{admin: admin, conn: conn} do
      user = insert(:user)

      conn =
        conn
        |> put_req_header("accept", "application/json")
        |> delete("/api/pleroma/admin/users?nickname=#{user.nickname}")

      log_entry = Repo.one(ModerationLog)

      assert ModerationLog.get_log_entry_message(log_entry) ==
               "@#{admin.nickname} deleted users: @#{user.nickname}"

      assert json_response(conn, 200) == user.nickname
    end

    test "multiple users", %{admin: admin, conn: conn} do
      user_one = insert(:user)
      user_two = insert(:user)

      conn =
        conn
        |> put_req_header("accept", "application/json")
        |> delete("/api/pleroma/admin/users", %{
          nicknames: [user_one.nickname, user_two.nickname]
        })

      log_entry = Repo.one(ModerationLog)

      assert ModerationLog.get_log_entry_message(log_entry) ==
               "@#{admin.nickname} deleted users: @#{user_one.nickname}, @#{user_two.nickname}"

      response = json_response(conn, 200)
      assert response -- [user_one.nickname, user_two.nickname] == []
    end
  end

  describe "/api/pleroma/admin/users" do
    test "Create", %{conn: conn} do
      conn =
        conn
        |> put_req_header("accept", "application/json")
        |> post("/api/pleroma/admin/users", %{
          "users" => [
            %{
              "nickname" => "lain",
              "email" => "lain@example.org",
              "password" => "test"
            },
            %{
              "nickname" => "lain2",
              "email" => "lain2@example.org",
              "password" => "test"
            }
          ]
        })

      response = json_response(conn, 200) |> Enum.map(&Map.get(&1, "type"))
      assert response == ["success", "success"]

      log_entry = Repo.one(ModerationLog)

      assert ["lain", "lain2"] -- Enum.map(log_entry.data["subjects"], & &1["nickname"]) == []
    end

    test "Cannot create user with existing email", %{conn: conn} do
      user = insert(:user)

      conn =
        conn
        |> put_req_header("accept", "application/json")
        |> post("/api/pleroma/admin/users", %{
          "users" => [
            %{
              "nickname" => "lain",
              "email" => user.email,
              "password" => "test"
            }
          ]
        })

      assert json_response(conn, 409) == [
               %{
                 "code" => 409,
                 "data" => %{
                   "email" => user.email,
                   "nickname" => "lain"
                 },
                 "error" => "email has already been taken",
                 "type" => "error"
               }
             ]
    end

    test "Cannot create user with existing nickname", %{conn: conn} do
      user = insert(:user)

      conn =
        conn
        |> put_req_header("accept", "application/json")
        |> post("/api/pleroma/admin/users", %{
          "users" => [
            %{
              "nickname" => user.nickname,
              "email" => "someuser@plerama.social",
              "password" => "test"
            }
          ]
        })

      assert json_response(conn, 409) == [
               %{
                 "code" => 409,
                 "data" => %{
                   "email" => "someuser@plerama.social",
                   "nickname" => user.nickname
                 },
                 "error" => "nickname has already been taken",
                 "type" => "error"
               }
             ]
    end

    test "Multiple user creation works in transaction", %{conn: conn} do
      user = insert(:user)

      conn =
        conn
        |> put_req_header("accept", "application/json")
        |> post("/api/pleroma/admin/users", %{
          "users" => [
            %{
              "nickname" => "newuser",
              "email" => "newuser@pleroma.social",
              "password" => "test"
            },
            %{
              "nickname" => "lain",
              "email" => user.email,
              "password" => "test"
            }
          ]
        })

      assert json_response(conn, 409) == [
               %{
                 "code" => 409,
                 "data" => %{
                   "email" => user.email,
                   "nickname" => "lain"
                 },
                 "error" => "email has already been taken",
                 "type" => "error"
               },
               %{
                 "code" => 409,
                 "data" => %{
                   "email" => "newuser@pleroma.social",
                   "nickname" => "newuser"
                 },
                 "error" => "",
                 "type" => "error"
               }
             ]

      assert User.get_by_nickname("newuser") === nil
    end
  end

  describe "/api/pleroma/admin/users/:nickname" do
    test "Show", %{conn: conn} do
      user = insert(:user)

      conn = get(conn, "/api/pleroma/admin/users/#{user.nickname}")

      expected = %{
        "deactivated" => false,
        "id" => to_string(user.id),
        "local" => true,
        "nickname" => user.nickname,
        "roles" => %{"admin" => false, "moderator" => false},
        "tags" => [],
        "avatar" => User.avatar_url(user) |> MediaProxy.url(),
        "display_name" => HTML.strip_tags(user.name || user.nickname),
        "confirmation_pending" => false
      }

      assert expected == json_response(conn, 200)
    end

    test "when the user doesn't exist", %{conn: conn} do
      user = build(:user)

      conn = get(conn, "/api/pleroma/admin/users/#{user.nickname}")

      assert "Not found" == json_response(conn, 404)
    end
  end

  describe "/api/pleroma/admin/users/follow" do
    test "allows to force-follow another user", %{admin: admin, conn: conn} do
      user = insert(:user)
      follower = insert(:user)

      conn
      |> put_req_header("accept", "application/json")
      |> post("/api/pleroma/admin/users/follow", %{
        "follower" => follower.nickname,
        "followed" => user.nickname
      })

      user = User.get_cached_by_id(user.id)
      follower = User.get_cached_by_id(follower.id)

      assert User.following?(follower, user)

      log_entry = Repo.one(ModerationLog)

      assert ModerationLog.get_log_entry_message(log_entry) ==
               "@#{admin.nickname} made @#{follower.nickname} follow @#{user.nickname}"
    end
  end

  describe "/api/pleroma/admin/users/unfollow" do
    test "allows to force-unfollow another user", %{admin: admin, conn: conn} do
      user = insert(:user)
      follower = insert(:user)

      User.follow(follower, user)

      conn
      |> put_req_header("accept", "application/json")
      |> post("/api/pleroma/admin/users/unfollow", %{
        "follower" => follower.nickname,
        "followed" => user.nickname
      })

      user = User.get_cached_by_id(user.id)
      follower = User.get_cached_by_id(follower.id)

      refute User.following?(follower, user)

      log_entry = Repo.one(ModerationLog)

      assert ModerationLog.get_log_entry_message(log_entry) ==
               "@#{admin.nickname} made @#{follower.nickname} unfollow @#{user.nickname}"
    end
  end

  describe "PUT /api/pleroma/admin/users/tag" do
    setup %{conn: conn} do
      user1 = insert(:user, %{tags: ["x"]})
      user2 = insert(:user, %{tags: ["y"]})
      user3 = insert(:user, %{tags: ["unchanged"]})

      conn =
        conn
        |> put_req_header("accept", "application/json")
        |> put(
          "/api/pleroma/admin/users/tag?nicknames[]=#{user1.nickname}&nicknames[]=" <>
            "#{user2.nickname}&tags[]=foo&tags[]=bar"
        )

      %{conn: conn, user1: user1, user2: user2, user3: user3}
    end

    test "it appends specified tags to users with specified nicknames", %{
      conn: conn,
      admin: admin,
      user1: user1,
      user2: user2
    } do
      assert json_response(conn, :no_content)
      assert User.get_cached_by_id(user1.id).tags == ["x", "foo", "bar"]
      assert User.get_cached_by_id(user2.id).tags == ["y", "foo", "bar"]

      log_entry = Repo.one(ModerationLog)

      users =
        [user1.nickname, user2.nickname]
        |> Enum.map(&"@#{&1}")
        |> Enum.join(", ")

      tags = ["foo", "bar"] |> Enum.join(", ")

      assert ModerationLog.get_log_entry_message(log_entry) ==
               "@#{admin.nickname} added tags: #{tags} to users: #{users}"
    end

    test "it does not modify tags of not specified users", %{conn: conn, user3: user3} do
      assert json_response(conn, :no_content)
      assert User.get_cached_by_id(user3.id).tags == ["unchanged"]
    end
  end

  describe "DELETE /api/pleroma/admin/users/tag" do
    setup %{conn: conn} do
      user1 = insert(:user, %{tags: ["x"]})
      user2 = insert(:user, %{tags: ["y", "z"]})
      user3 = insert(:user, %{tags: ["unchanged"]})

      conn =
        conn
        |> put_req_header("accept", "application/json")
        |> delete(
          "/api/pleroma/admin/users/tag?nicknames[]=#{user1.nickname}&nicknames[]=" <>
            "#{user2.nickname}&tags[]=x&tags[]=z"
        )

      %{conn: conn, user1: user1, user2: user2, user3: user3}
    end

    test "it removes specified tags from users with specified nicknames", %{
      conn: conn,
      admin: admin,
      user1: user1,
      user2: user2
    } do
      assert json_response(conn, :no_content)
      assert User.get_cached_by_id(user1.id).tags == []
      assert User.get_cached_by_id(user2.id).tags == ["y"]

      log_entry = Repo.one(ModerationLog)

      users =
        [user1.nickname, user2.nickname]
        |> Enum.map(&"@#{&1}")
        |> Enum.join(", ")

      tags = ["x", "z"] |> Enum.join(", ")

      assert ModerationLog.get_log_entry_message(log_entry) ==
               "@#{admin.nickname} removed tags: #{tags} from users: #{users}"
    end

    test "it does not modify tags of not specified users", %{conn: conn, user3: user3} do
      assert json_response(conn, :no_content)
      assert User.get_cached_by_id(user3.id).tags == ["unchanged"]
    end
  end

  describe "/api/pleroma/admin/users/:nickname/permission_group" do
    test "GET is giving user_info", %{admin: admin, conn: conn} do
      conn =
        conn
        |> put_req_header("accept", "application/json")
        |> get("/api/pleroma/admin/users/#{admin.nickname}/permission_group/")

      assert json_response(conn, 200) == %{
               "is_admin" => true,
               "is_moderator" => false
             }
    end

    test "/:right POST, can add to a permission group", %{admin: admin, conn: conn} do
      user = insert(:user)

      conn =
        conn
        |> put_req_header("accept", "application/json")
        |> post("/api/pleroma/admin/users/#{user.nickname}/permission_group/admin")

      assert json_response(conn, 200) == %{
               "is_admin" => true
             }

      log_entry = Repo.one(ModerationLog)

      assert ModerationLog.get_log_entry_message(log_entry) ==
               "@#{admin.nickname} made @#{user.nickname} admin"
    end

    test "/:right POST, can add to a permission group (multiple)", %{admin: admin, conn: conn} do
      user_one = insert(:user)
      user_two = insert(:user)

      conn =
        conn
        |> put_req_header("accept", "application/json")
        |> post("/api/pleroma/admin/users/permission_group/admin", %{
          nicknames: [user_one.nickname, user_two.nickname]
        })

      assert json_response(conn, 200) == %{"is_admin" => true}

      log_entry = Repo.one(ModerationLog)

      assert ModerationLog.get_log_entry_message(log_entry) ==
               "@#{admin.nickname} made @#{user_one.nickname}, @#{user_two.nickname} admin"
    end

    test "/:right DELETE, can remove from a permission group", %{admin: admin, conn: conn} do
      user = insert(:user, is_admin: true)

      conn =
        conn
        |> put_req_header("accept", "application/json")
        |> delete("/api/pleroma/admin/users/#{user.nickname}/permission_group/admin")

      assert json_response(conn, 200) == %{"is_admin" => false}

      log_entry = Repo.one(ModerationLog)

      assert ModerationLog.get_log_entry_message(log_entry) ==
               "@#{admin.nickname} revoked admin role from @#{user.nickname}"
    end

    test "/:right DELETE, can remove from a permission group (multiple)", %{
      admin: admin,
      conn: conn
    } do
      user_one = insert(:user, is_admin: true)
      user_two = insert(:user, is_admin: true)

      conn =
        conn
        |> put_req_header("accept", "application/json")
        |> delete("/api/pleroma/admin/users/permission_group/admin", %{
          nicknames: [user_one.nickname, user_two.nickname]
        })

      assert json_response(conn, 200) == %{"is_admin" => false}

      log_entry = Repo.one(ModerationLog)

      assert ModerationLog.get_log_entry_message(log_entry) ==
               "@#{admin.nickname} revoked admin role from @#{user_one.nickname}, @#{
                 user_two.nickname
               }"
    end
  end

  describe "POST /api/pleroma/admin/email_invite, with valid config" do
    clear_config([:instance, :registrations_open]) do
      Pleroma.Config.put([:instance, :registrations_open], false)
    end

    clear_config([:instance, :invites_enabled]) do
      Pleroma.Config.put([:instance, :invites_enabled], true)
    end

    test "sends invitation and returns 204", %{admin: admin, conn: conn} do
      recipient_email = "foo@bar.com"
      recipient_name = "J. D."

      conn =
        post(
          conn,
          "/api/pleroma/admin/users/email_invite?email=#{recipient_email}&name=#{recipient_name}"
        )

      assert json_response(conn, :no_content)

      token_record = List.last(Repo.all(Pleroma.UserInviteToken))
      assert token_record
      refute token_record.used

      notify_email = Pleroma.Config.get([:instance, :notify_email])
      instance_name = Pleroma.Config.get([:instance, :name])

      email =
        Pleroma.Emails.UserEmail.user_invitation_email(
          admin,
          token_record,
          recipient_email,
          recipient_name
        )

      Swoosh.TestAssertions.assert_email_sent(
        from: {instance_name, notify_email},
        to: {recipient_name, recipient_email},
        html_body: email.html_body
      )
    end

    test "it returns 403 if requested by a non-admin" do
      non_admin_user = insert(:user)
      token = insert(:oauth_token, user: non_admin_user)

      conn =
        build_conn()
        |> assign(:user, non_admin_user)
        |> assign(:token, token)
        |> post("/api/pleroma/admin/users/email_invite?email=foo@bar.com&name=JD")

      assert json_response(conn, :forbidden)
    end
  end

  describe "POST /api/pleroma/admin/users/email_invite, with invalid config" do
    clear_config([:instance, :registrations_open])
    clear_config([:instance, :invites_enabled])

    test "it returns 500 if `invites_enabled` is not enabled", %{conn: conn} do
      Pleroma.Config.put([:instance, :registrations_open], false)
      Pleroma.Config.put([:instance, :invites_enabled], false)

      conn = post(conn, "/api/pleroma/admin/users/email_invite?email=foo@bar.com&name=JD")

      assert json_response(conn, :internal_server_error)
    end

    test "it returns 500 if `registrations_open` is enabled", %{conn: conn} do
      Pleroma.Config.put([:instance, :registrations_open], true)
      Pleroma.Config.put([:instance, :invites_enabled], true)

      conn = post(conn, "/api/pleroma/admin/users/email_invite?email=foo@bar.com&name=JD")

      assert json_response(conn, :internal_server_error)
    end
  end

  test "/api/pleroma/admin/users/:nickname/password_reset", %{conn: conn} do
    user = insert(:user)

    conn =
      conn
      |> put_req_header("accept", "application/json")
      |> get("/api/pleroma/admin/users/#{user.nickname}/password_reset")

    resp = json_response(conn, 200)

    assert Regex.match?(~r/(http:\/\/|https:\/\/)/, resp["link"])
  end

  describe "GET /api/pleroma/admin/users" do
    test "renders users array for the first page", %{conn: conn, admin: admin} do
      user = insert(:user, local: false, tags: ["foo", "bar"])
      conn = get(conn, "/api/pleroma/admin/users?page=1")

      users =
        [
          %{
            "deactivated" => admin.deactivated,
            "id" => admin.id,
            "nickname" => admin.nickname,
            "roles" => %{"admin" => true, "moderator" => false},
            "local" => true,
            "tags" => [],
            "avatar" => User.avatar_url(admin) |> MediaProxy.url(),
            "display_name" => HTML.strip_tags(admin.name || admin.nickname),
            "confirmation_pending" => false
          },
          %{
            "deactivated" => user.deactivated,
            "id" => user.id,
            "nickname" => user.nickname,
            "roles" => %{"admin" => false, "moderator" => false},
            "local" => false,
            "tags" => ["foo", "bar"],
            "avatar" => User.avatar_url(user) |> MediaProxy.url(),
            "display_name" => HTML.strip_tags(user.name || user.nickname),
            "confirmation_pending" => false
          }
        ]
        |> Enum.sort_by(& &1["nickname"])

      assert json_response(conn, 200) == %{
               "count" => 2,
               "page_size" => 50,
               "users" => users
             }
    end

    test "renders empty array for the second page", %{conn: conn} do
      insert(:user)

      conn = get(conn, "/api/pleroma/admin/users?page=2")

      assert json_response(conn, 200) == %{
               "count" => 2,
               "page_size" => 50,
               "users" => []
             }
    end

    test "regular search", %{conn: conn} do
      user = insert(:user, nickname: "bob")

      conn = get(conn, "/api/pleroma/admin/users?query=bo")

      assert json_response(conn, 200) == %{
               "count" => 1,
               "page_size" => 50,
               "users" => [
                 %{
                   "deactivated" => user.deactivated,
                   "id" => user.id,
                   "nickname" => user.nickname,
                   "roles" => %{"admin" => false, "moderator" => false},
                   "local" => true,
                   "tags" => [],
                   "avatar" => User.avatar_url(user) |> MediaProxy.url(),
                   "display_name" => HTML.strip_tags(user.name || user.nickname),
                   "confirmation_pending" => false
                 }
               ]
             }
    end

    test "search by domain", %{conn: conn} do
      user = insert(:user, nickname: "nickname@domain.com")
      insert(:user)

      conn = get(conn, "/api/pleroma/admin/users?query=domain.com")

      assert json_response(conn, 200) == %{
               "count" => 1,
               "page_size" => 50,
               "users" => [
                 %{
                   "deactivated" => user.deactivated,
                   "id" => user.id,
                   "nickname" => user.nickname,
                   "roles" => %{"admin" => false, "moderator" => false},
                   "local" => true,
                   "tags" => [],
                   "avatar" => User.avatar_url(user) |> MediaProxy.url(),
                   "display_name" => HTML.strip_tags(user.name || user.nickname),
                   "confirmation_pending" => false
                 }
               ]
             }
    end

    test "search by full nickname", %{conn: conn} do
      user = insert(:user, nickname: "nickname@domain.com")
      insert(:user)

      conn = get(conn, "/api/pleroma/admin/users?query=nickname@domain.com")

      assert json_response(conn, 200) == %{
               "count" => 1,
               "page_size" => 50,
               "users" => [
                 %{
                   "deactivated" => user.deactivated,
                   "id" => user.id,
                   "nickname" => user.nickname,
                   "roles" => %{"admin" => false, "moderator" => false},
                   "local" => true,
                   "tags" => [],
                   "avatar" => User.avatar_url(user) |> MediaProxy.url(),
                   "display_name" => HTML.strip_tags(user.name || user.nickname),
                   "confirmation_pending" => false
                 }
               ]
             }
    end

    test "search by display name", %{conn: conn} do
      user = insert(:user, name: "Display name")
      insert(:user)

      conn = get(conn, "/api/pleroma/admin/users?name=display")

      assert json_response(conn, 200) == %{
               "count" => 1,
               "page_size" => 50,
               "users" => [
                 %{
                   "deactivated" => user.deactivated,
                   "id" => user.id,
                   "nickname" => user.nickname,
                   "roles" => %{"admin" => false, "moderator" => false},
                   "local" => true,
                   "tags" => [],
                   "avatar" => User.avatar_url(user) |> MediaProxy.url(),
                   "display_name" => HTML.strip_tags(user.name || user.nickname),
                   "confirmation_pending" => false
                 }
               ]
             }
    end

    test "search by email", %{conn: conn} do
      user = insert(:user, email: "email@example.com")
      insert(:user)

      conn = get(conn, "/api/pleroma/admin/users?email=email@example.com")

      assert json_response(conn, 200) == %{
               "count" => 1,
               "page_size" => 50,
               "users" => [
                 %{
                   "deactivated" => user.deactivated,
                   "id" => user.id,
                   "nickname" => user.nickname,
                   "roles" => %{"admin" => false, "moderator" => false},
                   "local" => true,
                   "tags" => [],
                   "avatar" => User.avatar_url(user) |> MediaProxy.url(),
                   "display_name" => HTML.strip_tags(user.name || user.nickname),
                   "confirmation_pending" => false
                 }
               ]
             }
    end

    test "regular search with page size", %{conn: conn} do
      user = insert(:user, nickname: "aalice")
      user2 = insert(:user, nickname: "alice")

      conn1 = get(conn, "/api/pleroma/admin/users?query=a&page_size=1&page=1")

      assert json_response(conn1, 200) == %{
               "count" => 2,
               "page_size" => 1,
               "users" => [
                 %{
                   "deactivated" => user.deactivated,
                   "id" => user.id,
                   "nickname" => user.nickname,
                   "roles" => %{"admin" => false, "moderator" => false},
                   "local" => true,
                   "tags" => [],
                   "avatar" => User.avatar_url(user) |> MediaProxy.url(),
                   "display_name" => HTML.strip_tags(user.name || user.nickname),
                   "confirmation_pending" => false
                 }
               ]
             }

      conn2 = get(conn, "/api/pleroma/admin/users?query=a&page_size=1&page=2")

      assert json_response(conn2, 200) == %{
               "count" => 2,
               "page_size" => 1,
               "users" => [
                 %{
                   "deactivated" => user2.deactivated,
                   "id" => user2.id,
                   "nickname" => user2.nickname,
                   "roles" => %{"admin" => false, "moderator" => false},
                   "local" => true,
                   "tags" => [],
                   "avatar" => User.avatar_url(user2) |> MediaProxy.url(),
                   "display_name" => HTML.strip_tags(user2.name || user2.nickname),
                   "confirmation_pending" => false
                 }
               ]
             }
    end

    test "only local users" do
      admin = insert(:user, is_admin: true, nickname: "john")
      token = insert(:oauth_admin_token, user: admin)
      user = insert(:user, nickname: "bob")

      insert(:user, nickname: "bobb", local: false)

      conn =
        build_conn()
        |> assign(:user, admin)
        |> assign(:token, token)
        |> get("/api/pleroma/admin/users?query=bo&filters=local")

      assert json_response(conn, 200) == %{
               "count" => 1,
               "page_size" => 50,
               "users" => [
                 %{
                   "deactivated" => user.deactivated,
                   "id" => user.id,
                   "nickname" => user.nickname,
                   "roles" => %{"admin" => false, "moderator" => false},
                   "local" => true,
                   "tags" => [],
                   "avatar" => User.avatar_url(user) |> MediaProxy.url(),
                   "display_name" => HTML.strip_tags(user.name || user.nickname),
                   "confirmation_pending" => false
                 }
               ]
             }
    end

    test "only local users with no query", %{conn: conn, admin: old_admin} do
      admin = insert(:user, is_admin: true, nickname: "john")
      user = insert(:user, nickname: "bob")

      insert(:user, nickname: "bobb", local: false)

      conn = get(conn, "/api/pleroma/admin/users?filters=local")

      users =
        [
          %{
            "deactivated" => user.deactivated,
            "id" => user.id,
            "nickname" => user.nickname,
            "roles" => %{"admin" => false, "moderator" => false},
            "local" => true,
            "tags" => [],
            "avatar" => User.avatar_url(user) |> MediaProxy.url(),
            "display_name" => HTML.strip_tags(user.name || user.nickname),
            "confirmation_pending" => false
          },
          %{
            "deactivated" => admin.deactivated,
            "id" => admin.id,
            "nickname" => admin.nickname,
            "roles" => %{"admin" => true, "moderator" => false},
            "local" => true,
            "tags" => [],
            "avatar" => User.avatar_url(admin) |> MediaProxy.url(),
            "display_name" => HTML.strip_tags(admin.name || admin.nickname),
            "confirmation_pending" => false
          },
          %{
            "deactivated" => false,
            "id" => old_admin.id,
            "local" => true,
            "nickname" => old_admin.nickname,
            "roles" => %{"admin" => true, "moderator" => false},
            "tags" => [],
            "avatar" => User.avatar_url(old_admin) |> MediaProxy.url(),
            "display_name" => HTML.strip_tags(old_admin.name || old_admin.nickname),
            "confirmation_pending" => false
          }
        ]
        |> Enum.sort_by(& &1["nickname"])

      assert json_response(conn, 200) == %{
               "count" => 3,
               "page_size" => 50,
               "users" => users
             }
    end

    test "load only admins", %{conn: conn, admin: admin} do
      second_admin = insert(:user, is_admin: true)
      insert(:user)
      insert(:user)

      conn = get(conn, "/api/pleroma/admin/users?filters=is_admin")

      users =
        [
          %{
            "deactivated" => false,
            "id" => admin.id,
            "nickname" => admin.nickname,
            "roles" => %{"admin" => true, "moderator" => false},
            "local" => admin.local,
            "tags" => [],
            "avatar" => User.avatar_url(admin) |> MediaProxy.url(),
            "display_name" => HTML.strip_tags(admin.name || admin.nickname),
            "confirmation_pending" => false
          },
          %{
            "deactivated" => false,
            "id" => second_admin.id,
            "nickname" => second_admin.nickname,
            "roles" => %{"admin" => true, "moderator" => false},
            "local" => second_admin.local,
            "tags" => [],
            "avatar" => User.avatar_url(second_admin) |> MediaProxy.url(),
            "display_name" => HTML.strip_tags(second_admin.name || second_admin.nickname),
            "confirmation_pending" => false
          }
        ]
        |> Enum.sort_by(& &1["nickname"])

      assert json_response(conn, 200) == %{
               "count" => 2,
               "page_size" => 50,
               "users" => users
             }
    end

    test "load only moderators", %{conn: conn} do
      moderator = insert(:user, is_moderator: true)
      insert(:user)
      insert(:user)

      conn = get(conn, "/api/pleroma/admin/users?filters=is_moderator")

      assert json_response(conn, 200) == %{
               "count" => 1,
               "page_size" => 50,
               "users" => [
                 %{
                   "deactivated" => false,
                   "id" => moderator.id,
                   "nickname" => moderator.nickname,
                   "roles" => %{"admin" => false, "moderator" => true},
                   "local" => moderator.local,
                   "tags" => [],
                   "avatar" => User.avatar_url(moderator) |> MediaProxy.url(),
                   "display_name" => HTML.strip_tags(moderator.name || moderator.nickname),
                   "confirmation_pending" => false
                 }
               ]
             }
    end

    test "load users with tags list", %{conn: conn} do
      user1 = insert(:user, tags: ["first"])
      user2 = insert(:user, tags: ["second"])
      insert(:user)
      insert(:user)

      conn = get(conn, "/api/pleroma/admin/users?tags[]=first&tags[]=second")

      users =
        [
          %{
            "deactivated" => false,
            "id" => user1.id,
            "nickname" => user1.nickname,
            "roles" => %{"admin" => false, "moderator" => false},
            "local" => user1.local,
            "tags" => ["first"],
            "avatar" => User.avatar_url(user1) |> MediaProxy.url(),
            "display_name" => HTML.strip_tags(user1.name || user1.nickname),
            "confirmation_pending" => false
          },
          %{
            "deactivated" => false,
            "id" => user2.id,
            "nickname" => user2.nickname,
            "roles" => %{"admin" => false, "moderator" => false},
            "local" => user2.local,
            "tags" => ["second"],
            "avatar" => User.avatar_url(user2) |> MediaProxy.url(),
            "display_name" => HTML.strip_tags(user2.name || user2.nickname),
            "confirmation_pending" => false
          }
        ]
        |> Enum.sort_by(& &1["nickname"])

      assert json_response(conn, 200) == %{
               "count" => 2,
               "page_size" => 50,
               "users" => users
             }
    end

    test "it works with multiple filters" do
      admin = insert(:user, nickname: "john", is_admin: true)
      token = insert(:oauth_admin_token, user: admin)
      user = insert(:user, nickname: "bob", local: false, deactivated: true)

      insert(:user, nickname: "ken", local: true, deactivated: true)
      insert(:user, nickname: "bobb", local: false, deactivated: false)

      conn =
        build_conn()
        |> assign(:user, admin)
        |> assign(:token, token)
        |> get("/api/pleroma/admin/users?filters=deactivated,external")

      assert json_response(conn, 200) == %{
               "count" => 1,
               "page_size" => 50,
               "users" => [
                 %{
                   "deactivated" => user.deactivated,
                   "id" => user.id,
                   "nickname" => user.nickname,
                   "roles" => %{"admin" => false, "moderator" => false},
                   "local" => user.local,
                   "tags" => [],
                   "avatar" => User.avatar_url(user) |> MediaProxy.url(),
                   "display_name" => HTML.strip_tags(user.name || user.nickname),
                   "confirmation_pending" => false
                 }
               ]
             }
    end

    test "it omits relay user", %{admin: admin, conn: conn} do
      assert %User{} = Relay.get_actor()

      conn = get(conn, "/api/pleroma/admin/users")

      assert json_response(conn, 200) == %{
               "count" => 1,
               "page_size" => 50,
               "users" => [
                 %{
                   "deactivated" => admin.deactivated,
                   "id" => admin.id,
                   "nickname" => admin.nickname,
                   "roles" => %{"admin" => true, "moderator" => false},
                   "local" => true,
                   "tags" => [],
                   "avatar" => User.avatar_url(admin) |> MediaProxy.url(),
                   "display_name" => HTML.strip_tags(admin.name || admin.nickname),
                   "confirmation_pending" => false
                 }
               ]
             }
    end
  end

  test "PATCH /api/pleroma/admin/users/activate", %{admin: admin, conn: conn} do
    user_one = insert(:user, deactivated: true)
    user_two = insert(:user, deactivated: true)

    conn =
      patch(
        conn,
        "/api/pleroma/admin/users/activate",
        %{nicknames: [user_one.nickname, user_two.nickname]}
      )

    response = json_response(conn, 200)
    assert Enum.map(response["users"], & &1["deactivated"]) == [false, false]

    log_entry = Repo.one(ModerationLog)

    assert ModerationLog.get_log_entry_message(log_entry) ==
             "@#{admin.nickname} activated users: @#{user_one.nickname}, @#{user_two.nickname}"
  end

  test "PATCH /api/pleroma/admin/users/deactivate", %{admin: admin, conn: conn} do
    user_one = insert(:user, deactivated: false)
    user_two = insert(:user, deactivated: false)

    conn =
      patch(
        conn,
        "/api/pleroma/admin/users/deactivate",
        %{nicknames: [user_one.nickname, user_two.nickname]}
      )

    response = json_response(conn, 200)
    assert Enum.map(response["users"], & &1["deactivated"]) == [true, true]

    log_entry = Repo.one(ModerationLog)

    assert ModerationLog.get_log_entry_message(log_entry) ==
             "@#{admin.nickname} deactivated users: @#{user_one.nickname}, @#{user_two.nickname}"
  end

  test "PATCH /api/pleroma/admin/users/:nickname/toggle_activation", %{admin: admin, conn: conn} do
    user = insert(:user)

    conn = patch(conn, "/api/pleroma/admin/users/#{user.nickname}/toggle_activation")

    assert json_response(conn, 200) ==
             %{
               "deactivated" => !user.deactivated,
               "id" => user.id,
               "nickname" => user.nickname,
               "roles" => %{"admin" => false, "moderator" => false},
               "local" => true,
               "tags" => [],
               "avatar" => User.avatar_url(user) |> MediaProxy.url(),
               "display_name" => HTML.strip_tags(user.name || user.nickname),
               "confirmation_pending" => false
             }

    log_entry = Repo.one(ModerationLog)

    assert ModerationLog.get_log_entry_message(log_entry) ==
             "@#{admin.nickname} deactivated users: @#{user.nickname}"
  end

  describe "POST /api/pleroma/admin/users/invite_token" do
    test "without options", %{conn: conn} do
      conn = post(conn, "/api/pleroma/admin/users/invite_token")

      invite_json = json_response(conn, 200)
      invite = UserInviteToken.find_by_token!(invite_json["token"])
      refute invite.used
      refute invite.expires_at
      refute invite.max_use
      assert invite.invite_type == "one_time"
    end

    test "with expires_at", %{conn: conn} do
      conn =
        post(conn, "/api/pleroma/admin/users/invite_token", %{
          "expires_at" => Date.to_string(Date.utc_today())
        })

      invite_json = json_response(conn, 200)
      invite = UserInviteToken.find_by_token!(invite_json["token"])

      refute invite.used
      assert invite.expires_at == Date.utc_today()
      refute invite.max_use
      assert invite.invite_type == "date_limited"
    end

    test "with max_use", %{conn: conn} do
      conn = post(conn, "/api/pleroma/admin/users/invite_token", %{"max_use" => 150})

      invite_json = json_response(conn, 200)
      invite = UserInviteToken.find_by_token!(invite_json["token"])
      refute invite.used
      refute invite.expires_at
      assert invite.max_use == 150
      assert invite.invite_type == "reusable"
    end

    test "with max use and expires_at", %{conn: conn} do
      conn =
        post(conn, "/api/pleroma/admin/users/invite_token", %{
          "max_use" => 150,
          "expires_at" => Date.to_string(Date.utc_today())
        })

      invite_json = json_response(conn, 200)
      invite = UserInviteToken.find_by_token!(invite_json["token"])
      refute invite.used
      assert invite.expires_at == Date.utc_today()
      assert invite.max_use == 150
      assert invite.invite_type == "reusable_date_limited"
    end
  end

  describe "GET /api/pleroma/admin/users/invites" do
    test "no invites", %{conn: conn} do
      conn = get(conn, "/api/pleroma/admin/users/invites")

      assert json_response(conn, 200) == %{"invites" => []}
    end

    test "with invite", %{conn: conn} do
      {:ok, invite} = UserInviteToken.create_invite()

      conn = get(conn, "/api/pleroma/admin/users/invites")

      assert json_response(conn, 200) == %{
               "invites" => [
                 %{
                   "expires_at" => nil,
                   "id" => invite.id,
                   "invite_type" => "one_time",
                   "max_use" => nil,
                   "token" => invite.token,
                   "used" => false,
                   "uses" => 0
                 }
               ]
             }
    end
  end

  describe "POST /api/pleroma/admin/users/revoke_invite" do
    test "with token", %{conn: conn} do
      {:ok, invite} = UserInviteToken.create_invite()

      conn = post(conn, "/api/pleroma/admin/users/revoke_invite", %{"token" => invite.token})

      assert json_response(conn, 200) == %{
               "expires_at" => nil,
               "id" => invite.id,
               "invite_type" => "one_time",
               "max_use" => nil,
               "token" => invite.token,
               "used" => true,
               "uses" => 0
             }
    end

    test "with invalid token", %{conn: conn} do
      conn = post(conn, "/api/pleroma/admin/users/revoke_invite", %{"token" => "foo"})

      assert json_response(conn, :not_found) == "Not found"
    end
  end

  describe "GET /api/pleroma/admin/reports/:id" do
    test "returns report by its id", %{conn: conn} do
      [reporter, target_user] = insert_pair(:user)
      activity = insert(:note_activity, user: target_user)

      {:ok, %{id: report_id}} =
        CommonAPI.report(reporter, %{
          "account_id" => target_user.id,
          "comment" => "I feel offended",
          "status_ids" => [activity.id]
        })

      response =
        conn
        |> get("/api/pleroma/admin/reports/#{report_id}")
        |> json_response(:ok)

      assert response["id"] == report_id
    end

    test "returns 404 when report id is invalid", %{conn: conn} do
      conn = get(conn, "/api/pleroma/admin/reports/test")

      assert json_response(conn, :not_found) == "Not found"
    end
  end

  describe "PATCH /api/pleroma/admin/reports" do
    setup do
      [reporter, target_user] = insert_pair(:user)
      activity = insert(:note_activity, user: target_user)

      {:ok, %{id: report_id}} =
        CommonAPI.report(reporter, %{
          "account_id" => target_user.id,
          "comment" => "I feel offended",
          "status_ids" => [activity.id]
        })

      {:ok, %{id: second_report_id}} =
        CommonAPI.report(reporter, %{
          "account_id" => target_user.id,
          "comment" => "I feel very offended",
          "status_ids" => [activity.id]
        })

      %{
        id: report_id,
        second_report_id: second_report_id
      }
    end

    test "mark report as resolved", %{conn: conn, id: id, admin: admin} do
      conn
      |> patch("/api/pleroma/admin/reports", %{
        "reports" => [
          %{"state" => "resolved", "id" => id}
        ]
      })
      |> json_response(:no_content)

      activity = Activity.get_by_id(id)
      assert activity.data["state"] == "resolved"

      log_entry = Repo.one(ModerationLog)

      assert ModerationLog.get_log_entry_message(log_entry) ==
               "@#{admin.nickname} updated report ##{id} with 'resolved' state"
    end

    test "closes report", %{conn: conn, id: id, admin: admin} do
      conn
      |> patch("/api/pleroma/admin/reports", %{
        "reports" => [
          %{"state" => "closed", "id" => id}
        ]
      })
      |> json_response(:no_content)

      activity = Activity.get_by_id(id)
      assert activity.data["state"] == "closed"

      log_entry = Repo.one(ModerationLog)

      assert ModerationLog.get_log_entry_message(log_entry) ==
               "@#{admin.nickname} updated report ##{id} with 'closed' state"
    end

    test "returns 400 when state is unknown", %{conn: conn, id: id} do
      conn =
        conn
        |> patch("/api/pleroma/admin/reports", %{
          "reports" => [
            %{"state" => "test", "id" => id}
          ]
        })

      assert hd(json_response(conn, :bad_request))["error"] == "Unsupported state"
    end

    test "returns 404 when report is not exist", %{conn: conn} do
      conn =
        conn
        |> patch("/api/pleroma/admin/reports", %{
          "reports" => [
            %{"state" => "closed", "id" => "test"}
          ]
        })

      assert hd(json_response(conn, :bad_request))["error"] == "not_found"
    end

    test "updates state of multiple reports", %{
      conn: conn,
      id: id,
      admin: admin,
      second_report_id: second_report_id
    } do
      conn
      |> patch("/api/pleroma/admin/reports", %{
        "reports" => [
          %{"state" => "resolved", "id" => id},
          %{"state" => "closed", "id" => second_report_id}
        ]
      })
      |> json_response(:no_content)

      activity = Activity.get_by_id(id)
      second_activity = Activity.get_by_id(second_report_id)
      assert activity.data["state"] == "resolved"
      assert second_activity.data["state"] == "closed"

      [first_log_entry, second_log_entry] = Repo.all(ModerationLog)

      assert ModerationLog.get_log_entry_message(first_log_entry) ==
               "@#{admin.nickname} updated report ##{id} with 'resolved' state"

      assert ModerationLog.get_log_entry_message(second_log_entry) ==
               "@#{admin.nickname} updated report ##{second_report_id} with 'closed' state"
    end
  end

  describe "GET /api/pleroma/admin/reports" do
    test "returns empty response when no reports created", %{conn: conn} do
      response =
        conn
        |> get("/api/pleroma/admin/reports")
        |> json_response(:ok)

      assert Enum.empty?(response["reports"])
      assert response["total"] == 0
    end

    test "returns reports", %{conn: conn} do
      [reporter, target_user] = insert_pair(:user)
      activity = insert(:note_activity, user: target_user)

      {:ok, %{id: report_id}} =
        CommonAPI.report(reporter, %{
          "account_id" => target_user.id,
          "comment" => "I feel offended",
          "status_ids" => [activity.id]
        })

      response =
        conn
        |> get("/api/pleroma/admin/reports")
        |> json_response(:ok)

      [report] = response["reports"]

      assert length(response["reports"]) == 1
      assert report["id"] == report_id

      assert response["total"] == 1
    end

    test "returns reports with specified state", %{conn: conn} do
      [reporter, target_user] = insert_pair(:user)
      activity = insert(:note_activity, user: target_user)

      {:ok, %{id: first_report_id}} =
        CommonAPI.report(reporter, %{
          "account_id" => target_user.id,
          "comment" => "I feel offended",
          "status_ids" => [activity.id]
        })

      {:ok, %{id: second_report_id}} =
        CommonAPI.report(reporter, %{
          "account_id" => target_user.id,
          "comment" => "I don't like this user"
        })

      CommonAPI.update_report_state(second_report_id, "closed")

      response =
        conn
        |> get("/api/pleroma/admin/reports", %{
          "state" => "open"
        })
        |> json_response(:ok)

      [open_report] = response["reports"]

      assert length(response["reports"]) == 1
      assert open_report["id"] == first_report_id

      assert response["total"] == 1

      response =
        conn
        |> get("/api/pleroma/admin/reports", %{
          "state" => "closed"
        })
        |> json_response(:ok)

      [closed_report] = response["reports"]

      assert length(response["reports"]) == 1
      assert closed_report["id"] == second_report_id

      assert response["total"] == 1

      response =
        conn
        |> get("/api/pleroma/admin/reports", %{
          "state" => "resolved"
        })
        |> json_response(:ok)

      assert Enum.empty?(response["reports"])
      assert response["total"] == 0
    end

    test "returns 403 when requested by a non-admin" do
      user = insert(:user)
      token = insert(:oauth_token, user: user)

      conn =
        build_conn()
        |> assign(:user, user)
        |> assign(:token, token)
        |> get("/api/pleroma/admin/reports")

      assert json_response(conn, :forbidden) ==
               %{"error" => "User is not an admin or OAuth admin scope is not granted."}
    end

    test "returns 403 when requested by anonymous" do
      conn = get(build_conn(), "/api/pleroma/admin/reports")

      assert json_response(conn, :forbidden) == %{"error" => "Invalid credentials."}
    end
  end

  describe "GET /api/pleroma/admin/grouped_reports" do
    setup do
      [reporter, target_user] = insert_pair(:user)

      date1 = (DateTime.to_unix(DateTime.utc_now()) + 1000) |> DateTime.from_unix!()
      date2 = (DateTime.to_unix(DateTime.utc_now()) + 2000) |> DateTime.from_unix!()
      date3 = (DateTime.to_unix(DateTime.utc_now()) + 3000) |> DateTime.from_unix!()

      first_status =
        insert(:note_activity, user: target_user, data_attrs: %{"published" => date1})

      second_status =
        insert(:note_activity, user: target_user, data_attrs: %{"published" => date2})

      third_status =
        insert(:note_activity, user: target_user, data_attrs: %{"published" => date3})

      {:ok, first_report} =
        CommonAPI.report(reporter, %{
          "account_id" => target_user.id,
          "status_ids" => [first_status.id, second_status.id, third_status.id]
        })

      {:ok, second_report} =
        CommonAPI.report(reporter, %{
          "account_id" => target_user.id,
          "status_ids" => [first_status.id, second_status.id]
        })

      {:ok, third_report} =
        CommonAPI.report(reporter, %{
          "account_id" => target_user.id,
          "status_ids" => [first_status.id]
        })

      %{
        first_status: Activity.get_by_ap_id_with_object(first_status.data["id"]),
        second_status: Activity.get_by_ap_id_with_object(second_status.data["id"]),
        third_status: Activity.get_by_ap_id_with_object(third_status.data["id"]),
        first_report: first_report,
        first_status_reports: [first_report, second_report, third_report],
        second_status_reports: [first_report, second_report],
        third_status_reports: [first_report],
        target_user: target_user,
        reporter: reporter
      }
    end

    test "returns reports grouped by status", %{
      conn: conn,
      first_status: first_status,
      second_status: second_status,
      third_status: third_status,
      first_status_reports: first_status_reports,
      second_status_reports: second_status_reports,
      third_status_reports: third_status_reports,
      target_user: target_user,
      reporter: reporter
    } do
      response =
        conn
        |> get("/api/pleroma/admin/grouped_reports")
        |> json_response(:ok)

      assert length(response["reports"]) == 3

      first_group = Enum.find(response["reports"], &(&1["status"]["id"] == first_status.id))

      second_group = Enum.find(response["reports"], &(&1["status"]["id"] == second_status.id))

      third_group = Enum.find(response["reports"], &(&1["status"]["id"] == third_status.id))

      assert length(first_group["reports"]) == 3
      assert length(second_group["reports"]) == 2
      assert length(third_group["reports"]) == 1

      assert first_group["date"] ==
               Enum.max_by(first_status_reports, fn act ->
                 NaiveDateTime.from_iso8601!(act.data["published"])
               end).data["published"]

      assert first_group["status"] ==
               Map.put(
                 stringify_keys(StatusView.render("show.json", %{activity: first_status})),
                 "deleted",
                 false
               )

      assert(first_group["account"]["id"] == target_user.id)

      assert length(first_group["actors"]) == 1
      assert hd(first_group["actors"])["id"] == reporter.id

      assert Enum.map(first_group["reports"], & &1["id"]) --
               Enum.map(first_status_reports, & &1.id) == []

      assert second_group["date"] ==
               Enum.max_by(second_status_reports, fn act ->
                 NaiveDateTime.from_iso8601!(act.data["published"])
               end).data["published"]

      assert second_group["status"] ==
               Map.put(
                 stringify_keys(StatusView.render("show.json", %{activity: second_status})),
                 "deleted",
                 false
               )

      assert second_group["account"]["id"] == target_user.id

      assert length(second_group["actors"]) == 1
      assert hd(second_group["actors"])["id"] == reporter.id

      assert Enum.map(second_group["reports"], & &1["id"]) --
               Enum.map(second_status_reports, & &1.id) == []

      assert third_group["date"] ==
               Enum.max_by(third_status_reports, fn act ->
                 NaiveDateTime.from_iso8601!(act.data["published"])
               end).data["published"]

      assert third_group["status"] ==
               Map.put(
                 stringify_keys(StatusView.render("show.json", %{activity: third_status})),
                 "deleted",
                 false
               )

      assert third_group["account"]["id"] == target_user.id

      assert length(third_group["actors"]) == 1
      assert hd(third_group["actors"])["id"] == reporter.id

      assert Enum.map(third_group["reports"], & &1["id"]) --
               Enum.map(third_status_reports, & &1.id) == []
    end

    test "reopened report renders status data", %{
      conn: conn,
      first_report: first_report,
      first_status: first_status
    } do
      {:ok, _} = CommonAPI.update_report_state(first_report.id, "resolved")

      response =
        conn
        |> get("/api/pleroma/admin/grouped_reports")
        |> json_response(:ok)

      first_group = Enum.find(response["reports"], &(&1["status"]["id"] == first_status.id))

      assert first_group["status"] ==
               Map.put(
                 stringify_keys(StatusView.render("show.json", %{activity: first_status})),
                 "deleted",
                 false
               )
    end

    test "reopened report does not render status data if status has been deleted", %{
      conn: conn,
      first_report: first_report,
      first_status: first_status,
      target_user: target_user
    } do
      {:ok, _} = CommonAPI.update_report_state(first_report.id, "resolved")
      {:ok, _} = CommonAPI.delete(first_status.id, target_user)

      refute Activity.get_by_ap_id(first_status.id)

      response =
        conn
        |> get("/api/pleroma/admin/grouped_reports")
        |> json_response(:ok)

      assert Enum.find(response["reports"], &(&1["status"]["deleted"] == true))["status"][
               "deleted"
             ] == true

      assert length(Enum.filter(response["reports"], &(&1["status"]["deleted"] == false))) == 2
    end

    test "account not empty if status was deleted", %{
      conn: conn,
      first_report: first_report,
      first_status: first_status,
      target_user: target_user
    } do
      {:ok, _} = CommonAPI.update_report_state(first_report.id, "resolved")
      {:ok, _} = CommonAPI.delete(first_status.id, target_user)

      refute Activity.get_by_ap_id(first_status.id)

      response =
        conn
        |> get("/api/pleroma/admin/grouped_reports")
        |> json_response(:ok)

      assert Enum.find(response["reports"], &(&1["status"]["deleted"] == true))["account"]
    end
  end

  describe "PUT /api/pleroma/admin/statuses/:id" do
    setup do
      activity = insert(:note_activity)

      %{id: activity.id}
    end

    test "toggle sensitive flag", %{conn: conn, id: id, admin: admin} do
      response =
        conn
        |> put("/api/pleroma/admin/statuses/#{id}", %{"sensitive" => "true"})
        |> json_response(:ok)

      assert response["sensitive"]

      log_entry = Repo.one(ModerationLog)

      assert ModerationLog.get_log_entry_message(log_entry) ==
               "@#{admin.nickname} updated status ##{id}, set sensitive: 'true'"

      response =
        conn
        |> put("/api/pleroma/admin/statuses/#{id}", %{"sensitive" => "false"})
        |> json_response(:ok)

      refute response["sensitive"]
    end

    test "change visibility flag", %{conn: conn, id: id, admin: admin} do
      response =
        conn
        |> put("/api/pleroma/admin/statuses/#{id}", %{"visibility" => "public"})
        |> json_response(:ok)

      assert response["visibility"] == "public"

      log_entry = Repo.one(ModerationLog)

      assert ModerationLog.get_log_entry_message(log_entry) ==
               "@#{admin.nickname} updated status ##{id}, set visibility: 'public'"

      response =
        conn
        |> put("/api/pleroma/admin/statuses/#{id}", %{"visibility" => "private"})
        |> json_response(:ok)

      assert response["visibility"] == "private"

      response =
        conn
        |> put("/api/pleroma/admin/statuses/#{id}", %{"visibility" => "unlisted"})
        |> json_response(:ok)

      assert response["visibility"] == "unlisted"
    end

    test "returns 400 when visibility is unknown", %{conn: conn, id: id} do
      conn = put(conn, "/api/pleroma/admin/statuses/#{id}", %{"visibility" => "test"})

      assert json_response(conn, :bad_request) == "Unsupported visibility"
    end
  end

  describe "DELETE /api/pleroma/admin/statuses/:id" do
    setup do
      activity = insert(:note_activity)

      %{id: activity.id}
    end

    test "deletes status", %{conn: conn, id: id, admin: admin} do
      conn
      |> delete("/api/pleroma/admin/statuses/#{id}")
      |> json_response(:ok)

      refute Activity.get_by_id(id)

      log_entry = Repo.one(ModerationLog)

      assert ModerationLog.get_log_entry_message(log_entry) ==
               "@#{admin.nickname} deleted status ##{id}"
    end

    test "returns error when status is not exist", %{conn: conn} do
      conn = delete(conn, "/api/pleroma/admin/statuses/test")

      assert json_response(conn, :bad_request) == "Could not delete"
    end
  end

  describe "GET /api/pleroma/admin/config" do
<<<<<<< HEAD
    clear_config([:configurable_from_database]) do
      Pleroma.Config.put([:configurable_from_database], true)
    end

    setup %{conn: conn} do
      admin = insert(:user, is_admin: true)

      %{conn: assign(conn, :user, admin)}
    end

    test "when configuration from database is off", %{conn: conn} do
      initial = Pleroma.Config.get([:configurable_from_database])
      Pleroma.Config.put([:configurable_from_database], false)
      on_exit(fn -> Pleroma.Config.put([:configurable_from_database], initial) end)
      conn = get(conn, "/api/pleroma/admin/config")

      assert json_response(conn, 400) ==
               "To use this endpoint you need to enable configuration from database."
    end

=======
>>>>>>> 05ca420c
    test "without any settings in db", %{conn: conn} do
      conn = get(conn, "/api/pleroma/admin/config")

      assert json_response(conn, 400) ==
               "To use configuration from database migrate your settings to database."
    end

    test "with settings in db", %{conn: conn} do
      config1 = insert(:config)
      config2 = insert(:config)

      conn = get(conn, "/api/pleroma/admin/config")

      %{
        "configs" => [
          %{
            "group" => ":pleroma",
            "key" => key1,
            "value" => _
          },
          %{
            "key" => key2,
            "value" => _
          }
        ]
      } = json_response(conn, 200)

      assert key1 == config1.key
      assert key2 == config2.key
    end
  end

  test "POST /api/pleroma/admin/config error" do
    admin = insert(:user, is_admin: true)

    conn =
      build_conn()
      |> assign(:user, admin)
      |> post("/api/pleroma/admin/config", %{"configs" => []})

    assert json_response(conn, 400) ==
             "To use this endpoint you need to enable configuration from database."
  end

  describe "POST /api/pleroma/admin/config" do
<<<<<<< HEAD
    setup %{conn: conn} do
      admin = insert(:user, is_admin: true)

      http = Application.get_env(:pleroma, :http)
=======
    setup do
      temp_file = "config/test.exported_from_db.secret.exs"
>>>>>>> 05ca420c

      on_exit(fn ->
        Application.delete_env(:pleroma, :key1)
        Application.delete_env(:pleroma, :key2)
        Application.delete_env(:pleroma, :key3)
        Application.delete_env(:pleroma, :key4)
        Application.delete_env(:pleroma, :keyaa1)
        Application.delete_env(:pleroma, :keyaa2)
        Application.delete_env(:pleroma, Pleroma.Web.Endpoint.NotReal)
        Application.delete_env(:pleroma, Pleroma.Captcha.NotReal)
        Application.put_env(:pleroma, :http, http)
        Application.put_env(:tesla, :adapter, Tesla.Mock)
        :ok = File.rm("config/test.exported_from_db.secret.exs")
      end)
    end

    clear_config([:configurable_from_database]) do
      Pleroma.Config.put([:configurable_from_database], true)
    end

    @tag capture_log: true
    test "create new config setting in db", %{conn: conn} do
      conn =
        post(conn, "/api/pleroma/admin/config", %{
          configs: [
            %{group: ":pleroma", key: ":key1", value: "value1"},
            %{
              group: ":ueberauth",
              key: "Ueberauth.Strategy.Twitter.OAuth",
              value: [%{"tuple" => [":consumer_secret", "aaaa"]}]
            },
            %{
              group: ":pleroma",
              key: ":key2",
              value: %{
                ":nested_1" => "nested_value1",
                ":nested_2" => [
                  %{":nested_22" => "nested_value222"},
                  %{":nested_33" => %{":nested_44" => "nested_444"}}
                ]
              }
            },
            %{
              group: ":pleroma",
              key: ":key3",
              value: [
                %{"nested_3" => ":nested_3", "nested_33" => "nested_33"},
                %{"nested_4" => true}
              ]
            },
            %{
              group: ":pleroma",
              key: ":key4",
              value: %{":nested_5" => ":upload", "endpoint" => "https://example.com"}
            },
            %{
              group: ":idna",
              key: ":key5",
              value: %{"tuple" => ["string", "Pleroma.Captcha.NotReal", []]}
            }
          ]
        })

      assert json_response(conn, 200) == %{
               "configs" => [
                 %{
                   "group" => ":pleroma",
                   "key" => ":key1",
                   "value" => "value1"
                 },
                 %{
                   "group" => ":ueberauth",
                   "key" => "Ueberauth.Strategy.Twitter.OAuth",
                   "value" => [%{"tuple" => [":consumer_secret", "aaaa"]}]
                 },
                 %{
                   "group" => ":pleroma",
                   "key" => ":key2",
                   "value" => %{
                     ":nested_1" => "nested_value1",
                     ":nested_2" => [
                       %{":nested_22" => "nested_value222"},
                       %{":nested_33" => %{":nested_44" => "nested_444"}}
                     ]
                   }
                 },
                 %{
                   "group" => ":pleroma",
                   "key" => ":key3",
                   "value" => [
                     %{"nested_3" => ":nested_3", "nested_33" => "nested_33"},
                     %{"nested_4" => true}
                   ]
                 },
                 %{
                   "group" => ":pleroma",
                   "key" => ":key4",
                   "value" => %{"endpoint" => "https://example.com", ":nested_5" => ":upload"}
                 },
                 %{
                   "group" => ":idna",
                   "key" => ":key5",
                   "value" => %{"tuple" => ["string", "Pleroma.Captcha.NotReal", []]}
                 }
               ]
             }

      assert Application.get_env(:pleroma, :key1) == "value1"

      assert Application.get_env(:pleroma, :key2) == %{
               nested_1: "nested_value1",
               nested_2: [
                 %{nested_22: "nested_value222"},
                 %{nested_33: %{nested_44: "nested_444"}}
               ]
             }

      assert Application.get_env(:pleroma, :key3) == [
               %{"nested_3" => :nested_3, "nested_33" => "nested_33"},
               %{"nested_4" => true}
             ]

      assert Application.get_env(:pleroma, :key4) == %{
               "endpoint" => "https://example.com",
               nested_5: :upload
             }

      assert Application.get_env(:idna, :key5) == {"string", Pleroma.Captcha.NotReal, []}
    end

    test "save config setting without key", %{conn: conn} do
      level = Application.get_env(:quack, :level)
      meta = Application.get_env(:quack, :meta)
      webhook_url = Application.get_env(:quack, :webhook_url)

      on_exit(fn ->
        Application.put_env(:quack, :level, level)
        Application.put_env(:quack, :meta, meta)
        Application.put_env(:quack, :webhook_url, webhook_url)
      end)

      conn =
        post(conn, "/api/pleroma/admin/config", %{
          configs: [
            %{
              group: ":quack",
              key: ":level",
              value: ":info"
            },
            %{
              group: ":quack",
              key: ":meta",
              value: [":none"]
            },
            %{
              group: ":quack",
              key: ":webhook_url",
              value: "https://hooks.slack.com/services/KEY"
            }
          ]
        })

      assert json_response(conn, 200) == %{
               "configs" => [
                 %{"group" => ":quack", "key" => ":level", "value" => ":info"},
                 %{"group" => ":quack", "key" => ":meta", "value" => [":none"]},
                 %{
                   "group" => ":quack",
                   "key" => ":webhook_url",
                   "value" => "https://hooks.slack.com/services/KEY"
                 }
               ]
             }

      assert Application.get_env(:quack, :level) == :info
      assert Application.get_env(:quack, :meta) == [:none]
      assert Application.get_env(:quack, :webhook_url) == "https://hooks.slack.com/services/KEY"
    end

    test "saving config with partial update", %{conn: conn} do
      config = insert(:config, key: ":key1", value: :erlang.term_to_binary(key1: 1, key2: 2))

      conn =
        post(conn, "/api/pleroma/admin/config", %{
          configs: [
            %{group: config.group, key: config.key, value: [%{"tuple" => [":key3", 3]}]}
          ]
        })

      assert json_response(conn, 200) == %{
               "configs" => [
                 %{
                   "group" => ":pleroma",
                   "key" => ":key1",
                   "value" => [
                     %{"tuple" => [":key1", 1]},
                     %{"tuple" => [":key2", 2]},
                     %{"tuple" => [":key3", 3]}
                   ]
                 }
               ]
             }
    end

    test "saving config with nested merge", %{conn: conn} do
      config =
        insert(:config, key: ":key1", value: :erlang.term_to_binary(key1: 1, key2: [k1: 1, k2: 2]))

      conn =
        post(conn, "/api/pleroma/admin/config", %{
          configs: [
            %{
              group: config.group,
              key: config.key,
              value: [
                %{"tuple" => [":key3", 3]},
                %{
                  "tuple" => [
                    ":key2",
                    [
                      %{"tuple" => [":k2", 1]},
                      %{"tuple" => [":k3", 3]}
                    ]
                  ]
                }
              ]
            }
          ]
        })

      assert json_response(conn, 200) == %{
               "configs" => [
                 %{
                   "group" => ":pleroma",
                   "key" => ":key1",
                   "value" => [
                     %{"tuple" => [":key1", 1]},
                     %{"tuple" => [":key3", 3]},
                     %{
                       "tuple" => [
                         ":key2",
                         [
                           %{"tuple" => [":k1", 1]},
                           %{"tuple" => [":k2", 1]},
                           %{"tuple" => [":k3", 3]}
                         ]
                       ]
                     }
                   ]
                 }
               ]
             }
    end

    test "saving special atoms", %{conn: conn} do
      conn =
        post(conn, "/api/pleroma/admin/config", %{
          "configs" => [
            %{
              "group" => ":pleroma",
              "key" => ":key1",
              "value" => [
                %{
                  "tuple" => [
                    ":ssl_options",
                    [%{"tuple" => [":versions", [":tlsv1", ":tlsv1.1", ":tlsv1.2"]]}]
                  ]
                }
              ]
            }
          ]
        })

      assert json_response(conn, 200) == %{
               "configs" => [
                 %{
                   "group" => ":pleroma",
                   "key" => ":key1",
                   "value" => [
                     %{
                       "tuple" => [
                         ":ssl_options",
                         [%{"tuple" => [":versions", [":tlsv1", ":tlsv1.1", ":tlsv1.2"]]}]
                       ]
                     }
                   ]
                 }
               ]
             }

      assert Application.get_env(:pleroma, :key1) == [
               ssl_options: [versions: [:tlsv1, :"tlsv1.1", :"tlsv1.2"]]
             ]
    end

    test "saving full setting if value is in full_key_update list", %{conn: conn} do
      backends = Application.get_env(:logger, :backends)
      on_exit(fn -> Application.put_env(:logger, :backends, backends) end)

      config =
        insert(:config,
          group: ":logger",
          key: ":backends",
          value: :erlang.term_to_binary([])
        )

      conn =
        post(conn, "/api/pleroma/admin/config", %{
          configs: [
            %{
              group: config.group,
              key: config.key,
              value: [":console", %{"tuple" => ["ExSyslogger", ":ex_syslogger"]}]
            }
          ]
        })

      assert json_response(conn, 200) == %{
               "configs" => [
                 %{
                   "group" => ":logger",
                   "key" => ":backends",
                   "value" => [
                     ":console",
                     %{"tuple" => ["ExSyslogger", ":ex_syslogger"]}
                   ]
                 }
               ]
             }

      assert Application.get_env(:logger, :backends) == [
               :console,
               {ExSyslogger, :ex_syslogger}
             ]

      ExUnit.CaptureLog.capture_log(fn ->
        require Logger
        Logger.warn("Ooops...")
      end) =~ "Ooops..."
    end

    test "saving full setting if value is not keyword", %{conn: conn} do
      config =
        insert(:config,
          group: ":tesla",
          key: ":adapter",
          value: :erlang.term_to_binary(Tesla.Adapter.Hackey)
        )

      conn =
        post(conn, "/api/pleroma/admin/config", %{
          configs: [
            %{group: config.group, key: config.key, value: "Tesla.Adapter.Httpc"}
          ]
        })

      assert json_response(conn, 200) == %{
               "configs" => [
                 %{
                   "group" => ":tesla",
                   "key" => ":adapter",
                   "value" => "Tesla.Adapter.Httpc"
                 }
               ]
             }
    end

    test "update config setting & delete", %{conn: conn} do
      config1 = insert(:config, key: ":keyaa1")
      config2 = insert(:config, key: ":keyaa2")

      insert(:config,
        group: "ueberauth",
        key: "Ueberauth.Strategy.Microsoft.OAuth"
      )

      conn =
        post(conn, "/api/pleroma/admin/config", %{
          configs: [
            %{group: config1.group, key: config1.key, value: "another_value"},
            %{group: config2.group, key: config2.key, delete: true},
            %{
              group: "ueberauth",
              key: "Ueberauth.Strategy.Microsoft.OAuth",
              delete: true
            }
          ]
        })

      assert json_response(conn, 200) == %{
               "configs" => [
                 %{
                   "group" => ":pleroma",
                   "key" => config1.key,
                   "value" => "another_value"
                 }
               ]
             }

      assert Application.get_env(:pleroma, :keyaa1) == "another_value"
      refute Application.get_env(:pleroma, :keyaa2)
    end

    test "common config example", %{conn: conn} do
      adapter = Application.get_env(:tesla, :adapter)
      on_exit(fn -> Application.put_env(:tesla, :adapter, adapter) end)

      conn =
        post(conn, "/api/pleroma/admin/config", %{
          configs: [
            %{
              "group" => ":pleroma",
              "key" => "Pleroma.Captcha.NotReal",
              "value" => [
                %{"tuple" => [":enabled", false]},
                %{"tuple" => [":method", "Pleroma.Captcha.Kocaptcha"]},
                %{"tuple" => [":seconds_valid", 60]},
                %{"tuple" => [":path", ""]},
                %{"tuple" => [":key1", nil]},
                %{"tuple" => [":partial_chain", "&:hackney_connect.partial_chain/1"]},
                %{"tuple" => [":regex1", "~r/https:\/\/example.com/"]},
                %{"tuple" => [":regex2", "~r/https:\/\/example.com/u"]},
                %{"tuple" => [":regex3", "~r/https:\/\/example.com/i"]},
                %{"tuple" => [":regex4", "~r/https:\/\/example.com/s"]},
                %{"tuple" => [":name", "Pleroma"]}
              ]
            },
            %{"group" => ":tesla", "key" => ":adapter", "value" => "Tesla.Adapter.Httpc"}
          ]
        })

      assert Application.get_env(:tesla, :adapter) == Tesla.Adapter.Httpc
      assert Pleroma.Config.get([Pleroma.Captcha.NotReal, :name]) == "Pleroma"

      assert json_response(conn, 200) == %{
               "configs" => [
                 %{
                   "group" => ":pleroma",
                   "key" => "Pleroma.Captcha.NotReal",
                   "value" => [
                     %{"tuple" => [":enabled", false]},
                     %{"tuple" => [":method", "Pleroma.Captcha.Kocaptcha"]},
                     %{"tuple" => [":seconds_valid", 60]},
                     %{"tuple" => [":path", ""]},
                     %{"tuple" => [":key1", nil]},
                     %{"tuple" => [":partial_chain", "&:hackney_connect.partial_chain/1"]},
                     %{"tuple" => [":regex1", "~r/https:\\/\\/example.com/"]},
                     %{"tuple" => [":regex2", "~r/https:\\/\\/example.com/u"]},
                     %{"tuple" => [":regex3", "~r/https:\\/\\/example.com/i"]},
                     %{"tuple" => [":regex4", "~r/https:\\/\\/example.com/s"]},
                     %{"tuple" => [":name", "Pleroma"]}
                   ]
                 },
                 %{"group" => ":tesla", "key" => ":adapter", "value" => "Tesla.Adapter.Httpc"}
               ]
             }
    end

    test "tuples with more than two values", %{conn: conn} do
      conn =
        post(conn, "/api/pleroma/admin/config", %{
          configs: [
            %{
              "group" => ":pleroma",
              "key" => "Pleroma.Web.Endpoint.NotReal",
              "value" => [
                %{
                  "tuple" => [
                    ":http",
                    [
                      %{
                        "tuple" => [
                          ":key2",
                          [
                            %{
                              "tuple" => [
                                ":_",
                                [
                                  %{
                                    "tuple" => [
                                      "/api/v1/streaming",
                                      "Pleroma.Web.MastodonAPI.WebsocketHandler",
                                      []
                                    ]
                                  },
                                  %{
                                    "tuple" => [
                                      "/websocket",
                                      "Phoenix.Endpoint.CowboyWebSocket",
                                      %{
                                        "tuple" => [
                                          "Phoenix.Transports.WebSocket",
                                          %{
                                            "tuple" => [
                                              "Pleroma.Web.Endpoint",
                                              "Pleroma.Web.UserSocket",
                                              []
                                            ]
                                          }
                                        ]
                                      }
                                    ]
                                  },
                                  %{
                                    "tuple" => [
                                      ":_",
                                      "Phoenix.Endpoint.Cowboy2Handler",
                                      %{"tuple" => ["Pleroma.Web.Endpoint", []]}
                                    ]
                                  }
                                ]
                              ]
                            }
                          ]
                        ]
                      }
                    ]
                  ]
                }
              ]
            }
          ]
        })

      assert json_response(conn, 200) == %{
               "configs" => [
                 %{
                   "group" => ":pleroma",
                   "key" => "Pleroma.Web.Endpoint.NotReal",
                   "value" => [
                     %{
                       "tuple" => [
                         ":http",
                         [
                           %{
                             "tuple" => [
                               ":key2",
                               [
                                 %{
                                   "tuple" => [
                                     ":_",
                                     [
                                       %{
                                         "tuple" => [
                                           "/api/v1/streaming",
                                           "Pleroma.Web.MastodonAPI.WebsocketHandler",
                                           []
                                         ]
                                       },
                                       %{
                                         "tuple" => [
                                           "/websocket",
                                           "Phoenix.Endpoint.CowboyWebSocket",
                                           %{
                                             "tuple" => [
                                               "Phoenix.Transports.WebSocket",
                                               %{
                                                 "tuple" => [
                                                   "Pleroma.Web.Endpoint",
                                                   "Pleroma.Web.UserSocket",
                                                   []
                                                 ]
                                               }
                                             ]
                                           }
                                         ]
                                       },
                                       %{
                                         "tuple" => [
                                           ":_",
                                           "Phoenix.Endpoint.Cowboy2Handler",
                                           %{"tuple" => ["Pleroma.Web.Endpoint", []]}
                                         ]
                                       }
                                     ]
                                   ]
                                 }
                               ]
                             ]
                           }
                         ]
                       ]
                     }
                   ]
                 }
               ]
             }
    end

    test "settings with nesting map", %{conn: conn} do
      conn =
        post(conn, "/api/pleroma/admin/config", %{
          configs: [
            %{
              "group" => ":pleroma",
              "key" => ":key1",
              "value" => [
                %{"tuple" => [":key2", "some_val"]},
                %{
                  "tuple" => [
                    ":key3",
                    %{
                      ":max_options" => 20,
                      ":max_option_chars" => 200,
                      ":min_expiration" => 0,
                      ":max_expiration" => 31_536_000,
                      "nested" => %{
                        ":max_options" => 20,
                        ":max_option_chars" => 200,
                        ":min_expiration" => 0,
                        ":max_expiration" => 31_536_000
                      }
                    }
                  ]
                }
              ]
            }
          ]
        })

      assert json_response(conn, 200) ==
               %{
                 "configs" => [
                   %{
                     "group" => ":pleroma",
                     "key" => ":key1",
                     "value" => [
                       %{"tuple" => [":key2", "some_val"]},
                       %{
                         "tuple" => [
                           ":key3",
                           %{
                             ":max_expiration" => 31_536_000,
                             ":max_option_chars" => 200,
                             ":max_options" => 20,
                             ":min_expiration" => 0,
                             "nested" => %{
                               ":max_expiration" => 31_536_000,
                               ":max_option_chars" => 200,
                               ":max_options" => 20,
                               ":min_expiration" => 0
                             }
                           }
                         ]
                       }
                     ]
                   }
                 ]
               }
    end

    test "value as map", %{conn: conn} do
      conn =
        post(conn, "/api/pleroma/admin/config", %{
          configs: [
            %{
              "group" => ":pleroma",
              "key" => ":key1",
              "value" => %{"key" => "some_val"}
            }
          ]
        })

      assert json_response(conn, 200) ==
               %{
                 "configs" => [
                   %{
                     "group" => ":pleroma",
                     "key" => ":key1",
                     "value" => %{"key" => "some_val"}
                   }
                 ]
               }
    end

    test "dispatch setting", %{conn: conn} do
      conn =
        post(conn, "/api/pleroma/admin/config", %{
          configs: [
            %{
              "group" => ":pleroma",
              "key" => "Pleroma.Web.Endpoint.NotReal",
              "value" => [
                %{
                  "tuple" => [
                    ":http",
                    [
                      %{"tuple" => [":ip", %{"tuple" => [127, 0, 0, 1]}]},
                      %{"tuple" => [":dispatch", ["{:_,
       [
         {\"/api/v1/streaming\", Pleroma.Web.MastodonAPI.WebsocketHandler, []},
         {\"/websocket\", Phoenix.Endpoint.CowboyWebSocket,
          {Phoenix.Transports.WebSocket,
           {Pleroma.Web.Endpoint, Pleroma.Web.UserSocket, [path: \"/websocket\"]}}},
         {:_, Phoenix.Endpoint.Cowboy2Handler, {Pleroma.Web.Endpoint, []}}
       ]}"]]}
                    ]
                  ]
                }
              ]
            }
          ]
        })

      dispatch_string =
        "{:_, [{\"/api/v1/streaming\", Pleroma.Web.MastodonAPI.WebsocketHandler, []}, " <>
          "{\"/websocket\", Phoenix.Endpoint.CowboyWebSocket, {Phoenix.Transports.WebSocket, " <>
          "{Pleroma.Web.Endpoint, Pleroma.Web.UserSocket, [path: \"/websocket\"]}}}, " <>
          "{:_, Phoenix.Endpoint.Cowboy2Handler, {Pleroma.Web.Endpoint, []}}]}"

      assert json_response(conn, 200) == %{
               "configs" => [
                 %{
                   "group" => ":pleroma",
                   "key" => "Pleroma.Web.Endpoint.NotReal",
                   "value" => [
                     %{
                       "tuple" => [
                         ":http",
                         [
                           %{"tuple" => [":ip", %{"tuple" => [127, 0, 0, 1]}]},
                           %{
                             "tuple" => [
                               ":dispatch",
                               [
                                 dispatch_string
                               ]
                             ]
                           }
                         ]
                       ]
                     }
                   ]
                 }
               ]
             }
    end

    test "queues key as atom", %{conn: conn} do
      conn =
        post(conn, "/api/pleroma/admin/config", %{
          configs: [
            %{
              "group" => ":oban",
              "key" => ":queues",
              "value" => [
                %{"tuple" => [":federator_incoming", 50]},
                %{"tuple" => [":federator_outgoing", 50]},
                %{"tuple" => [":web_push", 50]},
                %{"tuple" => [":mailer", 10]},
                %{"tuple" => [":transmogrifier", 20]},
                %{"tuple" => [":scheduled_activities", 10]},
                %{"tuple" => [":background", 5]}
              ]
            }
          ]
        })

      assert json_response(conn, 200) == %{
               "configs" => [
                 %{
                   "group" => ":oban",
                   "key" => ":queues",
                   "value" => [
                     %{"tuple" => [":federator_incoming", 50]},
                     %{"tuple" => [":federator_outgoing", 50]},
                     %{"tuple" => [":web_push", 50]},
                     %{"tuple" => [":mailer", 10]},
                     %{"tuple" => [":transmogrifier", 20]},
                     %{"tuple" => [":scheduled_activities", 10]},
                     %{"tuple" => [":background", 5]}
                   ]
                 }
               ]
             }
    end

    test "delete part of settings by atom subkeys", %{conn: conn} do
      config =
        insert(:config,
          key: ":keyaa1",
          value: :erlang.term_to_binary(subkey1: "val1", subkey2: "val2", subkey3: "val3")
        )

      conn =
        post(conn, "/api/pleroma/admin/config", %{
          configs: [
            %{
              group: config.group,
              key: config.key,
              subkeys: [":subkey1", ":subkey3"],
              delete: true
            }
          ]
        })

      assert json_response(conn, 200) == %{
               "configs" => [
                 %{
                   "group" => ":pleroma",
                   "key" => ":keyaa1",
                   "value" => [%{"tuple" => [":subkey2", "val2"]}]
                 }
               ]
             }
    end

    test "proxy tuple localhost", %{conn: conn} do
      conn =
        post(conn, "/api/pleroma/admin/config", %{
          configs: [
            %{
              group: ":pleroma",
              key: ":http",
              value: [
                %{"tuple" => [":proxy_url", %{"tuple" => [":socks5", "localhost", 1234]}]},
                %{"tuple" => [":send_user_agent", false]}
              ]
            }
          ]
        })

      assert json_response(conn, 200) == %{
               "configs" => [
                 %{
                   "group" => ":pleroma",
                   "key" => ":http",
                   "value" => [
                     %{"tuple" => [":proxy_url", %{"tuple" => [":socks5", "localhost", 1234]}]},
                     %{"tuple" => [":send_user_agent", false]}
                   ]
                 }
               ]
             }
    end

    test "proxy tuple domain", %{conn: conn} do
      conn =
        post(conn, "/api/pleroma/admin/config", %{
          configs: [
            %{
              group: ":pleroma",
              key: ":http",
              value: [
                %{"tuple" => [":proxy_url", %{"tuple" => [":socks5", "domain.com", 1234]}]},
                %{"tuple" => [":send_user_agent", false]}
              ]
            }
          ]
        })

      assert json_response(conn, 200) == %{
               "configs" => [
                 %{
                   "group" => ":pleroma",
                   "key" => ":http",
                   "value" => [
                     %{"tuple" => [":proxy_url", %{"tuple" => [":socks5", "domain.com", 1234]}]},
                     %{"tuple" => [":send_user_agent", false]}
                   ]
                 }
               ]
             }
    end

    test "proxy tuple ip", %{conn: conn} do
      conn =
        post(conn, "/api/pleroma/admin/config", %{
          configs: [
            %{
              group: ":pleroma",
              key: ":http",
              value: [
                %{"tuple" => [":proxy_url", %{"tuple" => [":socks5", "127.0.0.1", 1234]}]},
                %{"tuple" => [":send_user_agent", false]}
              ]
            }
          ]
        })

      assert json_response(conn, 200) == %{
               "configs" => [
                 %{
                   "group" => ":pleroma",
                   "key" => ":http",
                   "value" => [
                     %{"tuple" => [":proxy_url", %{"tuple" => [":socks5", "127.0.0.1", 1234]}]},
                     %{"tuple" => [":send_user_agent", false]}
                   ]
                 }
               ]
             }
    end
  end

  describe "config mix tasks run" do
<<<<<<< HEAD
    setup %{conn: conn} do
      admin = insert(:user, is_admin: true)
=======
    setup do
      temp_file = "config/test.exported_from_db.secret.exs"
>>>>>>> 05ca420c

      Mix.shell(Mix.Shell.Quiet)

      on_exit(fn ->
        Mix.shell(Mix.Shell.IO)
      end)

<<<<<<< HEAD
      %{conn: assign(conn, :user, admin)}
=======
      :ok
>>>>>>> 05ca420c
    end

    clear_config([:configurable_from_database]) do
      Pleroma.Config.put([:configurable_from_database], true)
    end

    clear_config([:feed, :post_title]) do
      Pleroma.Config.put([:feed, :post_title], %{max_length: 100, omission: "…"})
    end

    test "transfer settings to DB and to file", %{conn: conn} do
<<<<<<< HEAD
      on_exit(fn -> :ok = File.rm("config/test.exported_from_db.secret.exs") end)
      assert Repo.all(Pleroma.Web.AdminAPI.Config) == []
      Mix.Tasks.Pleroma.Config.run(["migrate_to_db"])
      assert Repo.aggregate(Pleroma.Web.AdminAPI.Config, :count, :id) > 0

      conn = get(conn, "/api/pleroma/admin/config/migrate_from_db")

      assert json_response(conn, 200) == %{}
      assert Repo.all(Pleroma.Web.AdminAPI.Config) == []
    end

    test "returns error if configuration from database is off", %{conn: conn} do
      initial = Pleroma.Config.get([:configurable_from_database])
      on_exit(fn -> Pleroma.Config.put([:configurable_from_database], initial) end)
      Pleroma.Config.put([:configurable_from_database], false)

      conn = get(conn, "/api/pleroma/admin/config/migrate_from_db")

      assert json_response(conn, 400) ==
               "To use this endpoint you need to enable configuration from database."
=======
      assert Pleroma.Repo.all(Pleroma.Web.AdminAPI.Config) == []
      ret_conn = get(conn, "/api/pleroma/admin/config/migrate_to_db")
      assert json_response(ret_conn, 200) == %{}
      assert Pleroma.Repo.all(Pleroma.Web.AdminAPI.Config) > 0

      ret_conn = get(conn, "/api/pleroma/admin/config/migrate_from_db")

      assert json_response(ret_conn, 200) == %{}
      assert Pleroma.Repo.all(Pleroma.Web.AdminAPI.Config) == []
>>>>>>> 05ca420c
    end
  end

  describe "GET /api/pleroma/admin/users/:nickname/statuses" do
    setup do
      user = insert(:user)

      date1 = (DateTime.to_unix(DateTime.utc_now()) + 2000) |> DateTime.from_unix!()
      date2 = (DateTime.to_unix(DateTime.utc_now()) + 1000) |> DateTime.from_unix!()
      date3 = (DateTime.to_unix(DateTime.utc_now()) + 3000) |> DateTime.from_unix!()

      insert(:note_activity, user: user, published: date1)
      insert(:note_activity, user: user, published: date2)
      insert(:note_activity, user: user, published: date3)

      %{user: user}
    end

    test "renders user's statuses", %{conn: conn, user: user} do
      conn = get(conn, "/api/pleroma/admin/users/#{user.nickname}/statuses")

      assert json_response(conn, 200) |> length() == 3
    end

    test "renders user's statuses with a limit", %{conn: conn, user: user} do
      conn = get(conn, "/api/pleroma/admin/users/#{user.nickname}/statuses?page_size=2")

      assert json_response(conn, 200) |> length() == 2
    end

    test "doesn't return private statuses by default", %{conn: conn, user: user} do
      {:ok, _private_status} =
        CommonAPI.post(user, %{"status" => "private", "visibility" => "private"})

      {:ok, _public_status} =
        CommonAPI.post(user, %{"status" => "public", "visibility" => "public"})

      conn = get(conn, "/api/pleroma/admin/users/#{user.nickname}/statuses")

      assert json_response(conn, 200) |> length() == 4
    end

    test "returns private statuses with godmode on", %{conn: conn, user: user} do
      {:ok, _private_status} =
        CommonAPI.post(user, %{"status" => "private", "visibility" => "private"})

      {:ok, _public_status} =
        CommonAPI.post(user, %{"status" => "public", "visibility" => "public"})

      conn = get(conn, "/api/pleroma/admin/users/#{user.nickname}/statuses?godmode=true")

      assert json_response(conn, 200) |> length() == 5
    end
  end

  describe "GET /api/pleroma/admin/moderation_log" do
    setup do
      moderator = insert(:user, is_moderator: true)

      %{moderator: moderator}
    end

    test "returns the log", %{conn: conn, admin: admin} do
      Repo.insert(%ModerationLog{
        data: %{
          actor: %{
            "id" => admin.id,
            "nickname" => admin.nickname,
            "type" => "user"
          },
          action: "relay_follow",
          target: "https://example.org/relay"
        },
        inserted_at: NaiveDateTime.truncate(~N[2017-08-15 15:47:06.597036], :second)
      })

      Repo.insert(%ModerationLog{
        data: %{
          actor: %{
            "id" => admin.id,
            "nickname" => admin.nickname,
            "type" => "user"
          },
          action: "relay_unfollow",
          target: "https://example.org/relay"
        },
        inserted_at: NaiveDateTime.truncate(~N[2017-08-16 15:47:06.597036], :second)
      })

      conn = get(conn, "/api/pleroma/admin/moderation_log")

      response = json_response(conn, 200)
      [first_entry, second_entry] = response["items"]

      assert response["total"] == 2
      assert first_entry["data"]["action"] == "relay_unfollow"

      assert first_entry["message"] ==
               "@#{admin.nickname} unfollowed relay: https://example.org/relay"

      assert second_entry["data"]["action"] == "relay_follow"

      assert second_entry["message"] ==
               "@#{admin.nickname} followed relay: https://example.org/relay"
    end

    test "returns the log with pagination", %{conn: conn, admin: admin} do
      Repo.insert(%ModerationLog{
        data: %{
          actor: %{
            "id" => admin.id,
            "nickname" => admin.nickname,
            "type" => "user"
          },
          action: "relay_follow",
          target: "https://example.org/relay"
        },
        inserted_at: NaiveDateTime.truncate(~N[2017-08-15 15:47:06.597036], :second)
      })

      Repo.insert(%ModerationLog{
        data: %{
          actor: %{
            "id" => admin.id,
            "nickname" => admin.nickname,
            "type" => "user"
          },
          action: "relay_unfollow",
          target: "https://example.org/relay"
        },
        inserted_at: NaiveDateTime.truncate(~N[2017-08-16 15:47:06.597036], :second)
      })

      conn1 = get(conn, "/api/pleroma/admin/moderation_log?page_size=1&page=1")

      response1 = json_response(conn1, 200)
      [first_entry] = response1["items"]

      assert response1["total"] == 2
      assert response1["items"] |> length() == 1
      assert first_entry["data"]["action"] == "relay_unfollow"

      assert first_entry["message"] ==
               "@#{admin.nickname} unfollowed relay: https://example.org/relay"

      conn2 = get(conn, "/api/pleroma/admin/moderation_log?page_size=1&page=2")

      response2 = json_response(conn2, 200)
      [second_entry] = response2["items"]

      assert response2["total"] == 2
      assert response2["items"] |> length() == 1
      assert second_entry["data"]["action"] == "relay_follow"

      assert second_entry["message"] ==
               "@#{admin.nickname} followed relay: https://example.org/relay"
    end

    test "filters log by date", %{conn: conn, admin: admin} do
      first_date = "2017-08-15T15:47:06Z"
      second_date = "2017-08-20T15:47:06Z"

      Repo.insert(%ModerationLog{
        data: %{
          actor: %{
            "id" => admin.id,
            "nickname" => admin.nickname,
            "type" => "user"
          },
          action: "relay_follow",
          target: "https://example.org/relay"
        },
        inserted_at: NaiveDateTime.from_iso8601!(first_date)
      })

      Repo.insert(%ModerationLog{
        data: %{
          actor: %{
            "id" => admin.id,
            "nickname" => admin.nickname,
            "type" => "user"
          },
          action: "relay_unfollow",
          target: "https://example.org/relay"
        },
        inserted_at: NaiveDateTime.from_iso8601!(second_date)
      })

      conn1 =
        get(
          conn,
          "/api/pleroma/admin/moderation_log?start_date=#{second_date}"
        )

      response1 = json_response(conn1, 200)
      [first_entry] = response1["items"]

      assert response1["total"] == 1
      assert first_entry["data"]["action"] == "relay_unfollow"

      assert first_entry["message"] ==
               "@#{admin.nickname} unfollowed relay: https://example.org/relay"
    end

    test "returns log filtered by user", %{conn: conn, admin: admin, moderator: moderator} do
      Repo.insert(%ModerationLog{
        data: %{
          actor: %{
            "id" => admin.id,
            "nickname" => admin.nickname,
            "type" => "user"
          },
          action: "relay_follow",
          target: "https://example.org/relay"
        }
      })

      Repo.insert(%ModerationLog{
        data: %{
          actor: %{
            "id" => moderator.id,
            "nickname" => moderator.nickname,
            "type" => "user"
          },
          action: "relay_unfollow",
          target: "https://example.org/relay"
        }
      })

      conn1 = get(conn, "/api/pleroma/admin/moderation_log?user_id=#{moderator.id}")

      response1 = json_response(conn1, 200)
      [first_entry] = response1["items"]

      assert response1["total"] == 1
      assert get_in(first_entry, ["data", "actor", "id"]) == moderator.id
    end

    test "returns log filtered by search", %{conn: conn, moderator: moderator} do
      ModerationLog.insert_log(%{
        actor: moderator,
        action: "relay_follow",
        target: "https://example.org/relay"
      })

      ModerationLog.insert_log(%{
        actor: moderator,
        action: "relay_unfollow",
        target: "https://example.org/relay"
      })

      conn1 = get(conn, "/api/pleroma/admin/moderation_log?search=unfo")

      response1 = json_response(conn1, 200)
      [first_entry] = response1["items"]

      assert response1["total"] == 1

      assert get_in(first_entry, ["data", "message"]) ==
               "@#{moderator.nickname} unfollowed relay: https://example.org/relay"
    end
  end

  describe "PATCH /users/:nickname/force_password_reset" do
    test "sets password_reset_pending to true", %{conn: conn} do
      user = insert(:user)
      assert user.password_reset_pending == false

      conn =
        patch(conn, "/api/pleroma/admin/users/force_password_reset", %{nicknames: [user.nickname]})

      assert json_response(conn, 204) == ""

      ObanHelpers.perform_all()

      assert User.get_by_id(user.id).password_reset_pending == true
    end
  end

  describe "relays" do
    test "POST /relay", %{conn: conn, admin: admin} do
      conn =
        post(conn, "/api/pleroma/admin/relay", %{
          relay_url: "http://mastodon.example.org/users/admin"
        })

      assert json_response(conn, 200) == "http://mastodon.example.org/users/admin"

      log_entry = Repo.one(ModerationLog)

      assert ModerationLog.get_log_entry_message(log_entry) ==
               "@#{admin.nickname} followed relay: http://mastodon.example.org/users/admin"
    end

    test "GET /relay", %{conn: conn} do
      relay_user = Pleroma.Web.ActivityPub.Relay.get_actor()

      ["http://mastodon.example.org/users/admin", "https://mstdn.io/users/mayuutann"]
      |> Enum.each(fn ap_id ->
        {:ok, user} = User.get_or_fetch_by_ap_id(ap_id)
        User.follow(relay_user, user)
      end)

      conn = get(conn, "/api/pleroma/admin/relay")

      assert json_response(conn, 200)["relays"] -- ["mastodon.example.org", "mstdn.io"] == []
    end

    test "DELETE /relay", %{conn: conn, admin: admin} do
      post(conn, "/api/pleroma/admin/relay", %{
        relay_url: "http://mastodon.example.org/users/admin"
      })

      conn =
        delete(conn, "/api/pleroma/admin/relay", %{
          relay_url: "http://mastodon.example.org/users/admin"
        })

      assert json_response(conn, 200) == "http://mastodon.example.org/users/admin"

      [log_entry_one, log_entry_two] = Repo.all(ModerationLog)

      assert ModerationLog.get_log_entry_message(log_entry_one) ==
               "@#{admin.nickname} followed relay: http://mastodon.example.org/users/admin"

      assert ModerationLog.get_log_entry_message(log_entry_two) ==
               "@#{admin.nickname} unfollowed relay: http://mastodon.example.org/users/admin"
    end
  end

  describe "instances" do
    test "GET /instances/:instance/statuses", %{conn: conn} do
      user = insert(:user, local: false, nickname: "archaeme@archae.me")
      user2 = insert(:user, local: false, nickname: "test@test.com")
      insert_pair(:note_activity, user: user)
      insert(:note_activity, user: user2)

      ret_conn = get(conn, "/api/pleroma/admin/instances/archae.me/statuses")

      response = json_response(ret_conn, 200)

      assert length(response) == 2

      ret_conn = get(conn, "/api/pleroma/admin/instances/test.com/statuses")

      response = json_response(ret_conn, 200)

      assert length(response) == 1

      ret_conn = get(conn, "/api/pleroma/admin/instances/nonexistent.com/statuses")

      response = json_response(ret_conn, 200)

      assert length(response) == 0
    end
  end

  describe "PATCH /confirm_email" do
    test "it confirms emails of two users", %{conn: conn, admin: admin} do
      [first_user, second_user] = insert_pair(:user, confirmation_pending: true)

      assert first_user.confirmation_pending == true
      assert second_user.confirmation_pending == true

      ret_conn =
        patch(conn, "/api/pleroma/admin/users/confirm_email", %{
          nicknames: [
            first_user.nickname,
            second_user.nickname
          ]
        })

      assert ret_conn.status == 200

      assert first_user.confirmation_pending == true
      assert second_user.confirmation_pending == true

      log_entry = Repo.one(ModerationLog)

      assert ModerationLog.get_log_entry_message(log_entry) ==
               "@#{admin.nickname} confirmed email for users: @#{first_user.nickname}, @#{
                 second_user.nickname
               }"
    end
  end

  describe "PATCH /resend_confirmation_email" do
    test "it resend emails for two users", %{conn: conn, admin: admin} do
      [first_user, second_user] = insert_pair(:user, confirmation_pending: true)

      ret_conn =
        patch(conn, "/api/pleroma/admin/users/resend_confirmation_email", %{
          nicknames: [
            first_user.nickname,
            second_user.nickname
          ]
        })

      assert ret_conn.status == 200

      log_entry = Repo.one(ModerationLog)

      assert ModerationLog.get_log_entry_message(log_entry) ==
               "@#{admin.nickname} re-sent confirmation email for users: @#{first_user.nickname}, @#{
                 second_user.nickname
               }"
    end
  end

  describe "POST /reports/:id/notes" do
    setup %{conn: conn, admin: admin} do
      [reporter, target_user] = insert_pair(:user)
      activity = insert(:note_activity, user: target_user)

      {:ok, %{id: report_id}} =
        CommonAPI.report(reporter, %{
          "account_id" => target_user.id,
          "comment" => "I feel offended",
          "status_ids" => [activity.id]
        })

      post(conn, "/api/pleroma/admin/reports/#{report_id}/notes", %{
        content: "this is disgusting!"
      })

      post(conn, "/api/pleroma/admin/reports/#{report_id}/notes", %{
        content: "this is disgusting2!"
      })

      %{
        admin_id: admin.id,
        report_id: report_id
      }
    end

    test "it creates report note", %{admin_id: admin_id, report_id: report_id} do
      [note, _] = Repo.all(ReportNote)

      assert %{
               activity_id: ^report_id,
               content: "this is disgusting!",
               user_id: ^admin_id
             } = note
    end

    test "it returns reports with notes", %{conn: conn, admin: admin} do
      conn = get(conn, "/api/pleroma/admin/reports")

      response = json_response(conn, 200)
      notes = hd(response["reports"])["notes"]
      [note, _] = notes

      assert note["user"]["nickname"] == admin.nickname
      assert note["content"] == "this is disgusting!"
      assert note["created_at"]
      assert response["total"] == 1
    end

    test "it deletes the note", %{conn: conn, report_id: report_id} do
      assert ReportNote |> Repo.all() |> length() == 2

      [note, _] = Repo.all(ReportNote)

      delete(conn, "/api/pleroma/admin/reports/#{report_id}/notes/#{note.id}")

      assert ReportNote |> Repo.all() |> length() == 1
    end
  end

  test "GET /api/pleroma/admin/config/descriptions", %{conn: conn} do
    admin = insert(:user, is_admin: true)

    conn =
      assign(conn, :user, admin)
      |> get("/api/pleroma/admin/config/descriptions")

    assert [child | _others] = json_response(conn, 200)

    assert child["children"]
    assert child["key"]
    assert String.starts_with?(child["group"], ":")
    assert child["description"]
  end
end

# Needed for testing
defmodule Pleroma.Web.Endpoint.NotReal do
end

defmodule Pleroma.Captcha.NotReal do
end<|MERGE_RESOLUTION|>--- conflicted
+++ resolved
@@ -1860,15 +1860,8 @@
   end
 
   describe "GET /api/pleroma/admin/config" do
-<<<<<<< HEAD
     clear_config([:configurable_from_database]) do
       Pleroma.Config.put([:configurable_from_database], true)
-    end
-
-    setup %{conn: conn} do
-      admin = insert(:user, is_admin: true)
-
-      %{conn: assign(conn, :user, admin)}
     end
 
     test "when configuration from database is off", %{conn: conn} do
@@ -1881,8 +1874,6 @@
                "To use this endpoint you need to enable configuration from database."
     end
 
-=======
->>>>>>> 05ca420c
     test "without any settings in db", %{conn: conn} do
       conn = get(conn, "/api/pleroma/admin/config")
 
@@ -1915,28 +1906,16 @@
     end
   end
 
-  test "POST /api/pleroma/admin/config error" do
-    admin = insert(:user, is_admin: true)
-
-    conn =
-      build_conn()
-      |> assign(:user, admin)
-      |> post("/api/pleroma/admin/config", %{"configs" => []})
+  test "POST /api/pleroma/admin/config error", %{conn: conn} do
+    conn = post(conn, "/api/pleroma/admin/config", %{"configs" => []})
 
     assert json_response(conn, 400) ==
              "To use this endpoint you need to enable configuration from database."
   end
 
   describe "POST /api/pleroma/admin/config" do
-<<<<<<< HEAD
-    setup %{conn: conn} do
-      admin = insert(:user, is_admin: true)
-
+    setup do
       http = Application.get_env(:pleroma, :http)
-=======
-    setup do
-      temp_file = "config/test.exported_from_db.secret.exs"
->>>>>>> 05ca420c
 
       on_exit(fn ->
         Application.delete_env(:pleroma, :key1)
@@ -2833,25 +2812,14 @@
   end
 
   describe "config mix tasks run" do
-<<<<<<< HEAD
-    setup %{conn: conn} do
-      admin = insert(:user, is_admin: true)
-=======
     setup do
-      temp_file = "config/test.exported_from_db.secret.exs"
->>>>>>> 05ca420c
-
       Mix.shell(Mix.Shell.Quiet)
 
       on_exit(fn ->
         Mix.shell(Mix.Shell.IO)
       end)
 
-<<<<<<< HEAD
-      %{conn: assign(conn, :user, admin)}
-=======
       :ok
->>>>>>> 05ca420c
     end
 
     clear_config([:configurable_from_database]) do
@@ -2863,7 +2831,6 @@
     end
 
     test "transfer settings to DB and to file", %{conn: conn} do
-<<<<<<< HEAD
       on_exit(fn -> :ok = File.rm("config/test.exported_from_db.secret.exs") end)
       assert Repo.all(Pleroma.Web.AdminAPI.Config) == []
       Mix.Tasks.Pleroma.Config.run(["migrate_to_db"])
@@ -2884,17 +2851,8 @@
 
       assert json_response(conn, 400) ==
                "To use this endpoint you need to enable configuration from database."
-=======
-      assert Pleroma.Repo.all(Pleroma.Web.AdminAPI.Config) == []
-      ret_conn = get(conn, "/api/pleroma/admin/config/migrate_to_db")
-      assert json_response(ret_conn, 200) == %{}
-      assert Pleroma.Repo.all(Pleroma.Web.AdminAPI.Config) > 0
-
-      ret_conn = get(conn, "/api/pleroma/admin/config/migrate_from_db")
-
-      assert json_response(ret_conn, 200) == %{}
-      assert Pleroma.Repo.all(Pleroma.Web.AdminAPI.Config) == []
->>>>>>> 05ca420c
+
+      assert Repo.all(Pleroma.Web.AdminAPI.Config) == []
     end
   end
 
