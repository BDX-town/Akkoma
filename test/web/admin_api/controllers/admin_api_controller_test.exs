--- conflicted
+++ resolved
@@ -1196,1561 +1196,6 @@
     end
   end
 
-<<<<<<< HEAD
-  describe "POST /api/pleroma/admin/users/invite_token" do
-    test "without options", %{conn: conn} do
-      conn = post(conn, "/api/pleroma/admin/users/invite_token")
-
-      invite_json = json_response(conn, 200)
-      invite = UserInviteToken.find_by_token!(invite_json["token"])
-      refute invite.used
-      refute invite.expires_at
-      refute invite.max_use
-      assert invite.invite_type == "one_time"
-    end
-
-    test "with expires_at", %{conn: conn} do
-      conn =
-        post(conn, "/api/pleroma/admin/users/invite_token", %{
-          "expires_at" => Date.to_string(Date.utc_today())
-        })
-
-      invite_json = json_response(conn, 200)
-      invite = UserInviteToken.find_by_token!(invite_json["token"])
-
-      refute invite.used
-      assert invite.expires_at == Date.utc_today()
-      refute invite.max_use
-      assert invite.invite_type == "date_limited"
-    end
-
-    test "with max_use", %{conn: conn} do
-      conn = post(conn, "/api/pleroma/admin/users/invite_token", %{"max_use" => 150})
-
-      invite_json = json_response(conn, 200)
-      invite = UserInviteToken.find_by_token!(invite_json["token"])
-      refute invite.used
-      refute invite.expires_at
-      assert invite.max_use == 150
-      assert invite.invite_type == "reusable"
-    end
-
-    test "with max use and expires_at", %{conn: conn} do
-      conn =
-        post(conn, "/api/pleroma/admin/users/invite_token", %{
-          "max_use" => 150,
-          "expires_at" => Date.to_string(Date.utc_today())
-        })
-
-      invite_json = json_response(conn, 200)
-      invite = UserInviteToken.find_by_token!(invite_json["token"])
-      refute invite.used
-      assert invite.expires_at == Date.utc_today()
-      assert invite.max_use == 150
-      assert invite.invite_type == "reusable_date_limited"
-    end
-  end
-
-  describe "GET /api/pleroma/admin/users/invites" do
-    test "no invites", %{conn: conn} do
-      conn = get(conn, "/api/pleroma/admin/users/invites")
-
-      assert json_response(conn, 200) == %{"invites" => []}
-    end
-
-    test "with invite", %{conn: conn} do
-      {:ok, invite} = UserInviteToken.create_invite()
-
-      conn = get(conn, "/api/pleroma/admin/users/invites")
-
-      assert json_response(conn, 200) == %{
-               "invites" => [
-                 %{
-                   "expires_at" => nil,
-                   "id" => invite.id,
-                   "invite_type" => "one_time",
-                   "max_use" => nil,
-                   "token" => invite.token,
-                   "used" => false,
-                   "uses" => 0
-                 }
-               ]
-             }
-    end
-  end
-
-  describe "POST /api/pleroma/admin/users/revoke_invite" do
-    test "with token", %{conn: conn} do
-      {:ok, invite} = UserInviteToken.create_invite()
-
-      conn = post(conn, "/api/pleroma/admin/users/revoke_invite", %{"token" => invite.token})
-
-      assert json_response(conn, 200) == %{
-               "expires_at" => nil,
-               "id" => invite.id,
-               "invite_type" => "one_time",
-               "max_use" => nil,
-               "token" => invite.token,
-               "used" => true,
-               "uses" => 0
-             }
-    end
-
-    test "with invalid token", %{conn: conn} do
-      conn = post(conn, "/api/pleroma/admin/users/revoke_invite", %{"token" => "foo"})
-
-      assert json_response(conn, :not_found) == %{"error" => "Not found"}
-    end
-  end
-
-  describe "GET /api/pleroma/admin/reports/:id" do
-    test "returns report by its id", %{conn: conn} do
-      [reporter, target_user] = insert_pair(:user)
-      activity = insert(:note_activity, user: target_user)
-
-      {:ok, %{id: report_id}} =
-        CommonAPI.report(reporter, %{
-          account_id: target_user.id,
-          comment: "I feel offended",
-          status_ids: [activity.id]
-        })
-
-      response =
-        conn
-        |> get("/api/pleroma/admin/reports/#{report_id}")
-        |> json_response(:ok)
-
-      assert response["id"] == report_id
-    end
-
-    test "returns 404 when report id is invalid", %{conn: conn} do
-      conn = get(conn, "/api/pleroma/admin/reports/test")
-
-      assert json_response(conn, :not_found) == %{"error" => "Not found"}
-    end
-  end
-
-  describe "PATCH /api/pleroma/admin/reports" do
-    setup do
-      [reporter, target_user] = insert_pair(:user)
-      activity = insert(:note_activity, user: target_user)
-
-      {:ok, %{id: report_id}} =
-        CommonAPI.report(reporter, %{
-          account_id: target_user.id,
-          comment: "I feel offended",
-          status_ids: [activity.id]
-        })
-
-      {:ok, %{id: second_report_id}} =
-        CommonAPI.report(reporter, %{
-          account_id: target_user.id,
-          comment: "I feel very offended",
-          status_ids: [activity.id]
-        })
-
-      %{
-        id: report_id,
-        second_report_id: second_report_id
-      }
-    end
-
-    test "requires admin:write:reports scope", %{conn: conn, id: id, admin: admin} do
-      read_token = insert(:oauth_token, user: admin, scopes: ["admin:read"])
-      write_token = insert(:oauth_token, user: admin, scopes: ["admin:write:reports"])
-
-      response =
-        conn
-        |> assign(:token, read_token)
-        |> patch("/api/pleroma/admin/reports", %{
-          "reports" => [%{"state" => "resolved", "id" => id}]
-        })
-        |> json_response(403)
-
-      assert response == %{
-               "error" => "Insufficient permissions: admin:write:reports."
-             }
-
-      conn
-      |> assign(:token, write_token)
-      |> patch("/api/pleroma/admin/reports", %{
-        "reports" => [%{"state" => "resolved", "id" => id}]
-      })
-      |> json_response(:no_content)
-    end
-
-    test "mark report as resolved", %{conn: conn, id: id, admin: admin} do
-      conn
-      |> patch("/api/pleroma/admin/reports", %{
-        "reports" => [
-          %{"state" => "resolved", "id" => id}
-        ]
-      })
-      |> json_response(:no_content)
-
-      activity = Activity.get_by_id(id)
-      assert activity.data["state"] == "resolved"
-
-      log_entry = Repo.one(ModerationLog)
-
-      assert ModerationLog.get_log_entry_message(log_entry) ==
-               "@#{admin.nickname} updated report ##{id} with 'resolved' state"
-    end
-
-    test "closes report", %{conn: conn, id: id, admin: admin} do
-      conn
-      |> patch("/api/pleroma/admin/reports", %{
-        "reports" => [
-          %{"state" => "closed", "id" => id}
-        ]
-      })
-      |> json_response(:no_content)
-
-      activity = Activity.get_by_id(id)
-      assert activity.data["state"] == "closed"
-
-      log_entry = Repo.one(ModerationLog)
-
-      assert ModerationLog.get_log_entry_message(log_entry) ==
-               "@#{admin.nickname} updated report ##{id} with 'closed' state"
-    end
-
-    test "returns 400 when state is unknown", %{conn: conn, id: id} do
-      conn =
-        conn
-        |> patch("/api/pleroma/admin/reports", %{
-          "reports" => [
-            %{"state" => "test", "id" => id}
-          ]
-        })
-
-      assert hd(json_response(conn, :bad_request))["error"] == "Unsupported state"
-    end
-
-    test "returns 404 when report is not exist", %{conn: conn} do
-      conn =
-        conn
-        |> patch("/api/pleroma/admin/reports", %{
-          "reports" => [
-            %{"state" => "closed", "id" => "test"}
-          ]
-        })
-
-      assert hd(json_response(conn, :bad_request))["error"] == "not_found"
-    end
-
-    test "updates state of multiple reports", %{
-      conn: conn,
-      id: id,
-      admin: admin,
-      second_report_id: second_report_id
-    } do
-      conn
-      |> patch("/api/pleroma/admin/reports", %{
-        "reports" => [
-          %{"state" => "resolved", "id" => id},
-          %{"state" => "closed", "id" => second_report_id}
-        ]
-      })
-      |> json_response(:no_content)
-
-      activity = Activity.get_by_id(id)
-      second_activity = Activity.get_by_id(second_report_id)
-      assert activity.data["state"] == "resolved"
-      assert second_activity.data["state"] == "closed"
-
-      [first_log_entry, second_log_entry] = Repo.all(ModerationLog)
-
-      assert ModerationLog.get_log_entry_message(first_log_entry) ==
-               "@#{admin.nickname} updated report ##{id} with 'resolved' state"
-
-      assert ModerationLog.get_log_entry_message(second_log_entry) ==
-               "@#{admin.nickname} updated report ##{second_report_id} with 'closed' state"
-    end
-  end
-
-  describe "GET /api/pleroma/admin/reports" do
-    test "returns empty response when no reports created", %{conn: conn} do
-      response =
-        conn
-        |> get("/api/pleroma/admin/reports")
-        |> json_response(:ok)
-
-      assert Enum.empty?(response["reports"])
-      assert response["total"] == 0
-    end
-
-    test "returns reports", %{conn: conn} do
-      [reporter, target_user] = insert_pair(:user)
-      activity = insert(:note_activity, user: target_user)
-
-      {:ok, %{id: report_id}} =
-        CommonAPI.report(reporter, %{
-          account_id: target_user.id,
-          comment: "I feel offended",
-          status_ids: [activity.id]
-        })
-
-      response =
-        conn
-        |> get("/api/pleroma/admin/reports")
-        |> json_response(:ok)
-
-      [report] = response["reports"]
-
-      assert length(response["reports"]) == 1
-      assert report["id"] == report_id
-
-      assert response["total"] == 1
-    end
-
-    test "returns reports with specified state", %{conn: conn} do
-      [reporter, target_user] = insert_pair(:user)
-      activity = insert(:note_activity, user: target_user)
-
-      {:ok, %{id: first_report_id}} =
-        CommonAPI.report(reporter, %{
-          account_id: target_user.id,
-          comment: "I feel offended",
-          status_ids: [activity.id]
-        })
-
-      {:ok, %{id: second_report_id}} =
-        CommonAPI.report(reporter, %{
-          account_id: target_user.id,
-          comment: "I don't like this user"
-        })
-
-      CommonAPI.update_report_state(second_report_id, "closed")
-
-      response =
-        conn
-        |> get("/api/pleroma/admin/reports", %{
-          "state" => "open"
-        })
-        |> json_response(:ok)
-
-      [open_report] = response["reports"]
-
-      assert length(response["reports"]) == 1
-      assert open_report["id"] == first_report_id
-
-      assert response["total"] == 1
-
-      response =
-        conn
-        |> get("/api/pleroma/admin/reports", %{
-          "state" => "closed"
-        })
-        |> json_response(:ok)
-
-      [closed_report] = response["reports"]
-
-      assert length(response["reports"]) == 1
-      assert closed_report["id"] == second_report_id
-
-      assert response["total"] == 1
-
-      response =
-        conn
-        |> get("/api/pleroma/admin/reports", %{
-          "state" => "resolved"
-        })
-        |> json_response(:ok)
-
-      assert Enum.empty?(response["reports"])
-      assert response["total"] == 0
-    end
-
-    test "returns 403 when requested by a non-admin" do
-      user = insert(:user)
-      token = insert(:oauth_token, user: user)
-
-      conn =
-        build_conn()
-        |> assign(:user, user)
-        |> assign(:token, token)
-        |> get("/api/pleroma/admin/reports")
-
-      assert json_response(conn, :forbidden) ==
-               %{"error" => "User is not an admin or OAuth admin scope is not granted."}
-    end
-
-    test "returns 403 when requested by anonymous" do
-      conn = get(build_conn(), "/api/pleroma/admin/reports")
-
-      assert json_response(conn, :forbidden) == %{"error" => "Invalid credentials."}
-=======
-  describe "GET /api/pleroma/admin/config" do
-    setup do: clear_config(:configurable_from_database, true)
-
-    test "when configuration from database is off", %{conn: conn} do
-      Config.put(:configurable_from_database, false)
-      conn = get(conn, "/api/pleroma/admin/config")
-
-      assert json_response(conn, 400) ==
-               %{
-                 "error" => "To use this endpoint you need to enable configuration from database."
-               }
-    end
-
-    test "with settings only in db", %{conn: conn} do
-      config1 = insert(:config)
-      config2 = insert(:config)
-
-      conn = get(conn, "/api/pleroma/admin/config", %{"only_db" => true})
-
-      %{
-        "configs" => [
-          %{
-            "group" => ":pleroma",
-            "key" => key1,
-            "value" => _
-          },
-          %{
-            "group" => ":pleroma",
-            "key" => key2,
-            "value" => _
-          }
-        ]
-      } = json_response(conn, 200)
-
-      assert key1 == config1.key
-      assert key2 == config2.key
-    end
-
-    test "db is added to settings that are in db", %{conn: conn} do
-      _config = insert(:config, key: ":instance", value: ConfigDB.to_binary(name: "Some name"))
-
-      %{"configs" => configs} =
-        conn
-        |> get("/api/pleroma/admin/config")
-        |> json_response(200)
-
-      [instance_config] =
-        Enum.filter(configs, fn %{"group" => group, "key" => key} ->
-          group == ":pleroma" and key == ":instance"
-        end)
-
-      assert instance_config["db"] == [":name"]
-    end
-
-    test "merged default setting with db settings", %{conn: conn} do
-      config1 = insert(:config)
-      config2 = insert(:config)
-
-      config3 =
-        insert(:config,
-          value: ConfigDB.to_binary(k1: :v1, k2: :v2)
-        )
-
-      %{"configs" => configs} =
-        conn
-        |> get("/api/pleroma/admin/config")
-        |> json_response(200)
-
-      assert length(configs) > 3
-
-      received_configs =
-        Enum.filter(configs, fn %{"group" => group, "key" => key} ->
-          group == ":pleroma" and key in [config1.key, config2.key, config3.key]
-        end)
-
-      assert length(received_configs) == 3
-
-      db_keys =
-        config3.value
-        |> ConfigDB.from_binary()
-        |> Keyword.keys()
-        |> ConfigDB.convert()
-
-      Enum.each(received_configs, fn %{"value" => value, "db" => db} ->
-        assert db in [[config1.key], [config2.key], db_keys]
-
-        assert value in [
-                 ConfigDB.from_binary_with_convert(config1.value),
-                 ConfigDB.from_binary_with_convert(config2.value),
-                 ConfigDB.from_binary_with_convert(config3.value)
-               ]
-      end)
-    end
-
-    test "subkeys with full update right merge", %{conn: conn} do
-      config1 =
-        insert(:config,
-          key: ":emoji",
-          value: ConfigDB.to_binary(groups: [a: 1, b: 2], key: [a: 1])
-        )
-
-      config2 =
-        insert(:config,
-          key: ":assets",
-          value: ConfigDB.to_binary(mascots: [a: 1, b: 2], key: [a: 1])
-        )
-
-      %{"configs" => configs} =
-        conn
-        |> get("/api/pleroma/admin/config")
-        |> json_response(200)
-
-      vals =
-        Enum.filter(configs, fn %{"group" => group, "key" => key} ->
-          group == ":pleroma" and key in [config1.key, config2.key]
-        end)
-
-      emoji = Enum.find(vals, fn %{"key" => key} -> key == ":emoji" end)
-      assets = Enum.find(vals, fn %{"key" => key} -> key == ":assets" end)
-
-      emoji_val = ConfigDB.transform_with_out_binary(emoji["value"])
-      assets_val = ConfigDB.transform_with_out_binary(assets["value"])
-
-      assert emoji_val[:groups] == [a: 1, b: 2]
-      assert assets_val[:mascots] == [a: 1, b: 2]
-    end
-  end
-
-  test "POST /api/pleroma/admin/config error", %{conn: conn} do
-    conn = post(conn, "/api/pleroma/admin/config", %{"configs" => []})
-
-    assert json_response(conn, 400) ==
-             %{"error" => "To use this endpoint you need to enable configuration from database."}
-  end
-
-  describe "POST /api/pleroma/admin/config" do
-    setup do
-      http = Application.get_env(:pleroma, :http)
-
-      on_exit(fn ->
-        Application.delete_env(:pleroma, :key1)
-        Application.delete_env(:pleroma, :key2)
-        Application.delete_env(:pleroma, :key3)
-        Application.delete_env(:pleroma, :key4)
-        Application.delete_env(:pleroma, :keyaa1)
-        Application.delete_env(:pleroma, :keyaa2)
-        Application.delete_env(:pleroma, Pleroma.Web.Endpoint.NotReal)
-        Application.delete_env(:pleroma, Pleroma.Captcha.NotReal)
-        Application.put_env(:pleroma, :http, http)
-        Application.put_env(:tesla, :adapter, Tesla.Mock)
-        Restarter.Pleroma.refresh()
-      end)
-    end
-
-    setup do: clear_config(:configurable_from_database, true)
-
-    @tag capture_log: true
-    test "create new config setting in db", %{conn: conn} do
-      ueberauth = Application.get_env(:ueberauth, Ueberauth)
-      on_exit(fn -> Application.put_env(:ueberauth, Ueberauth, ueberauth) end)
-
-      conn =
-        post(conn, "/api/pleroma/admin/config", %{
-          configs: [
-            %{group: ":pleroma", key: ":key1", value: "value1"},
-            %{
-              group: ":ueberauth",
-              key: "Ueberauth",
-              value: [%{"tuple" => [":consumer_secret", "aaaa"]}]
-            },
-            %{
-              group: ":pleroma",
-              key: ":key2",
-              value: %{
-                ":nested_1" => "nested_value1",
-                ":nested_2" => [
-                  %{":nested_22" => "nested_value222"},
-                  %{":nested_33" => %{":nested_44" => "nested_444"}}
-                ]
-              }
-            },
-            %{
-              group: ":pleroma",
-              key: ":key3",
-              value: [
-                %{"nested_3" => ":nested_3", "nested_33" => "nested_33"},
-                %{"nested_4" => true}
-              ]
-            },
-            %{
-              group: ":pleroma",
-              key: ":key4",
-              value: %{":nested_5" => ":upload", "endpoint" => "https://example.com"}
-            },
-            %{
-              group: ":idna",
-              key: ":key5",
-              value: %{"tuple" => ["string", "Pleroma.Captcha.NotReal", []]}
-            }
-          ]
-        })
-
-      assert json_response(conn, 200) == %{
-               "configs" => [
-                 %{
-                   "group" => ":pleroma",
-                   "key" => ":key1",
-                   "value" => "value1",
-                   "db" => [":key1"]
-                 },
-                 %{
-                   "group" => ":ueberauth",
-                   "key" => "Ueberauth",
-                   "value" => [%{"tuple" => [":consumer_secret", "aaaa"]}],
-                   "db" => [":consumer_secret"]
-                 },
-                 %{
-                   "group" => ":pleroma",
-                   "key" => ":key2",
-                   "value" => %{
-                     ":nested_1" => "nested_value1",
-                     ":nested_2" => [
-                       %{":nested_22" => "nested_value222"},
-                       %{":nested_33" => %{":nested_44" => "nested_444"}}
-                     ]
-                   },
-                   "db" => [":key2"]
-                 },
-                 %{
-                   "group" => ":pleroma",
-                   "key" => ":key3",
-                   "value" => [
-                     %{"nested_3" => ":nested_3", "nested_33" => "nested_33"},
-                     %{"nested_4" => true}
-                   ],
-                   "db" => [":key3"]
-                 },
-                 %{
-                   "group" => ":pleroma",
-                   "key" => ":key4",
-                   "value" => %{"endpoint" => "https://example.com", ":nested_5" => ":upload"},
-                   "db" => [":key4"]
-                 },
-                 %{
-                   "group" => ":idna",
-                   "key" => ":key5",
-                   "value" => %{"tuple" => ["string", "Pleroma.Captcha.NotReal", []]},
-                   "db" => [":key5"]
-                 }
-               ]
-             }
-
-      assert Application.get_env(:pleroma, :key1) == "value1"
-
-      assert Application.get_env(:pleroma, :key2) == %{
-               nested_1: "nested_value1",
-               nested_2: [
-                 %{nested_22: "nested_value222"},
-                 %{nested_33: %{nested_44: "nested_444"}}
-               ]
-             }
-
-      assert Application.get_env(:pleroma, :key3) == [
-               %{"nested_3" => :nested_3, "nested_33" => "nested_33"},
-               %{"nested_4" => true}
-             ]
-
-      assert Application.get_env(:pleroma, :key4) == %{
-               "endpoint" => "https://example.com",
-               nested_5: :upload
-             }
-
-      assert Application.get_env(:idna, :key5) == {"string", Pleroma.Captcha.NotReal, []}
-    end
-
-    test "save configs setting without explicit key", %{conn: conn} do
-      level = Application.get_env(:quack, :level)
-      meta = Application.get_env(:quack, :meta)
-      webhook_url = Application.get_env(:quack, :webhook_url)
-
-      on_exit(fn ->
-        Application.put_env(:quack, :level, level)
-        Application.put_env(:quack, :meta, meta)
-        Application.put_env(:quack, :webhook_url, webhook_url)
-      end)
-
-      conn =
-        post(conn, "/api/pleroma/admin/config", %{
-          configs: [
-            %{
-              group: ":quack",
-              key: ":level",
-              value: ":info"
-            },
-            %{
-              group: ":quack",
-              key: ":meta",
-              value: [":none"]
-            },
-            %{
-              group: ":quack",
-              key: ":webhook_url",
-              value: "https://hooks.slack.com/services/KEY"
-            }
-          ]
-        })
-
-      assert json_response(conn, 200) == %{
-               "configs" => [
-                 %{
-                   "group" => ":quack",
-                   "key" => ":level",
-                   "value" => ":info",
-                   "db" => [":level"]
-                 },
-                 %{
-                   "group" => ":quack",
-                   "key" => ":meta",
-                   "value" => [":none"],
-                   "db" => [":meta"]
-                 },
-                 %{
-                   "group" => ":quack",
-                   "key" => ":webhook_url",
-                   "value" => "https://hooks.slack.com/services/KEY",
-                   "db" => [":webhook_url"]
-                 }
-               ]
-             }
-
-      assert Application.get_env(:quack, :level) == :info
-      assert Application.get_env(:quack, :meta) == [:none]
-      assert Application.get_env(:quack, :webhook_url) == "https://hooks.slack.com/services/KEY"
-    end
-
-    test "saving config with partial update", %{conn: conn} do
-      config = insert(:config, key: ":key1", value: :erlang.term_to_binary(key1: 1, key2: 2))
-
-      conn =
-        post(conn, "/api/pleroma/admin/config", %{
-          configs: [
-            %{group: config.group, key: config.key, value: [%{"tuple" => [":key3", 3]}]}
-          ]
-        })
-
-      assert json_response(conn, 200) == %{
-               "configs" => [
-                 %{
-                   "group" => ":pleroma",
-                   "key" => ":key1",
-                   "value" => [
-                     %{"tuple" => [":key1", 1]},
-                     %{"tuple" => [":key2", 2]},
-                     %{"tuple" => [":key3", 3]}
-                   ],
-                   "db" => [":key1", ":key2", ":key3"]
-                 }
-               ]
-             }
-    end
-
-    test "saving config which need pleroma reboot", %{conn: conn} do
-      chat = Config.get(:chat)
-      on_exit(fn -> Config.put(:chat, chat) end)
-
-      assert post(
-               conn,
-               "/api/pleroma/admin/config",
-               %{
-                 configs: [
-                   %{group: ":pleroma", key: ":chat", value: [%{"tuple" => [":enabled", true]}]}
-                 ]
-               }
-             )
-             |> json_response(200) == %{
-               "configs" => [
-                 %{
-                   "db" => [":enabled"],
-                   "group" => ":pleroma",
-                   "key" => ":chat",
-                   "value" => [%{"tuple" => [":enabled", true]}]
-                 }
-               ],
-               "need_reboot" => true
-             }
-
-      configs =
-        conn
-        |> get("/api/pleroma/admin/config")
-        |> json_response(200)
-
-      assert configs["need_reboot"]
-
-      capture_log(fn ->
-        assert conn |> get("/api/pleroma/admin/restart") |> json_response(200) == %{}
-      end) =~ "pleroma restarted"
-
-      configs =
-        conn
-        |> get("/api/pleroma/admin/config")
-        |> json_response(200)
-
-      assert configs["need_reboot"] == false
-    end
-
-    test "update setting which need reboot, don't change reboot flag until reboot", %{conn: conn} do
-      chat = Config.get(:chat)
-      on_exit(fn -> Config.put(:chat, chat) end)
-
-      assert post(
-               conn,
-               "/api/pleroma/admin/config",
-               %{
-                 configs: [
-                   %{group: ":pleroma", key: ":chat", value: [%{"tuple" => [":enabled", true]}]}
-                 ]
-               }
-             )
-             |> json_response(200) == %{
-               "configs" => [
-                 %{
-                   "db" => [":enabled"],
-                   "group" => ":pleroma",
-                   "key" => ":chat",
-                   "value" => [%{"tuple" => [":enabled", true]}]
-                 }
-               ],
-               "need_reboot" => true
-             }
-
-      assert post(conn, "/api/pleroma/admin/config", %{
-               configs: [
-                 %{group: ":pleroma", key: ":key1", value: [%{"tuple" => [":key3", 3]}]}
-               ]
-             })
-             |> json_response(200) == %{
-               "configs" => [
-                 %{
-                   "group" => ":pleroma",
-                   "key" => ":key1",
-                   "value" => [
-                     %{"tuple" => [":key3", 3]}
-                   ],
-                   "db" => [":key3"]
-                 }
-               ],
-               "need_reboot" => true
-             }
-
-      capture_log(fn ->
-        assert conn |> get("/api/pleroma/admin/restart") |> json_response(200) == %{}
-      end) =~ "pleroma restarted"
-
-      configs =
-        conn
-        |> get("/api/pleroma/admin/config")
-        |> json_response(200)
-
-      assert configs["need_reboot"] == false
-    end
-
-    test "saving config with nested merge", %{conn: conn} do
-      config =
-        insert(:config, key: ":key1", value: :erlang.term_to_binary(key1: 1, key2: [k1: 1, k2: 2]))
-
-      conn =
-        post(conn, "/api/pleroma/admin/config", %{
-          configs: [
-            %{
-              group: config.group,
-              key: config.key,
-              value: [
-                %{"tuple" => [":key3", 3]},
-                %{
-                  "tuple" => [
-                    ":key2",
-                    [
-                      %{"tuple" => [":k2", 1]},
-                      %{"tuple" => [":k3", 3]}
-                    ]
-                  ]
-                }
-              ]
-            }
-          ]
-        })
-
-      assert json_response(conn, 200) == %{
-               "configs" => [
-                 %{
-                   "group" => ":pleroma",
-                   "key" => ":key1",
-                   "value" => [
-                     %{"tuple" => [":key1", 1]},
-                     %{"tuple" => [":key3", 3]},
-                     %{
-                       "tuple" => [
-                         ":key2",
-                         [
-                           %{"tuple" => [":k1", 1]},
-                           %{"tuple" => [":k2", 1]},
-                           %{"tuple" => [":k3", 3]}
-                         ]
-                       ]
-                     }
-                   ],
-                   "db" => [":key1", ":key3", ":key2"]
-                 }
-               ]
-             }
-    end
-
-    test "saving special atoms", %{conn: conn} do
-      conn =
-        post(conn, "/api/pleroma/admin/config", %{
-          "configs" => [
-            %{
-              "group" => ":pleroma",
-              "key" => ":key1",
-              "value" => [
-                %{
-                  "tuple" => [
-                    ":ssl_options",
-                    [%{"tuple" => [":versions", [":tlsv1", ":tlsv1.1", ":tlsv1.2"]]}]
-                  ]
-                }
-              ]
-            }
-          ]
-        })
-
-      assert json_response(conn, 200) == %{
-               "configs" => [
-                 %{
-                   "group" => ":pleroma",
-                   "key" => ":key1",
-                   "value" => [
-                     %{
-                       "tuple" => [
-                         ":ssl_options",
-                         [%{"tuple" => [":versions", [":tlsv1", ":tlsv1.1", ":tlsv1.2"]]}]
-                       ]
-                     }
-                   ],
-                   "db" => [":ssl_options"]
-                 }
-               ]
-             }
-
-      assert Application.get_env(:pleroma, :key1) == [
-               ssl_options: [versions: [:tlsv1, :"tlsv1.1", :"tlsv1.2"]]
-             ]
-    end
-
-    test "saving full setting if value is in full_key_update list", %{conn: conn} do
-      backends = Application.get_env(:logger, :backends)
-      on_exit(fn -> Application.put_env(:logger, :backends, backends) end)
-
-      config =
-        insert(:config,
-          group: ":logger",
-          key: ":backends",
-          value: :erlang.term_to_binary([])
-        )
-
-      Pleroma.Config.TransferTask.load_and_update_env([], false)
-
-      assert Application.get_env(:logger, :backends) == []
-
-      conn =
-        post(conn, "/api/pleroma/admin/config", %{
-          configs: [
-            %{
-              group: config.group,
-              key: config.key,
-              value: [":console"]
-            }
-          ]
-        })
-
-      assert json_response(conn, 200) == %{
-               "configs" => [
-                 %{
-                   "group" => ":logger",
-                   "key" => ":backends",
-                   "value" => [
-                     ":console"
-                   ],
-                   "db" => [":backends"]
-                 }
-               ]
-             }
-
-      assert Application.get_env(:logger, :backends) == [
-               :console
-             ]
-    end
-
-    test "saving full setting if value is not keyword", %{conn: conn} do
-      config =
-        insert(:config,
-          group: ":tesla",
-          key: ":adapter",
-          value: :erlang.term_to_binary(Tesla.Adapter.Hackey)
-        )
-
-      conn =
-        post(conn, "/api/pleroma/admin/config", %{
-          configs: [
-            %{group: config.group, key: config.key, value: "Tesla.Adapter.Httpc"}
-          ]
-        })
-
-      assert json_response(conn, 200) == %{
-               "configs" => [
-                 %{
-                   "group" => ":tesla",
-                   "key" => ":adapter",
-                   "value" => "Tesla.Adapter.Httpc",
-                   "db" => [":adapter"]
-                 }
-               ]
-             }
-    end
-
-    test "update config setting & delete with fallback to default value", %{
-      conn: conn,
-      admin: admin,
-      token: token
-    } do
-      ueberauth = Application.get_env(:ueberauth, Ueberauth)
-      config1 = insert(:config, key: ":keyaa1")
-      config2 = insert(:config, key: ":keyaa2")
-
-      config3 =
-        insert(:config,
-          group: ":ueberauth",
-          key: "Ueberauth"
-        )
-
-      conn =
-        post(conn, "/api/pleroma/admin/config", %{
-          configs: [
-            %{group: config1.group, key: config1.key, value: "another_value"},
-            %{group: config2.group, key: config2.key, value: "another_value"}
-          ]
-        })
-
-      assert json_response(conn, 200) == %{
-               "configs" => [
-                 %{
-                   "group" => ":pleroma",
-                   "key" => config1.key,
-                   "value" => "another_value",
-                   "db" => [":keyaa1"]
-                 },
-                 %{
-                   "group" => ":pleroma",
-                   "key" => config2.key,
-                   "value" => "another_value",
-                   "db" => [":keyaa2"]
-                 }
-               ]
-             }
-
-      assert Application.get_env(:pleroma, :keyaa1) == "another_value"
-      assert Application.get_env(:pleroma, :keyaa2) == "another_value"
-      assert Application.get_env(:ueberauth, Ueberauth) == ConfigDB.from_binary(config3.value)
-
-      conn =
-        build_conn()
-        |> assign(:user, admin)
-        |> assign(:token, token)
-        |> post("/api/pleroma/admin/config", %{
-          configs: [
-            %{group: config2.group, key: config2.key, delete: true},
-            %{
-              group: ":ueberauth",
-              key: "Ueberauth",
-              delete: true
-            }
-          ]
-        })
-
-      assert json_response(conn, 200) == %{
-               "configs" => []
-             }
-
-      assert Application.get_env(:ueberauth, Ueberauth) == ueberauth
-      refute Keyword.has_key?(Application.get_all_env(:pleroma), :keyaa2)
-    end
-
-    test "common config example", %{conn: conn} do
-      conn =
-        post(conn, "/api/pleroma/admin/config", %{
-          configs: [
-            %{
-              "group" => ":pleroma",
-              "key" => "Pleroma.Captcha.NotReal",
-              "value" => [
-                %{"tuple" => [":enabled", false]},
-                %{"tuple" => [":method", "Pleroma.Captcha.Kocaptcha"]},
-                %{"tuple" => [":seconds_valid", 60]},
-                %{"tuple" => [":path", ""]},
-                %{"tuple" => [":key1", nil]},
-                %{"tuple" => [":partial_chain", "&:hackney_connect.partial_chain/1"]},
-                %{"tuple" => [":regex1", "~r/https:\/\/example.com/"]},
-                %{"tuple" => [":regex2", "~r/https:\/\/example.com/u"]},
-                %{"tuple" => [":regex3", "~r/https:\/\/example.com/i"]},
-                %{"tuple" => [":regex4", "~r/https:\/\/example.com/s"]},
-                %{"tuple" => [":name", "Pleroma"]}
-              ]
-            }
-          ]
-        })
-
-      assert Config.get([Pleroma.Captcha.NotReal, :name]) == "Pleroma"
-
-      assert json_response(conn, 200) == %{
-               "configs" => [
-                 %{
-                   "group" => ":pleroma",
-                   "key" => "Pleroma.Captcha.NotReal",
-                   "value" => [
-                     %{"tuple" => [":enabled", false]},
-                     %{"tuple" => [":method", "Pleroma.Captcha.Kocaptcha"]},
-                     %{"tuple" => [":seconds_valid", 60]},
-                     %{"tuple" => [":path", ""]},
-                     %{"tuple" => [":key1", nil]},
-                     %{"tuple" => [":partial_chain", "&:hackney_connect.partial_chain/1"]},
-                     %{"tuple" => [":regex1", "~r/https:\\/\\/example.com/"]},
-                     %{"tuple" => [":regex2", "~r/https:\\/\\/example.com/u"]},
-                     %{"tuple" => [":regex3", "~r/https:\\/\\/example.com/i"]},
-                     %{"tuple" => [":regex4", "~r/https:\\/\\/example.com/s"]},
-                     %{"tuple" => [":name", "Pleroma"]}
-                   ],
-                   "db" => [
-                     ":enabled",
-                     ":method",
-                     ":seconds_valid",
-                     ":path",
-                     ":key1",
-                     ":partial_chain",
-                     ":regex1",
-                     ":regex2",
-                     ":regex3",
-                     ":regex4",
-                     ":name"
-                   ]
-                 }
-               ]
-             }
-    end
-
-    test "tuples with more than two values", %{conn: conn} do
-      conn =
-        post(conn, "/api/pleroma/admin/config", %{
-          configs: [
-            %{
-              "group" => ":pleroma",
-              "key" => "Pleroma.Web.Endpoint.NotReal",
-              "value" => [
-                %{
-                  "tuple" => [
-                    ":http",
-                    [
-                      %{
-                        "tuple" => [
-                          ":key2",
-                          [
-                            %{
-                              "tuple" => [
-                                ":_",
-                                [
-                                  %{
-                                    "tuple" => [
-                                      "/api/v1/streaming",
-                                      "Pleroma.Web.MastodonAPI.WebsocketHandler",
-                                      []
-                                    ]
-                                  },
-                                  %{
-                                    "tuple" => [
-                                      "/websocket",
-                                      "Phoenix.Endpoint.CowboyWebSocket",
-                                      %{
-                                        "tuple" => [
-                                          "Phoenix.Transports.WebSocket",
-                                          %{
-                                            "tuple" => [
-                                              "Pleroma.Web.Endpoint",
-                                              "Pleroma.Web.UserSocket",
-                                              []
-                                            ]
-                                          }
-                                        ]
-                                      }
-                                    ]
-                                  },
-                                  %{
-                                    "tuple" => [
-                                      ":_",
-                                      "Phoenix.Endpoint.Cowboy2Handler",
-                                      %{"tuple" => ["Pleroma.Web.Endpoint", []]}
-                                    ]
-                                  }
-                                ]
-                              ]
-                            }
-                          ]
-                        ]
-                      }
-                    ]
-                  ]
-                }
-              ]
-            }
-          ]
-        })
-
-      assert json_response(conn, 200) == %{
-               "configs" => [
-                 %{
-                   "group" => ":pleroma",
-                   "key" => "Pleroma.Web.Endpoint.NotReal",
-                   "value" => [
-                     %{
-                       "tuple" => [
-                         ":http",
-                         [
-                           %{
-                             "tuple" => [
-                               ":key2",
-                               [
-                                 %{
-                                   "tuple" => [
-                                     ":_",
-                                     [
-                                       %{
-                                         "tuple" => [
-                                           "/api/v1/streaming",
-                                           "Pleroma.Web.MastodonAPI.WebsocketHandler",
-                                           []
-                                         ]
-                                       },
-                                       %{
-                                         "tuple" => [
-                                           "/websocket",
-                                           "Phoenix.Endpoint.CowboyWebSocket",
-                                           %{
-                                             "tuple" => [
-                                               "Phoenix.Transports.WebSocket",
-                                               %{
-                                                 "tuple" => [
-                                                   "Pleroma.Web.Endpoint",
-                                                   "Pleroma.Web.UserSocket",
-                                                   []
-                                                 ]
-                                               }
-                                             ]
-                                           }
-                                         ]
-                                       },
-                                       %{
-                                         "tuple" => [
-                                           ":_",
-                                           "Phoenix.Endpoint.Cowboy2Handler",
-                                           %{"tuple" => ["Pleroma.Web.Endpoint", []]}
-                                         ]
-                                       }
-                                     ]
-                                   ]
-                                 }
-                               ]
-                             ]
-                           }
-                         ]
-                       ]
-                     }
-                   ],
-                   "db" => [":http"]
-                 }
-               ]
-             }
-    end
-
-    test "settings with nesting map", %{conn: conn} do
-      conn =
-        post(conn, "/api/pleroma/admin/config", %{
-          configs: [
-            %{
-              "group" => ":pleroma",
-              "key" => ":key1",
-              "value" => [
-                %{"tuple" => [":key2", "some_val"]},
-                %{
-                  "tuple" => [
-                    ":key3",
-                    %{
-                      ":max_options" => 20,
-                      ":max_option_chars" => 200,
-                      ":min_expiration" => 0,
-                      ":max_expiration" => 31_536_000,
-                      "nested" => %{
-                        ":max_options" => 20,
-                        ":max_option_chars" => 200,
-                        ":min_expiration" => 0,
-                        ":max_expiration" => 31_536_000
-                      }
-                    }
-                  ]
-                }
-              ]
-            }
-          ]
-        })
-
-      assert json_response(conn, 200) ==
-               %{
-                 "configs" => [
-                   %{
-                     "group" => ":pleroma",
-                     "key" => ":key1",
-                     "value" => [
-                       %{"tuple" => [":key2", "some_val"]},
-                       %{
-                         "tuple" => [
-                           ":key3",
-                           %{
-                             ":max_expiration" => 31_536_000,
-                             ":max_option_chars" => 200,
-                             ":max_options" => 20,
-                             ":min_expiration" => 0,
-                             "nested" => %{
-                               ":max_expiration" => 31_536_000,
-                               ":max_option_chars" => 200,
-                               ":max_options" => 20,
-                               ":min_expiration" => 0
-                             }
-                           }
-                         ]
-                       }
-                     ],
-                     "db" => [":key2", ":key3"]
-                   }
-                 ]
-               }
-    end
-
-    test "value as map", %{conn: conn} do
-      conn =
-        post(conn, "/api/pleroma/admin/config", %{
-          configs: [
-            %{
-              "group" => ":pleroma",
-              "key" => ":key1",
-              "value" => %{"key" => "some_val"}
-            }
-          ]
-        })
-
-      assert json_response(conn, 200) ==
-               %{
-                 "configs" => [
-                   %{
-                     "group" => ":pleroma",
-                     "key" => ":key1",
-                     "value" => %{"key" => "some_val"},
-                     "db" => [":key1"]
-                   }
-                 ]
-               }
-    end
-
-    test "queues key as atom", %{conn: conn} do
-      conn =
-        post(conn, "/api/pleroma/admin/config", %{
-          configs: [
-            %{
-              "group" => ":oban",
-              "key" => ":queues",
-              "value" => [
-                %{"tuple" => [":federator_incoming", 50]},
-                %{"tuple" => [":federator_outgoing", 50]},
-                %{"tuple" => [":web_push", 50]},
-                %{"tuple" => [":mailer", 10]},
-                %{"tuple" => [":transmogrifier", 20]},
-                %{"tuple" => [":scheduled_activities", 10]},
-                %{"tuple" => [":background", 5]}
-              ]
-            }
-          ]
-        })
-
-      assert json_response(conn, 200) == %{
-               "configs" => [
-                 %{
-                   "group" => ":oban",
-                   "key" => ":queues",
-                   "value" => [
-                     %{"tuple" => [":federator_incoming", 50]},
-                     %{"tuple" => [":federator_outgoing", 50]},
-                     %{"tuple" => [":web_push", 50]},
-                     %{"tuple" => [":mailer", 10]},
-                     %{"tuple" => [":transmogrifier", 20]},
-                     %{"tuple" => [":scheduled_activities", 10]},
-                     %{"tuple" => [":background", 5]}
-                   ],
-                   "db" => [
-                     ":federator_incoming",
-                     ":federator_outgoing",
-                     ":web_push",
-                     ":mailer",
-                     ":transmogrifier",
-                     ":scheduled_activities",
-                     ":background"
-                   ]
-                 }
-               ]
-             }
-    end
-
-    test "delete part of settings by atom subkeys", %{conn: conn} do
-      config =
-        insert(:config,
-          key: ":keyaa1",
-          value: :erlang.term_to_binary(subkey1: "val1", subkey2: "val2", subkey3: "val3")
-        )
-
-      conn =
-        post(conn, "/api/pleroma/admin/config", %{
-          configs: [
-            %{
-              group: config.group,
-              key: config.key,
-              subkeys: [":subkey1", ":subkey3"],
-              delete: true
-            }
-          ]
-        })
-
-      assert json_response(conn, 200) == %{
-               "configs" => [
-                 %{
-                   "group" => ":pleroma",
-                   "key" => ":keyaa1",
-                   "value" => [%{"tuple" => [":subkey2", "val2"]}],
-                   "db" => [":subkey2"]
-                 }
-               ]
-             }
-    end
-
-    test "proxy tuple localhost", %{conn: conn} do
-      conn =
-        post(conn, "/api/pleroma/admin/config", %{
-          configs: [
-            %{
-              group: ":pleroma",
-              key: ":http",
-              value: [
-                %{"tuple" => [":proxy_url", %{"tuple" => [":socks5", "localhost", 1234]}]}
-              ]
-            }
-          ]
-        })
-
-      assert %{
-               "configs" => [
-                 %{
-                   "group" => ":pleroma",
-                   "key" => ":http",
-                   "value" => value,
-                   "db" => db
-                 }
-               ]
-             } = json_response(conn, 200)
-
-      assert %{"tuple" => [":proxy_url", %{"tuple" => [":socks5", "localhost", 1234]}]} in value
-      assert ":proxy_url" in db
-    end
-
-    test "proxy tuple domain", %{conn: conn} do
-      conn =
-        post(conn, "/api/pleroma/admin/config", %{
-          configs: [
-            %{
-              group: ":pleroma",
-              key: ":http",
-              value: [
-                %{"tuple" => [":proxy_url", %{"tuple" => [":socks5", "domain.com", 1234]}]}
-              ]
-            }
-          ]
-        })
-
-      assert %{
-               "configs" => [
-                 %{
-                   "group" => ":pleroma",
-                   "key" => ":http",
-                   "value" => value,
-                   "db" => db
-                 }
-               ]
-             } = json_response(conn, 200)
-
-      assert %{"tuple" => [":proxy_url", %{"tuple" => [":socks5", "domain.com", 1234]}]} in value
-      assert ":proxy_url" in db
-    end
-
-    test "proxy tuple ip", %{conn: conn} do
-      conn =
-        post(conn, "/api/pleroma/admin/config", %{
-          configs: [
-            %{
-              group: ":pleroma",
-              key: ":http",
-              value: [
-                %{"tuple" => [":proxy_url", %{"tuple" => [":socks5", "127.0.0.1", 1234]}]}
-              ]
-            }
-          ]
-        })
-
-      assert %{
-               "configs" => [
-                 %{
-                   "group" => ":pleroma",
-                   "key" => ":http",
-                   "value" => value,
-                   "db" => db
-                 }
-               ]
-             } = json_response(conn, 200)
-
-      assert %{"tuple" => [":proxy_url", %{"tuple" => [":socks5", "127.0.0.1", 1234]}]} in value
-      assert ":proxy_url" in db
-    end
-
-    @tag capture_log: true
-    test "doesn't set keys not in the whitelist", %{conn: conn} do
-      clear_config(:database_config_whitelist, [
-        {:pleroma, :key1},
-        {:pleroma, :key2},
-        {:pleroma, Pleroma.Captcha.NotReal},
-        {:not_real}
-      ])
-
-      post(conn, "/api/pleroma/admin/config", %{
-        configs: [
-          %{group: ":pleroma", key: ":key1", value: "value1"},
-          %{group: ":pleroma", key: ":key2", value: "value2"},
-          %{group: ":pleroma", key: ":key3", value: "value3"},
-          %{group: ":pleroma", key: "Pleroma.Web.Endpoint.NotReal", value: "value4"},
-          %{group: ":pleroma", key: "Pleroma.Captcha.NotReal", value: "value5"},
-          %{group: ":not_real", key: ":anything", value: "value6"}
-        ]
-      })
-
-      assert Application.get_env(:pleroma, :key1) == "value1"
-      assert Application.get_env(:pleroma, :key2) == "value2"
-      assert Application.get_env(:pleroma, :key3) == nil
-      assert Application.get_env(:pleroma, Pleroma.Web.Endpoint.NotReal) == nil
-      assert Application.get_env(:pleroma, Pleroma.Captcha.NotReal) == "value5"
-      assert Application.get_env(:not_real, :anything) == "value6"
->>>>>>> d6693a91
-    end
-  end
-
   describe "GET /api/pleroma/admin/restart" do
     setup do: clear_config(:configurable_from_database, true)
 
@@ -3299,115 +1744,6 @@
     end
   end
 
-<<<<<<< HEAD
-  describe "POST /reports/:id/notes" do
-    setup %{conn: conn, admin: admin} do
-      [reporter, target_user] = insert_pair(:user)
-      activity = insert(:note_activity, user: target_user)
-
-      {:ok, %{id: report_id}} =
-        CommonAPI.report(reporter, %{
-          account_id: target_user.id,
-          comment: "I feel offended",
-          status_ids: [activity.id]
-        })
-
-      post(conn, "/api/pleroma/admin/reports/#{report_id}/notes", %{
-        content: "this is disgusting!"
-      })
-
-      post(conn, "/api/pleroma/admin/reports/#{report_id}/notes", %{
-        content: "this is disgusting2!"
-      })
-
-      %{
-        admin_id: admin.id,
-        report_id: report_id
-      }
-    end
-
-    test "it creates report note", %{admin_id: admin_id, report_id: report_id} do
-      [note, _] = Repo.all(ReportNote)
-
-      assert %{
-               activity_id: ^report_id,
-               content: "this is disgusting!",
-               user_id: ^admin_id
-             } = note
-    end
-
-    test "it returns reports with notes", %{conn: conn, admin: admin} do
-      conn = get(conn, "/api/pleroma/admin/reports")
-
-      response = json_response(conn, 200)
-      notes = hd(response["reports"])["notes"]
-      [note, _] = notes
-
-      assert note["user"]["nickname"] == admin.nickname
-      assert note["content"] == "this is disgusting!"
-      assert note["created_at"]
-      assert response["total"] == 1
-    end
-
-    test "it deletes the note", %{conn: conn, report_id: report_id} do
-      assert ReportNote |> Repo.all() |> length() == 2
-
-      [note, _] = Repo.all(ReportNote)
-
-      delete(conn, "/api/pleroma/admin/reports/#{report_id}/notes/#{note.id}")
-
-      assert ReportNote |> Repo.all() |> length() == 1
-=======
-  describe "GET /api/pleroma/admin/config/descriptions" do
-    test "structure", %{conn: conn} do
-      admin = insert(:user, is_admin: true)
-
-      conn =
-        assign(conn, :user, admin)
-        |> get("/api/pleroma/admin/config/descriptions")
-
-      assert [child | _others] = json_response(conn, 200)
-
-      assert child["children"]
-      assert child["key"]
-      assert String.starts_with?(child["group"], ":")
-      assert child["description"]
-    end
-
-    test "filters by database configuration whitelist", %{conn: conn} do
-      clear_config(:database_config_whitelist, [
-        {:pleroma, :instance},
-        {:pleroma, :activitypub},
-        {:pleroma, Pleroma.Upload},
-        {:esshd}
-      ])
-
-      admin = insert(:user, is_admin: true)
-
-      conn =
-        assign(conn, :user, admin)
-        |> get("/api/pleroma/admin/config/descriptions")
-
-      children = json_response(conn, 200)
-
-      assert length(children) == 4
-
-      assert Enum.count(children, fn c -> c["group"] == ":pleroma" end) == 3
-
-      instance = Enum.find(children, fn c -> c["key"] == ":instance" end)
-      assert instance["children"]
-
-      activitypub = Enum.find(children, fn c -> c["key"] == ":activitypub" end)
-      assert activitypub["children"]
-
-      web_endpoint = Enum.find(children, fn c -> c["key"] == "Pleroma.Upload" end)
-      assert web_endpoint["children"]
-
-      esshd = Enum.find(children, fn c -> c["group"] == ":esshd" end)
-      assert esshd["children"]
->>>>>>> d6693a91
-    end
-  end
 
   describe "/api/pleroma/admin/stats" do
     test "status visibility count", %{conn: conn} do
