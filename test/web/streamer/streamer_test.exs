--- conflicted
+++ resolved
@@ -65,9 +65,6 @@
       blocked = insert(:user)
       {:ok, _user_relationship} = User.block(user, blocked)
 
-      {:ok, activity} = CommonAPI.post(user, %{"status" => ":("})
-      {:ok, notif, _} = CommonAPI.favorite(activity.id, blocked)
-
       task = Task.async(fn -> refute_receive {:text, _}, @streamer_timeout end)
 
       Streamer.add_socket(
@@ -75,12 +72,9 @@
         %{transport_pid: task.pid, assigns: %{user: user}}
       )
 
-<<<<<<< HEAD
-=======
       {:ok, activity} = CommonAPI.post(user, %{"status" => ":("})
       {:ok, notif} = CommonAPI.favorite(blocked, activity.id)
 
->>>>>>> d4bafabf
       Streamer.stream("user:notification", notif)
       Task.await(task)
     end
@@ -90,10 +84,6 @@
     } do
       user2 = insert(:user)
 
-      {:ok, activity} = CommonAPI.post(user, %{"status" => "super hot take"})
-      {:ok, activity} = CommonAPI.add_mute(user, activity)
-      {:ok, notif, _} = CommonAPI.favorite(activity.id, user2)
-
       task = Task.async(fn -> refute_receive {:text, _}, @streamer_timeout end)
 
       Streamer.add_socket(
@@ -101,12 +91,10 @@
         %{transport_pid: task.pid, assigns: %{user: user}}
       )
 
-<<<<<<< HEAD
-=======
       {:ok, activity} = CommonAPI.post(user, %{"status" => "super hot take"})
       {:ok, activity} = CommonAPI.add_mute(user, activity)
       {:ok, notif} = CommonAPI.favorite(user2, activity.id)
->>>>>>> d4bafabf
+
       Streamer.stream("user:notification", notif)
       Task.await(task)
     end
@@ -116,10 +104,6 @@
     } do
       user2 = insert(:user, %{ap_id: "https://hecking-lewd-place.com/user/meanie"})
 
-      {:ok, user} = User.block_domain(user, "hecking-lewd-place.com")
-      {:ok, activity} = CommonAPI.post(user, %{"status" => "super hot take"})
-      {:ok, notif, _} = CommonAPI.favorite(activity.id, user2)
-
       task = Task.async(fn -> refute_receive {:text, _}, @streamer_timeout end)
 
       Streamer.add_socket(
@@ -127,13 +111,10 @@
         %{transport_pid: task.pid, assigns: %{user: user}}
       )
 
-<<<<<<< HEAD
-=======
       {:ok, user} = User.block_domain(user, "hecking-lewd-place.com")
       {:ok, activity} = CommonAPI.post(user, %{"status" => "super hot take"})
       {:ok, notif} = CommonAPI.favorite(user2, activity.id)
 
->>>>>>> d4bafabf
       Streamer.stream("user:notification", notif)
       Task.await(task)
     end
@@ -484,7 +465,7 @@
     CommonAPI.hide_reblogs(user1, user2)
 
     {:ok, create_activity} = CommonAPI.post(user3, %{"status" => "I'm kawen"})
-    {:ok, favorite_activity, _} = CommonAPI.favorite(create_activity.id, user2)
+    {:ok, favorite_activity} = CommonAPI.favorite(user2, create_activity.id)
 
     task =
       Task.async(fn ->
