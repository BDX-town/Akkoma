--- conflicted
+++ resolved
@@ -291,7 +291,6 @@
     end
   end
 
-<<<<<<< HEAD
   describe "creation of ChatMessages" do
     test "notifies the recipient" do
       author = insert(:user, local: false)
@@ -375,7 +374,9 @@
 
       chat = Chat.get(recipient.id, author.ap_id)
       assert chat
-=======
+    end
+  end
+
   describe "announce objects" do
     setup do
       poster = insert(:user)
@@ -430,7 +431,6 @@
 
         assert called(Pleroma.Web.ActivityPub.ActivityPub.stream_out(announce))
       end
->>>>>>> ec470c4c
     end
   end
 end