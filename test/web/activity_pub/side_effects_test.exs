--- conflicted
+++ resolved
@@ -5,10 +5,7 @@
 defmodule Pleroma.Web.ActivityPub.SideEffectsTest do
   use Pleroma.DataCase
 
-<<<<<<< HEAD
   alias Pleroma.Chat
-=======
->>>>>>> 918a8094
   alias Pleroma.Notification
   alias Pleroma.Object
   alias Pleroma.Repo
