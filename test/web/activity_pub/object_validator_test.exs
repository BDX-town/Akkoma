defmodule Pleroma.Web.ActivityPub.ObjectValidatorTest do
  use Pleroma.DataCase

  alias Pleroma.Object
  alias Pleroma.Web.ActivityPub.Builder
  alias Pleroma.Web.ActivityPub.ObjectValidator
  alias Pleroma.Web.ActivityPub.ObjectValidators.LikeValidator
  alias Pleroma.Web.ActivityPub.Utils
  alias Pleroma.Web.CommonAPI

  import Pleroma.Factory

<<<<<<< HEAD
  describe "EmojiReacts" do
    setup do
      user = insert(:user)
      {:ok, post_activity} = CommonAPI.post(user, %{"status" => "uguu"})

      object = Pleroma.Object.get_by_ap_id(post_activity.data["object"])

      {:ok, valid_emoji_react, []} = Builder.emoji_react(user, object, "👌")

      %{user: user, post_activity: post_activity, valid_emoji_react: valid_emoji_react}
    end

    test "it validates a valid EmojiReact", %{valid_emoji_react: valid_emoji_react} do
      assert {:ok, _, _} = ObjectValidator.validate(valid_emoji_react, [])
    end

    test "it is not valid without a 'content' field", %{valid_emoji_react: valid_emoji_react} do
      without_content =
        valid_emoji_react
        |> Map.delete("content")

      {:error, cng} = ObjectValidator.validate(without_content, [])

      refute cng.valid?
      assert {:content, {"can't be blank", [validation: :required]}} in cng.errors
    end

    test "it is not valid with a non-emoji content field", %{valid_emoji_react: valid_emoji_react} do
      without_emoji_content =
        valid_emoji_react
        |> Map.put("content", "x")

      {:error, cng} = ObjectValidator.validate(without_emoji_content, [])

      refute cng.valid?

      assert {:content, {"must be a single character emoji", []}} in cng.errors
=======
  describe "Undos" do
    setup do
      user = insert(:user)
      {:ok, post_activity} = CommonAPI.post(user, %{"status" => "uguu"})
      {:ok, like} = CommonAPI.favorite(user, post_activity.id)
      {:ok, valid_like_undo, []} = Builder.undo(user, like)

      %{user: user, like: like, valid_like_undo: valid_like_undo}
    end

    test "it validates a basic like undo", %{valid_like_undo: valid_like_undo} do
      assert {:ok, _, _} = ObjectValidator.validate(valid_like_undo, [])
    end

    test "it does not validate if the actor of the undo is not the actor of the object", %{
      valid_like_undo: valid_like_undo
    } do
      other_user = insert(:user, ap_id: "https://gensokyo.2hu/users/raymoo")

      bad_actor =
        valid_like_undo
        |> Map.put("actor", other_user.ap_id)

      {:error, cng} = ObjectValidator.validate(bad_actor, [])

      assert {:actor, {"not the same as object actor", []}} in cng.errors
    end

    test "it does not validate if the object is missing", %{valid_like_undo: valid_like_undo} do
      missing_object =
        valid_like_undo
        |> Map.put("object", "https://gensokyo.2hu/objects/1")

      {:error, cng} = ObjectValidator.validate(missing_object, [])

      assert {:object, {"can't find object", []}} in cng.errors
      assert length(cng.errors) == 1
>>>>>>> bef08b85
    end
  end

  describe "deletes" do
    setup do
      user = insert(:user)
      {:ok, post_activity} = CommonAPI.post(user, %{"status" => "cancel me daddy"})

      {:ok, valid_post_delete, _} = Builder.delete(user, post_activity.data["object"])
      {:ok, valid_user_delete, _} = Builder.delete(user, user.ap_id)

      %{user: user, valid_post_delete: valid_post_delete, valid_user_delete: valid_user_delete}
    end

    test "it is valid for a post deletion", %{valid_post_delete: valid_post_delete} do
      {:ok, valid_post_delete, _} = ObjectValidator.validate(valid_post_delete, [])

      assert valid_post_delete["deleted_activity_id"]
    end

    test "it is invalid if the object isn't in a list of certain types", %{
      valid_post_delete: valid_post_delete
    } do
      object = Object.get_by_ap_id(valid_post_delete["object"])

      data =
        object.data
        |> Map.put("type", "Like")

      {:ok, _object} =
        object
        |> Ecto.Changeset.change(%{data: data})
        |> Object.update_and_set_cache()

      {:error, cng} = ObjectValidator.validate(valid_post_delete, [])
      assert {:object, {"object not in allowed types", []}} in cng.errors
    end

    test "it is valid for a user deletion", %{valid_user_delete: valid_user_delete} do
      assert match?({:ok, _, _}, ObjectValidator.validate(valid_user_delete, []))
    end

    test "it's invalid if the id is missing", %{valid_post_delete: valid_post_delete} do
      no_id =
        valid_post_delete
        |> Map.delete("id")

      {:error, cng} = ObjectValidator.validate(no_id, [])

      assert {:id, {"can't be blank", [validation: :required]}} in cng.errors
    end

    test "it's invalid if the object doesn't exist", %{valid_post_delete: valid_post_delete} do
      missing_object =
        valid_post_delete
        |> Map.put("object", "http://does.not/exist")

      {:error, cng} = ObjectValidator.validate(missing_object, [])

      assert {:object, {"can't find object", []}} in cng.errors
    end

    test "it's invalid if the actor of the object and the actor of delete are from different domains",
         %{valid_post_delete: valid_post_delete} do
      valid_user = insert(:user)

      valid_other_actor =
        valid_post_delete
        |> Map.put("actor", valid_user.ap_id)

      assert match?({:ok, _, _}, ObjectValidator.validate(valid_other_actor, []))

      invalid_other_actor =
        valid_post_delete
        |> Map.put("actor", "https://gensokyo.2hu/users/raymoo")

      {:error, cng} = ObjectValidator.validate(invalid_other_actor, [])

      assert {:actor, {"is not allowed to delete object", []}} in cng.errors
    end

    test "it's valid if the actor of the object is a local superuser",
         %{valid_post_delete: valid_post_delete} do
      user =
        insert(:user, local: true, is_moderator: true, ap_id: "https://gensokyo.2hu/users/raymoo")

      valid_other_actor =
        valid_post_delete
        |> Map.put("actor", user.ap_id)

      {:ok, _, meta} = ObjectValidator.validate(valid_other_actor, [])
      assert meta[:do_not_federate]
    end
  end

  describe "likes" do
    setup do
      user = insert(:user)
      {:ok, post_activity} = CommonAPI.post(user, %{"status" => "uguu"})

      valid_like = %{
        "to" => [user.ap_id],
        "cc" => [],
        "type" => "Like",
        "id" => Utils.generate_activity_id(),
        "object" => post_activity.data["object"],
        "actor" => user.ap_id,
        "context" => "a context"
      }

      %{valid_like: valid_like, user: user, post_activity: post_activity}
    end

    test "returns ok when called in the ObjectValidator", %{valid_like: valid_like} do
      {:ok, object, _meta} = ObjectValidator.validate(valid_like, [])

      assert "id" in Map.keys(object)
    end

    test "is valid for a valid object", %{valid_like: valid_like} do
      assert LikeValidator.cast_and_validate(valid_like).valid?
    end

    test "sets the 'to' field to the object actor if no recipients are given", %{
      valid_like: valid_like,
      user: user
    } do
      without_recipients =
        valid_like
        |> Map.delete("to")

      {:ok, object, _meta} = ObjectValidator.validate(without_recipients, [])

      assert object["to"] == [user.ap_id]
    end

    test "sets the context field to the context of the object if no context is given", %{
      valid_like: valid_like,
      post_activity: post_activity
    } do
      without_context =
        valid_like
        |> Map.delete("context")

      {:ok, object, _meta} = ObjectValidator.validate(without_context, [])

      assert object["context"] == post_activity.data["context"]
    end

    test "it errors when the actor is missing or not known", %{valid_like: valid_like} do
      without_actor = Map.delete(valid_like, "actor")

      refute LikeValidator.cast_and_validate(without_actor).valid?

      with_invalid_actor = Map.put(valid_like, "actor", "invalidactor")

      refute LikeValidator.cast_and_validate(with_invalid_actor).valid?
    end

    test "it errors when the object is missing or not known", %{valid_like: valid_like} do
      without_object = Map.delete(valid_like, "object")

      refute LikeValidator.cast_and_validate(without_object).valid?

      with_invalid_object = Map.put(valid_like, "object", "invalidobject")

      refute LikeValidator.cast_and_validate(with_invalid_object).valid?
    end

    test "it errors when the actor has already like the object", %{
      valid_like: valid_like,
      user: user,
      post_activity: post_activity
    } do
      _like = CommonAPI.favorite(user, post_activity.id)

      refute LikeValidator.cast_and_validate(valid_like).valid?
    end

    test "it works when actor or object are wrapped in maps", %{valid_like: valid_like} do
      wrapped_like =
        valid_like
        |> Map.put("actor", %{"id" => valid_like["actor"]})
        |> Map.put("object", %{"id" => valid_like["object"]})

      validated = LikeValidator.cast_and_validate(wrapped_like)

      assert validated.valid?

      assert {:actor, valid_like["actor"]} in validated.changes
      assert {:object, valid_like["object"]} in validated.changes
    end
  end
end<|MERGE_RESOLUTION|>--- conflicted
+++ resolved
@@ -10,7 +10,6 @@
 
   import Pleroma.Factory
 
-<<<<<<< HEAD
   describe "EmojiReacts" do
     setup do
       user = insert(:user)
@@ -48,7 +47,9 @@
       refute cng.valid?
 
       assert {:content, {"must be a single character emoji", []}} in cng.errors
-=======
+    end
+  end
+
   describe "Undos" do
     setup do
       user = insert(:user)
@@ -86,7 +87,6 @@
 
       assert {:object, {"can't find object", []}} in cng.errors
       assert length(cng.errors) == 1
->>>>>>> bef08b85
     end
   end
 
