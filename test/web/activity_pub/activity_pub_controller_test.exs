--- conflicted
+++ resolved
@@ -411,34 +411,6 @@
       assert Instances.reachable?(sender_url)
     end
 
-<<<<<<< HEAD
-    test "without valid signature, " <>
-           "it only accepts Create activities and requires enabled federation",
-         %{conn: conn} do
-      data = File.read!("test/fixtures/mastodon-post-activity.json") |> Poison.decode!()
-      non_create_data = File.read!("test/fixtures/mastodon-announce.json") |> Poison.decode!()
-
-      conn = put_req_header(conn, "content-type", "application/activity+json")
-
-      Config.put([:instance, :federating], false)
-
-      conn
-      |> post("/inbox", data)
-      |> json_response(403)
-
-      conn
-      |> post("/inbox", non_create_data)
-      |> json_response(403)
-
-      Config.put([:instance, :federating], true)
-
-      ret_conn = post(conn, "/inbox", data)
-      assert "ok" == json_response(ret_conn, 200)
-
-      conn
-      |> post("/inbox", non_create_data)
-      |> json_response(400)
-=======
     test "accept follow activity", %{conn: conn} do
       Pleroma.Config.put([:instance, :federating], true)
       relay = Relay.get_actor()
@@ -475,7 +447,34 @@
 
       :ok = Mix.Tasks.Pleroma.Relay.run(["list"])
       assert_receive {:mix_shell, :info, ["relay.mastodon.host"]}
->>>>>>> 00d17520
+    end
+
+    test "without valid signature, " <>
+           "it only accepts Create activities and requires enabled federation",
+         %{conn: conn} do
+      data = File.read!("test/fixtures/mastodon-post-activity.json") |> Poison.decode!()
+      non_create_data = File.read!("test/fixtures/mastodon-announce.json") |> Poison.decode!()
+
+      conn = put_req_header(conn, "content-type", "application/activity+json")
+
+      Config.put([:instance, :federating], false)
+
+      conn
+      |> post("/inbox", data)
+      |> json_response(403)
+
+      conn
+      |> post("/inbox", non_create_data)
+      |> json_response(403)
+
+      Config.put([:instance, :federating], true)
+
+      ret_conn = post(conn, "/inbox", data)
+      assert "ok" == json_response(ret_conn, 200)
+
+      conn
+      |> post("/inbox", non_create_data)
+      |> json_response(400)
     end
   end
 
