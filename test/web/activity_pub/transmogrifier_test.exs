--- conflicted
+++ resolved
@@ -685,7 +685,6 @@
       assert user.locked == true
     end
 
-<<<<<<< HEAD
     test "it works for incoming deletes" do
       activity = insert(:note_activity)
       deleting_user = insert(:user)
@@ -762,7 +761,8 @@
              end) =~ "Object containment failed"
 
       assert User.get_cached_by_ap_id(ap_id)
-=======
+    end
+
     test "it works for incoming unannounces with an existing notice" do
       user = insert(:user)
       {:ok, activity} = CommonAPI.post(user, %{"status" => "hey"})
@@ -815,7 +815,6 @@
       assert data["actor"] == "http://mastodon.example.org/users/admin"
 
       refute User.following?(User.get_cached_by_ap_id(data["actor"]), user)
->>>>>>> 4c92dfb7
     end
 
     test "it works for incoming follows to locked account" do
