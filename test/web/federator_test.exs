--- conflicted
+++ resolved
@@ -113,96 +113,6 @@
                all_enqueued(worker: PublisherWorker)
              )
     end
-<<<<<<< HEAD
-
-    test "it federates only to reachable instances via Websub" do
-      user = insert(:user)
-      websub_topic = Pleroma.Web.OStatus.feed_path(user)
-
-      sub1 =
-        insert(:websub_subscription, %{
-          topic: websub_topic,
-          state: "active",
-          callback: "http://pleroma.soykaf.com/cb"
-        })
-
-      sub2 =
-        insert(:websub_subscription, %{
-          topic: websub_topic,
-          state: "active",
-          callback: "https://pleroma2.soykaf.com/cb"
-        })
-
-      dt = NaiveDateTime.utc_now()
-      Instances.set_unreachable(sub2.callback, dt)
-
-      Instances.set_consistently_unreachable(sub1.callback)
-
-      {:ok, _activity} = CommonAPI.post(user, %{"status" => "HI"})
-
-      expected_callback = sub2.callback
-      expected_dt = NaiveDateTime.to_iso8601(dt)
-
-      ObanHelpers.perform(all_enqueued(worker: PublisherWorker))
-
-      assert ObanHelpers.member?(
-               %{
-                 "op" => "publish_one",
-                 "params" => %{
-                   "callback" => expected_callback,
-                   "unreachable_since" => expected_dt
-                 }
-               },
-               all_enqueued(worker: PublisherWorker)
-             )
-    end
-
-    test "it federates only to reachable instances via Salmon" do
-      user = insert(:user)
-
-      _remote_user1 =
-        insert(:user, %{
-          local: false,
-          nickname: "nick1@domain.com",
-          ap_id: "https://domain.com/users/nick1",
-          salmon: "https://domain.com/salmon"
-        })
-
-      remote_user2 =
-        insert(:user, %{
-          local: false,
-          nickname: "nick2@domain2.com",
-          ap_id: "https://domain2.com/users/nick2",
-          salmon: "https://domain2.com/salmon"
-        })
-
-      remote_user2_id = remote_user2.id
-
-      dt = NaiveDateTime.utc_now()
-      Instances.set_unreachable(remote_user2.ap_id, dt)
-
-      Instances.set_consistently_unreachable("domain.com")
-
-      {:ok, _activity} =
-        CommonAPI.post(user, %{"status" => "HI @nick1@domain.com, @nick2@domain2.com!"})
-
-      expected_dt = NaiveDateTime.to_iso8601(dt)
-
-      ObanHelpers.perform(all_enqueued(worker: PublisherWorker))
-
-      assert ObanHelpers.member?(
-               %{
-                 "op" => "publish_one",
-                 "params" => %{
-                   "recipient_id" => remote_user2_id,
-                   "unreachable_since" => expected_dt
-                 }
-               },
-               all_enqueued(worker: PublisherWorker)
-             )
-    end
-=======
->>>>>>> 62e3d76a
   end
 
   describe "Receive an activity" do
