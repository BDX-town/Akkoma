--- conflicted
+++ resolved
@@ -246,7 +246,12 @@
     end
   end
 
-<<<<<<< HEAD
+  test "GET /api/pleroma/healthcheck", %{conn: conn} do
+    conn = get(conn, "/api/pleroma/healthcheck")
+
+    assert conn.status in [200, 503]
+  end
+
   describe "POST /api/pleroma/disable_account" do
     test "it returns HTTP 200", %{conn: conn} do
       user = insert(:user)
@@ -263,11 +268,5 @@
 
       assert user.info.deactivated == true
     end
-=======
-  test "GET /api/pleroma/healthcheck", %{conn: conn} do
-    conn = get(conn, "/api/pleroma/healthcheck")
-
-    assert conn.status in [200, 503]
->>>>>>> 37899457
   end
 end