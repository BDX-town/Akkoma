# Pleroma: A lightweight social networking server
# Copyright © 2017-2020 Pleroma Authors <https://pleroma.social/>
# SPDX-License-Identifier: AGPL-3.0-only

defmodule Pleroma.Web.MastodonAPI.AccountViewTest do
  use Pleroma.DataCase

  alias Pleroma.User
  alias Pleroma.UserRelationship
  alias Pleroma.Web.CommonAPI
  alias Pleroma.Web.MastodonAPI.AccountView

  import Pleroma.Factory
  import Tesla.Mock

  setup do
    mock(fn env -> apply(HttpRequestMock, :request, [env]) end)
    :ok
  end

  test "Represent a user account" do
    background_image = %{
      "url" => [%{"href" => "https://example.com/images/asuka_hospital.png"}]
    }

    user =
      insert(:user, %{
        follower_count: 3,
        note_count: 5,
        background: background_image,
        nickname: "shp@shitposter.club",
        name: ":karjalanpiirakka: shp",
        bio:
          "<script src=\"invalid-html\"></script><span>valid html</span>. a<br>b<br/>c<br >d<br />f '&<>\"",
        inserted_at: ~N[2017-08-15 15:47:06.597036],
        emoji: %{"karjalanpiirakka" => "/file.png"}
      })

    expected = %{
      id: to_string(user.id),
      username: "shp",
      acct: user.nickname,
      display_name: user.name,
      locked: false,
      created_at: "2017-08-15T15:47:06.000Z",
      followers_count: 3,
      following_count: 0,
      statuses_count: 5,
      note: "<span>valid html</span>. a<br/>b<br/>c<br/>d<br/>f &#39;&amp;&lt;&gt;&quot;",
      url: user.ap_id,
      avatar: "http://localhost:4001/images/avi.png",
      avatar_static: "http://localhost:4001/images/avi.png",
      header: "http://localhost:4001/images/banner.png",
      header_static: "http://localhost:4001/images/banner.png",
      emojis: [
        %{
          "static_url" => "/file.png",
          "url" => "/file.png",
          "shortcode" => "karjalanpiirakka",
          "visible_in_picker" => false
        }
      ],
      fields: [],
      bot: false,
      source: %{
        note: "valid html. a\nb\nc\nd\nf '&<>\"",
        sensitive: false,
        pleroma: %{
          actor_type: "Person",
          discoverable: false
        },
        fields: []
      },
      pleroma: %{
        ap_id: user.ap_id,
        background_image: "https://example.com/images/asuka_hospital.png",
        confirmation_pending: false,
        tags: [],
        is_admin: false,
        is_moderator: false,
        hide_favorites: true,
        hide_followers: false,
        hide_follows: false,
        hide_followers_count: false,
        hide_follows_count: false,
        relationship: %{},
        skip_thread_containment: false
      }
    }

    assert expected == AccountView.render("show.json", %{user: user})
  end

  test "Represent the user account for the account owner" do
    user = insert(:user)

    notification_settings = %{
      followers: true,
      follows: true,
      non_followers: true,
      non_follows: true,
      privacy_option: false
    }

    privacy = user.default_scope

    assert %{
             pleroma: %{notification_settings: ^notification_settings, allow_following_move: true},
             source: %{privacy: ^privacy}
           } = AccountView.render("show.json", %{user: user, for: user})
  end

  test "Represent a Service(bot) account" do
    user =
      insert(:user, %{
        follower_count: 3,
        note_count: 5,
        actor_type: "Service",
        nickname: "shp@shitposter.club",
        inserted_at: ~N[2017-08-15 15:47:06.597036]
      })

    expected = %{
      id: to_string(user.id),
      username: "shp",
      acct: user.nickname,
      display_name: user.name,
      locked: false,
      created_at: "2017-08-15T15:47:06.000Z",
      followers_count: 3,
      following_count: 0,
      statuses_count: 5,
      note: user.bio,
      url: user.ap_id,
      avatar: "http://localhost:4001/images/avi.png",
      avatar_static: "http://localhost:4001/images/avi.png",
      header: "http://localhost:4001/images/banner.png",
      header_static: "http://localhost:4001/images/banner.png",
      emojis: [],
      fields: [],
      bot: true,
      source: %{
        note: user.bio,
        sensitive: false,
        pleroma: %{
          actor_type: "Service",
          discoverable: false
        },
        fields: []
      },
      pleroma: %{
        ap_id: user.ap_id,
        background_image: nil,
        confirmation_pending: false,
        tags: [],
        is_admin: false,
        is_moderator: false,
        hide_favorites: true,
        hide_followers: false,
        hide_follows: false,
        hide_followers_count: false,
        hide_follows_count: false,
        relationship: %{},
        skip_thread_containment: false
      }
    }

    assert expected == AccountView.render("show.json", %{user: user})
  end

  test "Represent a Funkwhale channel" do
    {:ok, user} =
      User.get_or_fetch_by_ap_id(
        "https://channels.tests.funkwhale.audio/federation/actors/compositions"
      )

    assert represented = AccountView.render("show.json", %{user: user})
    assert represented.acct == "compositions@channels.tests.funkwhale.audio"
    assert represented.url == "https://channels.tests.funkwhale.audio/channels/compositions"
  end

  test "Represent a deactivated user for an admin" do
    admin = insert(:user, is_admin: true)
    deactivated_user = insert(:user, deactivated: true)
    represented = AccountView.render("show.json", %{user: deactivated_user, for: admin})
    assert represented[:pleroma][:deactivated] == true
  end

  test "Represent a smaller mention" do
    user = insert(:user)

    expected = %{
      id: to_string(user.id),
      acct: user.nickname,
      username: user.nickname,
      url: user.ap_id
    }

    assert expected == AccountView.render("mention.json", %{user: user})
  end

  describe "relationship" do
    defp test_relationship_rendering(user, other_user, expected_result) do
      opts = %{user: user, target: other_user, relationships: nil}
      assert expected_result == AccountView.render("relationship.json", opts)

      relationships_opt = UserRelationship.view_relationships_option(user, [other_user])
      opts = Map.put(opts, :relationships, relationships_opt)
      assert expected_result == AccountView.render("relationship.json", opts)

      assert [expected_result] ==
               AccountView.render("relationships.json", %{user: user, targets: [other_user]})
    end

    @blank_response %{
      following: false,
      followed_by: false,
      blocking: false,
      blocked_by: false,
      muting: false,
      muting_notifications: false,
      subscribing: false,
      requested: false,
      domain_blocking: false,
      showing_reblogs: true,
      endorsed: false
    }

    test "represent a relationship for the following and followed user" do
      user = insert(:user)
      other_user = insert(:user)

      {:ok, user} = User.follow(user, other_user)
      {:ok, other_user} = User.follow(other_user, user)
      {:ok, _subscription} = User.subscribe(user, other_user)
      {:ok, _user_relationships} = User.mute(user, other_user, true)
      {:ok, _reblog_mute} = CommonAPI.hide_reblogs(user, other_user)

      expected =
        Map.merge(
          @blank_response,
          %{
            following: true,
            followed_by: true,
            muting: true,
            muting_notifications: true,
            subscribing: true,
            showing_reblogs: false,
            id: to_string(other_user.id)
          }
        )

      test_relationship_rendering(user, other_user, expected)
    end

    test "represent a relationship for the blocking and blocked user" do
      user = insert(:user)
      other_user = insert(:user)

      {:ok, user} = User.follow(user, other_user)
      {:ok, _subscription} = User.subscribe(user, other_user)
      {:ok, _user_relationship} = User.block(user, other_user)
      {:ok, _user_relationship} = User.block(other_user, user)

      expected =
        Map.merge(
          @blank_response,
          %{following: false, blocking: true, blocked_by: true, id: to_string(other_user.id)}
        )

      test_relationship_rendering(user, other_user, expected)
    end

    test "represent a relationship for the user blocking a domain" do
      user = insert(:user)
      other_user = insert(:user, ap_id: "https://bad.site/users/other_user")

      {:ok, user} = User.block_domain(user, "bad.site")

      expected =
        Map.merge(
          @blank_response,
          %{domain_blocking: true, blocking: false, id: to_string(other_user.id)}
        )

      test_relationship_rendering(user, other_user, expected)
    end

    test "represent a relationship for the user with a pending follow request" do
      user = insert(:user)
      other_user = insert(:user, locked: true)

      {:ok, user, other_user, _} = CommonAPI.follow(user, other_user)
      user = User.get_cached_by_id(user.id)
      other_user = User.get_cached_by_id(other_user.id)

      expected =
        Map.merge(
          @blank_response,
          %{requested: true, following: false, id: to_string(other_user.id)}
        )

      test_relationship_rendering(user, other_user, expected)
    end
  end

<<<<<<< HEAD
  test "represent an embedded relationship" do
    user =
      insert(:user, %{
        follower_count: 0,
        note_count: 5,
        actor_type: "Service",
        nickname: "shp@shitposter.club",
        inserted_at: ~N[2017-08-15 15:47:06.597036]
      })

    other_user = insert(:user)
    {:ok, other_user} = User.follow(other_user, user)
    {:ok, _user_relationship} = User.block(other_user, user)
    {:ok, _} = User.follow(insert(:user), user)

    expected = %{
      id: to_string(user.id),
      username: "shp",
      acct: user.nickname,
      display_name: user.name,
      locked: false,
      created_at: "2017-08-15T15:47:06.000Z",
      followers_count: 1,
      following_count: 0,
      statuses_count: 5,
      note: user.bio,
      url: user.ap_id,
      avatar: "http://localhost:4001/images/avi.png",
      avatar_static: "http://localhost:4001/images/avi.png",
      header: "http://localhost:4001/images/banner.png",
      header_static: "http://localhost:4001/images/banner.png",
      emojis: [],
      fields: [],
      bot: true,
      source: %{
        note: user.bio,
        sensitive: false,
        pleroma: %{
          actor_type: "Service",
          discoverable: false
        },
        fields: []
      },
      pleroma: %{
        ap_id: user.ap_id,
        background_image: nil,
        confirmation_pending: false,
        tags: [],
        is_admin: false,
        is_moderator: false,
        hide_favorites: true,
        hide_followers: false,
        hide_follows: false,
        hide_followers_count: false,
        hide_follows_count: false,
        relationship: %{
          id: to_string(user.id),
          following: false,
          followed_by: false,
          blocking: true,
          blocked_by: false,
          subscribing: false,
          muting: false,
          muting_notifications: false,
          requested: false,
          domain_blocking: false,
          showing_reblogs: true,
          endorsed: false
        },
        skip_thread_containment: false
      }
    }

    assert expected ==
             AccountView.render("show.json", %{user: refresh_record(user), for: other_user})
  end

=======
>>>>>>> b0ccdb5a
  test "returns the settings store if the requesting user is the represented user and it's requested specifically" do
    user = insert(:user, pleroma_settings_store: %{fe: "test"})

    result =
      AccountView.render("show.json", %{user: user, for: user, with_pleroma_settings: true})

    assert result.pleroma.settings_store == %{:fe => "test"}

    result = AccountView.render("show.json", %{user: user, with_pleroma_settings: true})
    assert result.pleroma[:settings_store] == nil

    result = AccountView.render("show.json", %{user: user, for: user})
    assert result.pleroma[:settings_store] == nil
  end

  test "doesn't sanitize display names" do
    user = insert(:user, name: "<marquee> username </marquee>")
    result = AccountView.render("show.json", %{user: user})
    assert result.display_name == "<marquee> username </marquee>"
  end

  test "never display nil user follow counts" do
    user = insert(:user, following_count: 0, follower_count: 0)
    result = AccountView.render("show.json", %{user: user})

    assert result.following_count == 0
    assert result.followers_count == 0
  end

  describe "hiding follows/following" do
    test "shows when follows/followers stats are hidden and sets follow/follower count to 0" do
      user =
        insert(:user, %{
          hide_followers: true,
          hide_followers_count: true,
          hide_follows: true,
          hide_follows_count: true
        })

      other_user = insert(:user)
      {:ok, user, other_user, _activity} = CommonAPI.follow(user, other_user)
      {:ok, _other_user, user, _activity} = CommonAPI.follow(other_user, user)

      assert %{
               followers_count: 0,
               following_count: 0,
               pleroma: %{hide_follows_count: true, hide_followers_count: true}
             } = AccountView.render("show.json", %{user: user})
    end

    test "shows when follows/followers are hidden" do
      user = insert(:user, hide_followers: true, hide_follows: true)
      other_user = insert(:user)
      {:ok, user, other_user, _activity} = CommonAPI.follow(user, other_user)
      {:ok, _other_user, user, _activity} = CommonAPI.follow(other_user, user)

      assert %{
               followers_count: 1,
               following_count: 1,
               pleroma: %{hide_follows: true, hide_followers: true}
             } = AccountView.render("show.json", %{user: user})
    end

    test "shows actual follower/following count to the account owner" do
      user = insert(:user, hide_followers: true, hide_follows: true)
      other_user = insert(:user)
      {:ok, user, other_user, _activity} = CommonAPI.follow(user, other_user)
      {:ok, _other_user, user, _activity} = CommonAPI.follow(other_user, user)

      assert %{
               followers_count: 1,
               following_count: 1
             } = AccountView.render("show.json", %{user: user, for: user})
    end

    test "shows unread_conversation_count only to the account owner" do
      user = insert(:user)
      other_user = insert(:user)

      {:ok, _activity} =
        CommonAPI.post(other_user, %{
          status: "Hey @#{user.nickname}.",
          visibility: "direct"
        })

      user = User.get_cached_by_ap_id(user.ap_id)

      assert AccountView.render("show.json", %{user: user, for: other_user})[:pleroma][
               :unread_conversation_count
             ] == nil

      assert AccountView.render("show.json", %{user: user, for: user})[:pleroma][
               :unread_conversation_count
             ] == 1
    end

    test "shows unread_count only to the account owner" do
      user = insert(:user)
      insert_list(7, :notification, user: user)
      other_user = insert(:user)

      user = User.get_cached_by_ap_id(user.ap_id)

      assert AccountView.render(
               "show.json",
               %{user: user, for: other_user}
             )[:pleroma][:unread_notifications_count] == nil

      assert AccountView.render(
               "show.json",
               %{user: user, for: user}
             )[:pleroma][:unread_notifications_count] == 7
    end
  end

  describe "follow requests counter" do
    test "shows zero when no follow requests are pending" do
      user = insert(:user)

      assert %{follow_requests_count: 0} =
               AccountView.render("show.json", %{user: user, for: user})

      other_user = insert(:user)
      {:ok, _other_user, user, _activity} = CommonAPI.follow(other_user, user)

      assert %{follow_requests_count: 0} =
               AccountView.render("show.json", %{user: user, for: user})
    end

    test "shows non-zero when follow requests are pending" do
      user = insert(:user, locked: true)

      assert %{locked: true} = AccountView.render("show.json", %{user: user, for: user})

      other_user = insert(:user)
      {:ok, _other_user, user, _activity} = CommonAPI.follow(other_user, user)

      assert %{locked: true, follow_requests_count: 1} =
               AccountView.render("show.json", %{user: user, for: user})
    end

    test "decreases when accepting a follow request" do
      user = insert(:user, locked: true)

      assert %{locked: true} = AccountView.render("show.json", %{user: user, for: user})

      other_user = insert(:user)
      {:ok, other_user, user, _activity} = CommonAPI.follow(other_user, user)

      assert %{locked: true, follow_requests_count: 1} =
               AccountView.render("show.json", %{user: user, for: user})

      {:ok, _other_user} = CommonAPI.accept_follow_request(other_user, user)

      assert %{locked: true, follow_requests_count: 0} =
               AccountView.render("show.json", %{user: user, for: user})
    end

    test "decreases when rejecting a follow request" do
      user = insert(:user, locked: true)

      assert %{locked: true} = AccountView.render("show.json", %{user: user, for: user})

      other_user = insert(:user)
      {:ok, other_user, user, _activity} = CommonAPI.follow(other_user, user)

      assert %{locked: true, follow_requests_count: 1} =
               AccountView.render("show.json", %{user: user, for: user})

      {:ok, _other_user} = CommonAPI.reject_follow_request(other_user, user)

      assert %{locked: true, follow_requests_count: 0} =
               AccountView.render("show.json", %{user: user, for: user})
    end

    test "shows non-zero when historical unapproved requests are present" do
      user = insert(:user, locked: true)

      assert %{locked: true} = AccountView.render("show.json", %{user: user, for: user})

      other_user = insert(:user)
      {:ok, _other_user, user, _activity} = CommonAPI.follow(other_user, user)

      {:ok, user} = User.update_and_set_cache(user, %{locked: false})

      assert %{locked: false, follow_requests_count: 1} =
               AccountView.render("show.json", %{user: user, for: user})
    end
  end
end<|MERGE_RESOLUTION|>--- conflicted
+++ resolved
@@ -304,86 +304,6 @@
     end
   end
 
-<<<<<<< HEAD
-  test "represent an embedded relationship" do
-    user =
-      insert(:user, %{
-        follower_count: 0,
-        note_count: 5,
-        actor_type: "Service",
-        nickname: "shp@shitposter.club",
-        inserted_at: ~N[2017-08-15 15:47:06.597036]
-      })
-
-    other_user = insert(:user)
-    {:ok, other_user} = User.follow(other_user, user)
-    {:ok, _user_relationship} = User.block(other_user, user)
-    {:ok, _} = User.follow(insert(:user), user)
-
-    expected = %{
-      id: to_string(user.id),
-      username: "shp",
-      acct: user.nickname,
-      display_name: user.name,
-      locked: false,
-      created_at: "2017-08-15T15:47:06.000Z",
-      followers_count: 1,
-      following_count: 0,
-      statuses_count: 5,
-      note: user.bio,
-      url: user.ap_id,
-      avatar: "http://localhost:4001/images/avi.png",
-      avatar_static: "http://localhost:4001/images/avi.png",
-      header: "http://localhost:4001/images/banner.png",
-      header_static: "http://localhost:4001/images/banner.png",
-      emojis: [],
-      fields: [],
-      bot: true,
-      source: %{
-        note: user.bio,
-        sensitive: false,
-        pleroma: %{
-          actor_type: "Service",
-          discoverable: false
-        },
-        fields: []
-      },
-      pleroma: %{
-        ap_id: user.ap_id,
-        background_image: nil,
-        confirmation_pending: false,
-        tags: [],
-        is_admin: false,
-        is_moderator: false,
-        hide_favorites: true,
-        hide_followers: false,
-        hide_follows: false,
-        hide_followers_count: false,
-        hide_follows_count: false,
-        relationship: %{
-          id: to_string(user.id),
-          following: false,
-          followed_by: false,
-          blocking: true,
-          blocked_by: false,
-          subscribing: false,
-          muting: false,
-          muting_notifications: false,
-          requested: false,
-          domain_blocking: false,
-          showing_reblogs: true,
-          endorsed: false
-        },
-        skip_thread_containment: false
-      }
-    }
-
-    assert expected ==
-             AccountView.render("show.json", %{user: refresh_record(user), for: other_user})
-  end
-
-=======
->>>>>>> b0ccdb5a
   test "returns the settings store if the requesting user is the represented user and it's requested specifically" do
     user = insert(:user, pleroma_settings_store: %{fe: "test"})
 
