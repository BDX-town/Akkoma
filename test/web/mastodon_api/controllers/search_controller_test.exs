--- conflicted
+++ resolved
@@ -70,12 +70,8 @@
         get(conn, "/api/v2/search", %{"q" => "天子"})
         |> json_response(200)
 
-<<<<<<< HEAD
-      assert account["id"] == to_string(user_three.id)
-=======
       [status] = results["statuses"]
       assert status["id"] == to_string(activity.id)
->>>>>>> 7511f3d1
     end
   end
 
