# Pleroma: A lightweight social networking server
# Copyright © 2017-2019 Pleroma Authors <https://pleroma.social/>
# SPDX-License-Identifier: AGPL-3.0-only

defmodule Pleroma.Web.CommonAPITest do
  use Pleroma.DataCase
<<<<<<< HEAD
  alias Pleroma.Web.CommonAPI
  alias Pleroma.{User, Object}
=======
  alias Pleroma.Activity
  alias Pleroma.User
  alias Pleroma.Web.CommonAPI
>>>>>>> 73df3046

  import Pleroma.Factory

  test "with the safe_dm_mention option set, it does not mention people beyond the initial tags" do
    har = insert(:user)
    jafnhar = insert(:user)
    tridi = insert(:user)
    option = Pleroma.Config.get([:instance, :safe_dm_mentions])
    Pleroma.Config.put([:instance, :safe_dm_mentions], true)

    {:ok, activity} =
      CommonAPI.post(har, %{
        "status" => "@#{jafnhar.nickname} hey, i never want to see @#{tridi.nickname} again",
        "visibility" => "direct"
      })

    refute tridi.ap_id in activity.recipients
    assert jafnhar.ap_id in activity.recipients
    Pleroma.Config.put([:instance, :safe_dm_mentions], option)
  end

  test "it de-duplicates tags" do
    user = insert(:user)
    {:ok, activity} = CommonAPI.post(user, %{"status" => "#2hu #2HU"})

    object = Object.normalize(activity.data["object"])

    assert object.data["tag"] == ["2hu"]
  end

  test "it adds emoji in the object" do
    user = insert(:user)
    {:ok, activity} = CommonAPI.post(user, %{"status" => ":moominmamma:"})

    assert activity.data["object"]["emoji"]["moominmamma"]
  end

  test "it adds emoji when updating profiles" do
    user = insert(:user, %{name: ":karjalanpiirakka:"})

    CommonAPI.update(user)
    user = User.get_cached_by_ap_id(user.ap_id)
    [karjalanpiirakka] = user.info.source_data["tag"]

    assert karjalanpiirakka["name"] == ":karjalanpiirakka:"
  end

  describe "posting" do
    test "it filters out obviously bad tags when accepting a post as HTML" do
      user = insert(:user)

      post = "<p><b>2hu</b></p><script>alert('xss')</script>"

      {:ok, activity} =
        CommonAPI.post(user, %{
          "status" => post,
          "content_type" => "text/html"
        })

      object = Object.normalize(activity.data["object"])

      assert object.data["content"] == "<p><b>2hu</b></p>alert('xss')"
    end

    test "it filters out obviously bad tags when accepting a post as Markdown" do
      user = insert(:user)

      post = "<p><b>2hu</b></p><script>alert('xss')</script>"

      {:ok, activity} =
        CommonAPI.post(user, %{
          "status" => post,
          "content_type" => "text/markdown"
        })

      object = Object.normalize(activity.data["object"])

      assert object.data["content"] == "<p><b>2hu</b></p>alert('xss')"
    end
  end

  describe "reactions" do
    test "repeating a status" do
      user = insert(:user)
      other_user = insert(:user)

      {:ok, activity} = CommonAPI.post(other_user, %{"status" => "cofe"})

      {:ok, %Activity{}, _} = CommonAPI.repeat(activity.id, user)
    end

    test "favoriting a status" do
      user = insert(:user)
      other_user = insert(:user)

      {:ok, activity} = CommonAPI.post(other_user, %{"status" => "cofe"})

      {:ok, %Activity{}, _} = CommonAPI.favorite(activity.id, user)
    end

    test "retweeting a status twice returns an error" do
      user = insert(:user)
      other_user = insert(:user)

      {:ok, activity} = CommonAPI.post(other_user, %{"status" => "cofe"})
      {:ok, %Activity{}, _object} = CommonAPI.repeat(activity.id, user)
      {:error, _} = CommonAPI.repeat(activity.id, user)
    end

    test "favoriting a status twice returns an error" do
      user = insert(:user)
      other_user = insert(:user)

      {:ok, activity} = CommonAPI.post(other_user, %{"status" => "cofe"})
      {:ok, %Activity{}, _object} = CommonAPI.favorite(activity.id, user)
      {:error, _} = CommonAPI.favorite(activity.id, user)
    end
  end

  describe "pinned statuses" do
    setup do
      Pleroma.Config.put([:instance, :max_pinned_statuses], 1)

      user = insert(:user)
      {:ok, activity} = CommonAPI.post(user, %{"status" => "HI!!!"})

      [user: user, activity: activity]
    end

    test "pin status", %{user: user, activity: activity} do
      assert {:ok, ^activity} = CommonAPI.pin(activity.id, user)

      id = activity.id
      user = refresh_record(user)

      assert %User{info: %{pinned_activities: [^id]}} = user
    end

    test "only self-authored can be pinned", %{activity: activity} do
      user = insert(:user)

      assert {:error, "Could not pin"} = CommonAPI.pin(activity.id, user)
    end

    test "max pinned statuses", %{user: user, activity: activity_one} do
      {:ok, activity_two} = CommonAPI.post(user, %{"status" => "HI!!!"})

      assert {:ok, ^activity_one} = CommonAPI.pin(activity_one.id, user)

      user = refresh_record(user)

      assert {:error, "You have already pinned the maximum number of statuses"} =
               CommonAPI.pin(activity_two.id, user)
    end

    test "unpin status", %{user: user, activity: activity} do
      {:ok, activity} = CommonAPI.pin(activity.id, user)

      user = refresh_record(user)

      assert {:ok, ^activity} = CommonAPI.unpin(activity.id, user)

      user = refresh_record(user)

      assert %User{info: %{pinned_activities: []}} = user
    end

    test "should unpin when deleting a status", %{user: user, activity: activity} do
      {:ok, activity} = CommonAPI.pin(activity.id, user)

      user = refresh_record(user)

      assert {:ok, _} = CommonAPI.delete(activity.id, user)

      user = refresh_record(user)

      assert %User{info: %{pinned_activities: []}} = user
    end
  end

  describe "mute tests" do
    setup do
      user = insert(:user)

      activity = insert(:note_activity)

      [user: user, activity: activity]
    end

    test "add mute", %{user: user, activity: activity} do
      {:ok, _} = CommonAPI.add_mute(user, activity)
      assert CommonAPI.thread_muted?(user, activity)
    end

    test "remove mute", %{user: user, activity: activity} do
      CommonAPI.add_mute(user, activity)
      {:ok, _} = CommonAPI.remove_mute(user, activity)
      refute CommonAPI.thread_muted?(user, activity)
    end

    test "check that mutes can't be duplicate", %{user: user, activity: activity} do
      CommonAPI.add_mute(user, activity)
      {:error, _} = CommonAPI.add_mute(user, activity)
    end
  end

  describe "reports" do
    test "creates a report" do
      reporter = insert(:user)
      target_user = insert(:user)

      {:ok, activity} = CommonAPI.post(target_user, %{"status" => "foobar"})

      reporter_ap_id = reporter.ap_id
      target_ap_id = target_user.ap_id
      activity_ap_id = activity.data["id"]
      comment = "foobar"

      report_data = %{
        "account_id" => target_user.id,
        "comment" => comment,
        "status_ids" => [activity.id]
      }

      assert {:ok, flag_activity} = CommonAPI.report(reporter, report_data)

      assert %Activity{
               actor: ^reporter_ap_id,
               data: %{
                 "type" => "Flag",
                 "content" => ^comment,
                 "object" => [^target_ap_id, ^activity_ap_id]
               }
             } = flag_activity
    end
  end

  describe "reblog muting" do
    setup do
      muter = insert(:user)

      muted = insert(:user)

      [muter: muter, muted: muted]
    end

    test "add a reblog mute", %{muter: muter, muted: muted} do
      {:ok, muter} = CommonAPI.hide_reblogs(muter, muted)

      assert Pleroma.User.showing_reblogs?(muter, muted) == false
    end

    test "remove a reblog mute", %{muter: muter, muted: muted} do
      {:ok, muter} = CommonAPI.hide_reblogs(muter, muted)
      {:ok, muter} = CommonAPI.show_reblogs(muter, muted)

      assert Pleroma.User.showing_reblogs?(muter, muted) == true
    end
  end
end<|MERGE_RESOLUTION|>--- conflicted
+++ resolved
@@ -4,14 +4,10 @@
 
 defmodule Pleroma.Web.CommonAPITest do
   use Pleroma.DataCase
-<<<<<<< HEAD
-  alias Pleroma.Web.CommonAPI
-  alias Pleroma.{User, Object}
-=======
   alias Pleroma.Activity
   alias Pleroma.User
+  alias Pleroma.Object
   alias Pleroma.Web.CommonAPI
->>>>>>> 73df3046
 
   import Pleroma.Factory
 
