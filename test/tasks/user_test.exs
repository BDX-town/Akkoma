--- conflicted
+++ resolved
@@ -155,13 +155,8 @@
       assert message =~ "Successfully unsubscribed"
 
       user = User.get_cached_by_nickname(user.nickname)
-<<<<<<< HEAD
       assert Enum.empty?(User.get_friends(user))
-      assert user.info.deactivated
-=======
-      assert Enum.empty?(user.following)
       assert user.deactivated
->>>>>>> 17c237ba
     end
 
     test "no user to unsubscribe" do
