# Changelog

All notable changes to this project will be documented in this file.

The format is based on [Keep a Changelog](https://keepachangelog.com/en/1.0.0/).

## Unreleased

<<<<<<< HEAD
## BREAKING
- The HTML content for new posts (both Client-to-Server as well as Server-to-Server communication) will now use a different formatting to represent MFM. See [FEP-c16b](https://codeberg.org/fediverse/fep/src/branch/main/fep/c16b/fep-c16b.md) for more details.
=======
## Added

## Fixed

## Changed
- Dropped obsolete `ap_enabled` indicator from user table and associated buggy logic
- The remote user count in prometheus metrics is now an estimate instead of an exact number
  since the latter proved unreasonably costly to obtain for a merely nice-to-have statistic
- Various other tweaks improving stat query performance and avoiding unecessary work on received AP documents
>>>>>>> 35526385

## 2025.01.01

Hotfix: Federation could break if a null value found its way into `should_federate?\1`

## 2025.01

## Added
- New config option `:instance, :cleanup_attachments_delay`
- It is now possible to display custom source URLs in akkoma-fe;
  the settings are part of the frontend configuration

## Fixed
- Media proxy no longer attempts to proxy embedded images
- Fix significant uneccessary overhead of attachment cleanup;
  it no longer attempts to cleanup attachments of deleted remote posts
- Fix “Delete & Redraft” often losing attachments if attachment cleanup was enabled
- ObjectAge policy no longer lets unlisted posts slip through
- ObjectAge policy no longer leaks belated DMs and follower-only posts
- the NodeINfo endpoint now uses the correct content type

## Changed
- Anonymous objects now federate completely without an id
  adopting a proposed AP spec errata and restoring federation
  with e.g. IceShrimp.NET and fedify-based implementations

## 3.13.3 

## BREAKING
- Minimum PostgreSQL version is raised to 12
- Swagger UI moved from `/akkoma/swaggerui/` to `/pleroma/swaggerui/`

## Added
- Implement [FEP-67ff](https://codeberg.org/fediverse/fep/src/branch/main/fep/67ff/fep-67ff.md) (federation documentation)
- Meilisearch: it is now possible to use separate keys for search and admin actions
- New standalone `prune_orphaned_activities` mix task with configurable batch limit
- The `prune_objects` mix task now accepts a `--limit` parameter for initial object pruning

## Fixed
- Meilisearch: order of results returned from our REST API now actually matches how Meilisearch ranks results
- Emoji are now federated as anonymous objects, fixing issues with
  some strict servers e.g. rejecting e.g. remote emoji reactions
- AP objects with additional JSON-LD profiles beyond ActivityStreams can now be fetched
- Single-selection polls no longer expose the voter_count; MastoAPI demands it be null
  and this confused some clients leading to vote distributions >100%

## Changed
- Refactored Rich Media to cache the content in the database. Fetching operations that could block status rendering have been eliminated.

## 2024.04.1 (Security)

## Fixed
- Issue allowing non-owners to use media objects in posts
- Issue allowing use of non-media objects as attachments and crashing timeline rendering
- Issue allowing webfinger spoofing in certain situations

## 2024.04

## Added
- Support for [FEP-fffd](https://codeberg.org/fediverse/fep/src/branch/main/fep/fffd/fep-fffd.md) (proxy objects)
- Verified support for elixir 1.16
- Uploadfilter `Pleroma.Upload.Filter.Exiftool.ReadDescription` returns description values to the FE so they can pre fill the image description field
  NOTE: this filter MUST be placed before `Exiftool.StripMetadata` to work

## Changed
- Inbound pipeline error handing was modified somewhat, which should lead to less incomprehensible log spam. Hopefully.
- Uploadfilter `Pleroma.Upload.Filter.Exiftool` was replaced by `Pleroma.Upload.Filter.Exiftool.StripMetadata`;
  the latter strips all non-essential metadata by default but can be configured.
  To regain the old behaviour of only stripping GPS data set `purge: ["gps:all"]`.
- Uploadfilter `Pleroma.Upload.Filter.Exiftool` has been renamed to `Pleroma.Upload.Filter.Exiftool.StripMetadata`
- MRF.InlineQuotePolicy now prefers to insert display URLs instead of ActivityPub IDs
- Old accounts are no longer listed in WebFinger as aliases; this was breaking spec

## Fixed
- Issue preventing fetching anything from IPv6-only instances
- Issue allowing post content to leak via opengraph tags despite :estrict\_unauthenticated being set
- Move activities no longer operate on stale user data
- Missing definitions in our JSON-LD context
- Issue mangling newlines in code blocks for RSS/Atom feeds
- static\_fe squeezing non-square avatars and emoji
- Issue leading to properly JSON-LD compacted emoji reactions being rejected
- We now use a standard-compliant Accept header when fetching ActivityPub objects
- /api/pleroma/notification\_settings was rejecting body parameters;
  this also broke changing this setting via akkoma-fe
- Issue leading to Mastodon bot accounts being rejected
- Scope misdetection of remote posts resulting from not recognising
  JSON-LD-compacted forms of public scope; affected e.g. federation with bovine
- Ratelimits encountered when fetching objects are now respected; 429 responses will cause a backoff when we get one.

## Removed
- ActivityPub Client-To-Server write API endpoints have been disabled;
  read endpoints are planned to be removed next release unless a clear need is demonstrated

## 2024.03

## Added
- CLI tasks best-effort checking for past abuse of the recent spoofing exploit
- new `:mrf_steal_emoji, :download_unknown_size` option; defaults to `false`

## Changed
- `Pleroma.Upload, :base_url` now MUST be configured explicitly if used;
  use of the same domain as the instance is **strongly** discouraged
- `:media_proxy, :base_url` now MUST be configured explicitly if used;
  use of the same domain as the instance is **strongly** discouraged
- StealEmoji:
  - now uses the pack.json format;
    existing users must migrate with an out-of-band script (check release notes)
  - only steals shortcodes recognised as valid
  - URLs of stolen emoji is no longer predictable
- The `Dedupe` upload filter is now always active;
  `AnonymizeFilenames` is again opt-in
- received AP data is sanity checked before we attempt to parse it as a user
- Uploads, emoji and media proxy now restrict Content-Type headers to a safe subset
- Akkoma will no longer fetch and parse objects hosted on the same domain

## Fixed
- Critical security issue allowing Akkoma to be used as a vector for
  (depending on configuration) impersonation of other users or creation
  of bogus users and posts on the upload domain
- Critical security issue letting Akkoma fall for the above impersonation
  payloads due to lack of strict id checking
- Critical security issue allowing domains redirect to to pose as the initial domain
  (e.g. with media proxy's fallback redirects)
- refetched objects can no longer attribute themselves to third-party actors
  (this had no externally visible effect since actor info is read from the Create activity)
- our litepub JSON-LD schema is now served with the correct content type
- remote APNG attachments are now recognised as images

## Upgrade Notes

- As mentioned in "Changed", `Pleroma.Upload, :base_url` **MUST** be configured. Uploads will fail without it.
  - Akkoma will refuse to start if this is not set.
- Same with media proxy.

## 2024.02

## Added
- Full compatibility with Erlang OTP26
- handling of GET /api/v1/preferences
- Akkoma API is now documented
- ability to auto-approve follow requests from users you are already following
- The SimplePolicy MRF can now strip user backgrounds from selected remote hosts

## Changed
- OTP builds are now built on erlang OTP26
- The base Phoenix framework is now updated to 1.7
- An `outbox` field has been added to actor profiles to comply with AP spec
- User profile backgrounds do now federate with other Akkoma instances and Sharkey

## Fixed
- Documentation issue in which a non-existing nginx file was referenced
- Issue where a bad inbox URL could break federation
- Issue where hashtag rel values would be scrubbed
- Issue where short domains listed in `transparency_obfuscate_domains` were not actually obfuscated

## 2023.08

## Added

- Added a new configuration option to the MediaProxy feature that allows the blocking of specific domains from using the media proxy or being explicitly allowed by the Content-Security-Policy.
  - Please make sure instances you wanted to block media from are not in the MediaProxy `whitelist`, and instead use `blocklist`.
- `OnlyMedia` Upload Filter to simplify restricting uploads to audio, image, and video types
- ARM64 OTP builds
  - Ubuntu22 builds are available for develop and stable
  - other distributions are stable only
- Support for Elixir 1.15
  - 1.14 is still supported
  - OTP26 is currently "unsupported". It will probably work, but due to the way
    it handles map ordering, the test suite will not pass for it as yet.

## Changed

- Alpine OTP builds are now from alpine 3.18, which is OpenSSLv3 compatible.
  If you use alpine OTP builds you will have to update your local system.
- Debian OTP builds are now from a base of bookworm, which is OpenSSLv3 compatible.
  If you use debian OTP builds you will have to update your local system to
  bookworm (currently: stable).
- Ubuntu and debian builds are compatible again! (for now...)
- Blocks/Mutes now return from max ID to min ID, in line with mastodon.
- The AnonymizeFilename filter is now enabled by default.

## Fixed

- Deactivated users can no longer show up in the emoji reaction list
- Embedded posts can no longer bypass `:restrict\_unauthenticated`
- GET/HEAD requests will now work when requesting AWS-based instances.

## Security

- Add `no_new_privs` hardening to OpenRC and systemd service files
- XML parsers cannot load any entities (thanks @Mae@is.badat.dev!)
- Reduced permissions of config files and directories, distros requiring greater permissions like group-read need to pre-create the directories

## Removed

- Builds for debian oldstable (bullseye)
  - If you are on oldstable you should NOT attempt to update OTP builds without
    first updating your machine.

## 2023.05

## Added
- Custom options for users to accept/reject private messages
  - options: everybody, nobody, people\_i\_follow
- MRF to reject notes from accounts newer than a given age
  - this will have the side-effect of rejecting legitimate messages if your
    post gets boosted outside of your local bubble and people your instance
    does not know about reply to it.

## Fixed
- Support for `streams` public key URIs
- Bookmarks are cleaned up on DB prune now

## Security
- Fixed mediaproxy being a bit of a silly billy

## 2023.04

## Added
- Nodeinfo keys for unauthenticated timeline visibility
- Option to disable federated timeline
- Option to make the bubble timeline publicly accessible
- Ability to swap between installed standard frontends
  - *mastodon frontends are still not counted as standard frontends due to the complexity in serving them correctly*. 

### Upgrade Notes
- Elixir 1.14 is now required. If your distribution does not package this, you can
  use [asdf](https://asdf-vm.com/). At time of writing, elixir 1.14.3 / erlang 25.3
  is confirmed to work.

## 2023.03

## Fixed
- Allowed contentMap to be updated on edit
- Filter creation now accepts expires\_at

### Changed
- Restoring the database from a dump now goes much faster without need for work-arounds
- Misskey reaction matching uses `content` parameter now

### Added
- Extend the mix task `prune_objects` with option `--prune-orphaned-activities` to also prune orphaned activities, allowing to reclaim even more database space

### Removed
- Possibility of using the `style` parameter on `span` elements. This will break certain MFM parameters.
- Option for "default" image description.

## 2023.02

### Added
- Prometheus metrics exporting from `/api/v1/akkoma/metrics`
- Ability to alter http pool size
- Translation of statuses via ArgosTranslate
- Argon2 password hashing
- Ability to "verify" links in profile fields via rel=me
- Mix tasks to dump/load config to/from json for bulk editing
- Followed hashtag list at /api/v1/followed\_tags, API parity with mastodon
- Ability to set posting language in the post form, API parity with mastodon
- Ability to match domains in MRF by a trailing wildcard
  - Currently supported formats:
    - `example.com` (implicitly matches `*.example.com`)
    - `*.example.com`
    - `example.*` (implicitly matches `*.example.*`)

### Removed
- Non-finch HTTP adapters
- Legacy redirect from /api/pleroma/admin to /api/v1/pleroma/admin
- Legacy redirects from /api/pleroma to /api/v1/pleroma
- :crypt dependency

### Changed
- Return HTTP error 413 when uploading an avatar or banner that's above the configured upload limit instead of a 500.
- Non-admin users now cannot register `admin` scope tokens (not security-critical, they didn't work before, but you _could_ create them)
  - Admin scopes will be dropped on create
- Rich media will now backoff for 20 minutes after a failure
- Quote posts are now considered as part of the same thread as the post they are quoting
- Extend the mix task `prune_objects` with options to keep more relevant posts
- Simplified HTTP signature processing
- Rich media will now hard-exit after 5 seconds, to prevent timeline hangs
- HTTP Content Security Policy is now far more strict to prevent any potential XSS/CSS leakages
- Follow requests are now paginated, matches mastodon API spec, so use the Link header to paginate.

### Fixed 
- /api/v1/accounts/lookup will now respect restrict\_unauthenticated
- Unknown atoms in the config DB will no longer crash akkoma on boot

### Upgrade notes
- Ensure `config :tesla, :adapter` is either unset, or set to `{Tesla.Adapter.Finch, name: MyFinch}` in your .exs config
- Pleroma-FE will need to be updated to handle the new /api/v1/pleroma endpoints for  custom emoji

## 2022.12

## Added
- Config: HTTP timeout options, :pool\_timeout and :receive\_timeout
- Added statistic gathering about instances which do/don't have signed fetches when they request from us
- Ability to set a default post expiry time, after which the post will be deleted. If used in concert with ActivityExpiration MRF, the expiry which comes _sooner_ will be applied.
- Regular task to prune local transient activities
- Task to manually run the transient prune job (pleroma.database prune\_task)
- Ability to follow hashtags
- Option to extend `reject` in MRF-Simple to apply to entire threads, where the originating instance is rejected
- Extra information to failed HTTP requests

## Changed
- MastoAPI: Accept BooleanLike input on `/api/v1/accounts/:id/follow` (fixes follows with mastodon.py)
- Relays from akkoma are now off by default
- NormalizeMarkup MRF is now on by default
- Follow/Block/Mute imports now spin off into *n* tasks to avoid the oban timeout
- Transient activities recieved from remote servers are no longer persisted in the database
- Overhauled static-fe view for logged-out users
- Blocked instances will now not be sent _any_ requests, even fetch ones that would get rejected by MRF anyhow

## Removed
- FollowBotPolicy
- Passing of undo/block into MRF

## Upgrade Notes
- If you have an old instance, you will probably want to run `mix pleroma.database prune_task` in the foreground to catch it up with the history of your instance.

## 2022.11

## Added
- Officially supported docker release
- Ability to remove followers unilaterally without a block
- Scraping of nodeinfo from remote instances to display instance info
- `requested_by` in relationships when the user has requested to follow you

## Changed
- Follows no longer override domain blocks, a domain block is final
- Deletes are now the lowest priority to publish and will be handled after creates
- Domain blocks are now subdomain-matches by default

## Fixed
- Registrations via ldap are now compatible with the latest OTP24

## Update notes
- If you use LDAP and run from source, please update your elixir/erlang
  to the latest. The changes in OTP24.3 are breaking.
- You can now remove the leading `*.` from domain blocks, but you do not have to.

## 2022.10

### Added
- Ability to sync frontend profiles between clients, with a name attached
- Status card generation will now use the media summary if it is available

### Changed
- Emoji updated to latest 15.0 draft
- **Breaking**: `/api/v1/pleroma/backups` endpoints now requires `read:backups` scope instead of `read:accounts`
- Verify that the signature on posts is not domain blocked, and belongs to the correct user

### Fixed
- OAuthPlug no longer joins with the database every call and uses the user cache
- Undo activities no longer try to look up by ID, and render correctly
- prevent false-errors from meilisearch

## 2022.09

### Added
- support for fedibird-fe, and non-breaking API parity for it to function
- support for setting instance languages in metadata
- support for reusing oauth tokens, and not requiring new authorizations
- the ability to obfuscate domains in your MRF descriptions
- automatic translation of statuses via DeepL or LibreTranslate
- ability to edit posts
- ability to react with remote emoji

### Changed
- MFM parsing is now done on the backend by a modified version of ilja's parser -> https://akkoma.dev/AkkomaGang/mfm-parser
- InlineQuotePolicy is now on by default
- Enable remote users to interact with posts

### Fixed
- Compatibility with latest meilisearch
- Resolution of nested mix tasks (i.e search.meilisearch) in OTP releases
- Elasticsearch returning likes and repeats, displaying as posts
- Ensure key generation happens at registration-time to prevent potential race-conditions
- Ensured websockets get closed on logout
- Allowed GoToSocial-style `?query_string` signatures

### Removed
- Non-finch HTTP adapters. `:tesla, :adapter` is now highly recommended to be set to the default.

## 2022.08

### Added
- extended runtime module support, see config cheatsheet
- quote posting; quotes are limited to public posts

### Changed
- quarantining is now considered absolutely; public activities are no longer
  an exception.
- also merged quarantine and mrf reject - quarantine is now deprecated
- flavours:
  - amd64 is built for debian stable. Compatible with ubuntu 20.
  - ubuntu-jammy is built for... well, ubuntu 22 (LTS)
  - amd64-musl is built for alpine 3.16

### Fixed
- Updated mastoFE path, for the newer version

### Removed
- Scrobbling support
  - `/api/v1/pleroma/scrobble`
  - `/api/v1/pleroma/accounts/{id}/scrobbles`
- Deprecated endpoints
  - `/api/v1/pleroma/chats`
  - `/api/v1/notifications/dismiss`
  - `/api/v1/search`
  - `/api/v1/statuses/{id}/card` 
- Chats, they were half-baked. Just use PMs.
- Prometheus, it causes massive slowdown

## 2022.07

### Added
- Added move account API
- Added ability to set instance accent-color via theme-color
- A fallback page for when a user does not have a frontend installed
- Support for OTP musl11

### Removed
- SSH frontend, to be potentially re-enabled via a bridge rather than wired into the main system
- Gopher frontend, as above
- All pre-compiled javascript

### Fixed
- ES8 support for bulk indexing activities

### Upgrade Notes
- The bundled frontend has been removed, you will need to run the `pleroma.frontend install` mix task to install your frontend of choice. Configuration by default is set to `pleroma-fe`.
- Admin-FE users will have to ensure that :admin is set _BEFORE_ restart, or
you might end up in a situation where you don't have an ability to get it.

## 2.5.2

### Added
- Allow posting and recieving of misskey markdown (requires text/x.misskeymarkdown in `allowed_post_formats`)

### Changed
- Set frontend URLs to akkoma-maintained ones

### Fixed
- Updated `no_empty` MRF to not error when recieving misskey markdown

### Security
- Ensure local-only statuses do not get leaked

## 2.5.1

### Added
- Elasticsearch Search provider support
- Enabled custom emoji reactions to posts via `/api/v1/pleroma/statuses/:id/reactions/:shortcode:`
- Added continuous integration builds for x86 glibc and musl

### Fixed
- Enabled support for non-standard AP entities, such as those used by bookwyrm

## 2.5.0 - 10/06/2022

### Changed
- Allow users to remove their emails if instance does not need email to register

### Added
- `activeMonth` and `activeHalfyear` fields in NodeInfo usage.users object
- Experimental support for Finch. Put `config :tesla, :adapter, {Tesla.Adapter.Finch, name: MyFinch}` in your secrets file to use it. Reverse Proxy will still use Hackney.
- AdminAPI: allow moderators to manage reports, users, invites, and custom emojis
- AdminAPI: restrict moderators to access sensitive data: change user credentials, get password reset token, read private statuses and chats, etc
- PleromaAPI: Add remote follow API endpoint at `POST /api/v1/pleroma/remote_interaction`
- MastoAPI: Add `GET /api/v1/accounts/lookup`
- MastoAPI: Profile Directory support
- MastoAPI: Support v2 Suggestions (handpicked accounts only)
- Ability to log slow Ecto queries by configuring `:pleroma, :telemetry, :slow_queries_logging`
- Added Phoenix LiveDashboard at `/phoenix/live_dashboard`
- Added `/manifest.json` for progressive web apps.
- Readded mastoFE
- Added support for custom emoji reactions
- Added `emoji_url` in notifications to allow for custom emoji rendering
- Make backend-rendered pages translatable. This includes emails. Pages returned as a HTTP response are translated using the language specified in the `userLanguage` cookie, or the `Accept-Language` header. Emails are translated using the `language` field when registering. This language can be changed by `PATCH /api/v1/accounts/update_credentials` with the `language` field.

### Fixed
- Subscription(Bell) Notifications: Don't create from Pipeline Ingested replies
- Handle Reject for already-accepted Follows properly
- Display OpenGraph data on alternative notice routes.
- Fix replies count for remote replies
- ChatAPI: Add link headers
- Limited number of search results to 40 to prevent DoS attacks
- ActivityPub: fixed federation of attachment dimensions
- Fixed benchmarks
- Elixir 1.13 support
- Fixed crash when pinned_objects is nil
- Fixed slow timelines when there are a lot of deactivated users
- Fixed account deletion API

### Removed

### Security
- Private `/objects/` and `/activities/` leaking if cached by authenticated user
- SweetXML library DTD bomb

## 2.4.2 - 2022-01-10

### Fixed
- Federation issues caused by HTTP pool checkout timeouts
- Compatibility with Elixir 1.13

### Upgrade notes

1. Restart Pleroma

### Changed
- Make `mix pleroma.database set_text_search_config` run concurrently and indefinitely

### Added
- AdminAPI: Missing configuration description for StealEmojiPolicy

### Fixed
- MastodonAPI: Stream out Create activities
- MRF ObjectAgePolicy: Fix pattern matching on "published"
- TwitterAPI: Make `change_password` and `change_email` require params on body instead of query
- Subscription(Bell) Notifications: Don't create from Pipeline Ingested replies
- AdminAPI: Fix rendering reports containing a `nil` object
- Mastodon API: Activity Search fallbacks on status fetching after a DB Timeout/Error
- Mastodon API: Fix crash in Streamer related to reblogging
- AdminAPI: List available frontends when `static/frontends` folder is missing
- Make activity search properly use language-aware GIN indexes
- AdminAPI: Fix suggestions for MRF Policies

## 2.4.0 - 2021-08-08

### Changed

- **Breaking:** Configuration: `:chat, enabled` moved to `:shout, enabled` and `:instance, chat_limit` moved to `:shout, limit`
- **Breaking** Entries for simple_policy, transparency_exclusions and quarantined_instances now list both the instance and a reason.
- Support for Erlang/OTP 24
- The `application` metadata returned with statuses is no longer hardcoded. Apps that want to display these details will now have valid data for new posts after this change.
- HTTPSecurityPlug now sends a response header to opt out of Google's FLoC (Federated Learning of Cohorts) targeted advertising.
- Email address is now returned if requesting user is the owner of the user account so it can be exposed in client and FE user settings UIs.
- Improved Twittercard and OpenGraph meta tag generation including thumbnails and image dimension metadata when available.
- AdminAPI: sort users so the newest are at the top.
- ActivityPub Client-to-Server(C2S): Limitation on the type of Activity/Object are lifted as they are now passed through ObjectValidators
- MRF (`AntiFollowbotPolicy`): Bot accounts are now also considered followbots. Users can still allow bots to follow them by first following the bot.

### Added

- MRF (`FollowBotPolicy`): New MRF Policy which makes a designated local Bot account attempt to follow all users in public Notes received by your instance. Users who require approving follower requests or have #nobot in their profile are excluded.
- Return OAuth token `id` (primary key) in POST `/oauth/token`.
- AdminAPI: return `created_at` date with users.
- AdminAPI: add DELETE `/api/v1/pleroma/admin/instances/:instance` to delete all content from a remote instance.
- `AnalyzeMetadata` upload filter for extracting image/video attachment dimensions and generating blurhashes for images. Blurhashes for videos are not generated at this time.
- Attachment dimensions and blurhashes are federated when available.
- Mastodon API: support `poll` notification.
- Pinned posts federation
- Possibility to discover users like `user@example.org`, while Akkoma is working on `akkoma.example.org`. Additional configuration required.

### Fixed
- Don't crash so hard when email settings are invalid.
- Checking activated Upload Filters for required commands.
- Remote users can no longer reappear after being deleted.
- Deactivated users may now be deleted.
- Deleting an activity with a lot of likes/boosts no longer causes a database timeout.
- Mix task `pleroma.database prune_objects`
- Fixed rendering of JSON errors on ActivityPub endpoints.
- Linkify: Parsing crash with URLs ending in unbalanced closed paren, no path separator, and no query parameters
- Try to save exported ConfigDB settings (migrate_from_db) in the system temp directory if default location is not writable.
- Uploading custom instance thumbnail via AdminAPI/AdminFE generated invalid URL to the image
- Applying ConcurrentLimiter settings via AdminAPI
- User login failures if their `notification_settings` were in a NULL state.
- Mix task `pleroma.user delete_activities` query transaction timeout is now :infinity
- MRF (`SimplePolicy`): Embedded objects are now checked. If any embedded object would be rejected, its parent is rejected. This fixes Announces leaking posts from blocked domains.
- Fixed some Markdown issues, including trailing slash in links.

### Removed
- **Breaking**: Remove deprecated `/api/qvitter/statuses/notifications/read` (replaced by `/api/v1/pleroma/notifications/read`)

## [2.3.0] - 2021-03-01

### Security

- Fixed client user agent leaking through MediaProxy

### Removed

- `:auth, :enforce_oauth_admin_scope_usage` configuration option.

### Changed

- **Breaking**: Changed `mix pleroma.user toggle_confirmed` to `mix pleroma.user confirm`
- **Breaking**: Changed `mix pleroma.user toggle_activated` to `mix pleroma.user activate/deactivate`
- **Breaking:** NSFW hashtag is no longer added on sensitive posts
- Polls now always return a `voters_count`, even if they are single-choice.
- Admin Emails: The ap id is used as the user link in emails now.
- Improved registration workflow for email confirmation and account approval modes.
- Search: When using Postgres 11+, Pleroma will use the `websearch_to_tsvector` function to parse search queries.
- Emoji: Support the full Unicode 13.1 set of Emoji for reactions, plus regional indicators.
- Deprecated `Pleroma.Uploaders.S3, :public_endpoint`. Now `Pleroma.Upload, :base_url` is the standard configuration key for all uploaders.
- Improved Apache webserver support: updated sample configuration, MediaProxy cache invalidation verified with the included sample script
- Improve OAuth 2.0 provider support. A missing `fqn` field was added to the response, but does not expose the user's email address.
- Provide redirect of external posts from `/notice/:id` to their original URL
- Admins no longer receive notifications for reports if they are the actor making the report.
- Improved Mailer configuration setting descriptions for AdminFE.
- Updated default avatar to look nicer.

<details>
  <summary>API Changes</summary>

- **Breaking:** AdminAPI changed User field `confirmation_pending` to `is_confirmed`
- **Breaking:** AdminAPI changed User field `approval_pending` to `is_approved`
- **Breaking**: AdminAPI changed User field `deactivated` to `is_active`
- **Breaking:** AdminAPI `GET /api/pleroma/admin/users/:nickname_or_id/statuses` changed response format and added the number of total users posts.
- **Breaking:** AdminAPI `GET /api/pleroma/admin/instances/:instance/statuses` changed response format and added the number of total users posts.
- Admin API: Reports now ordered by newest
- Pleroma API: `GET /api/v1/pleroma/chats` is deprecated in favor of `GET /api/v2/pleroma/chats`.
- Pleroma API: Reroute `/api/pleroma/*` to `/api/v1/pleroma/*`

</details>
- Improved hashtag timeline performance (requires a background migration).

### Added

- Reports now generate notifications for admins and mods.
- Support for local-only statuses.
- Support pagination of blocks and mutes.
- Account backup.
- Configuration: Add `:instance, autofollowing_nicknames` setting to provide a way to make accounts automatically follow new users that register on the local Pleroma instance.
- `[:activitypub, :blockers_visible]` config to control visibility of blockers.
- Ability to view remote timelines, with ex. `/api/v1/timelines/public?instance=lain.com` and streams `public:remote` and `public:remote:media`.
- The site title is now injected as a `title` tag like preloads or metadata.
- Password reset tokens now are not accepted after a certain age.
- Mix tasks to help with displaying and removing ConfigDB entries. See `mix pleroma.config`.
- OAuth form improvements: users are remembered by their cookie, the CSS is overridable by the admin, and the style has been improved.
- OAuth improvements and fixes: more secure session-based authentication (by token that could be revoked anytime), ability to revoke belonging OAuth token from any client etc.
- Ability to set ActivityPub aliases for follower migration.
- Configurable background job limits for RichMedia (link previews) and MediaProxyWarmingPolicy
- Ability to define custom HTTP headers per each frontend
- MRF (`NoEmptyPolicy`): New MRF Policy which will deny empty statuses or statuses of only mentions from being created by local users
- New users will receive a simple email confirming their registration if no other emails will be dispatched. (e.g., Welcome, Confirmation, or Approval Required)

<details>
  <summary>API Changes</summary>
- Admin API: (`GET /api/pleroma/admin/users`) filter users by `unconfirmed` status and `actor_type`.
- Admin API: OpenAPI spec for the user-related operations
- Pleroma API: `GET /api/v2/pleroma/chats` added. It is exactly like `GET /api/v1/pleroma/chats` except supports pagination.
- Pleroma API: Add `idempotency_key` to the chat message entity that can be used for optimistic message sending.
- Pleroma API: (`GET /api/v1/pleroma/federation_status`) Add a way to get a list of unreachable instances.
- Mastodon API: User and conversation mutes can now auto-expire if `expires_in` parameter was given while adding the mute.
- Admin API: An endpoint to manage frontends.
- Streaming API: Add follow relationships updates.
- WebPush: Introduce `pleroma:chat_mention` and `pleroma:emoji_reaction` notification types.
- Mastodon API: Add monthly active users to `/api/v1/instance` (`pleroma.stats.mau`).
- Mastodon API: Home, public, hashtag & list timelines accept `only_media`, `remote` & `local` parameters for filtration.
- Mastodon API: `/api/v1/accounts/:id` & `/api/v1/mutes` endpoints accept `with_relationships` parameter and return filled `pleroma.relationship` field.
- Mastodon API: Endpoint to remove a conversation (`DELETE /api/v1/conversations/:id`).
- Mastodon API: `expires_in` in the scheduled post `params` field on `/api/v1/statuses` and `/api/v1/scheduled_statuses/:id` endpoints.
</details>

### Fixed

- Users with `is_discoverable` field set to false (default value) will appear in in-service search results but be hidden from external services (search bots etc.).
- Streaming API: Posts and notifications are not dropped, when CLI task is executing.
- Creating incorrect IPv4 address-style HTTP links when encountering certain numbers.
- Reblog API Endpoint: Do not set visibility parameter to public by default and let CommonAPI to infer it from status, so a user can reblog their private status without explicitly setting reblog visibility to private.
- Tag URLs in statuses are now absolute
- Removed duplicate jobs to purge expired activities
- File extensions of some attachments were incorrectly changed. This feature has been disabled for now.
- Mix task pleroma.instance creates missing parent directories if the configuration or SQL output paths are changed.

<details>
  <summary>API Changes</summary>
  - Mastodon API: Current user is now included in conversation if it's the only participant.
  - Mastodon API: Fixed last_status.account being not filled with account data.
  - Mastodon API: Fix not being able to add or remove multiple users at once in lists.
  - Mastodon API: Fixed own_votes being not returned with poll data.
  - Mastodon API: Fixed creation of scheduled posts with polls.
  - Mastodon API: Support for expires_in/expires_at in the Filters.
</details>

## [2.2.2] - 2021-01-18

### Fixed

- StealEmojiPolicy creates dir for emojis, if it doesn't exist.
- Updated `elixir_make` to a non-retired version

### Upgrade notes

1. Restart Pleroma

## [2.2.1] - 2020-12-22

### Changed
- Updated Pleroma FE

### Fixed

- Config generation: rename `Pleroma.Upload.Filter.ExifTool` to `Pleroma.Upload.Filter.Exiftool`.
- S3 Uploads with Elixir 1.11.
- Mix task pleroma.user delete_activities for source installations.
- Search: RUM index search speed has been fixed.
- Rich Media Previews sometimes showed the wrong preview due to a bug following redirects.
- Fixes for the autolinker.
- Forwarded reports duplication from Pleroma instances.
- Emoji Reaction activity filtering from blocked and muted accounts.

- <details>
    <summary>API</summary>
  - Statuses were not displayed for Mastodon forwarded reports.
  </details>

### Upgrade notes

1. Restart Pleroma

## [2.2.0] - 2020-11-12

### Security

- Fixed the possibility of using file uploads to spoof posts.

### Changed

- **Breaking** Requires `libmagic` (or `file`) to guess file types.
- **Breaking:** App metrics endpoint (`/api/pleroma/app_metrics`) is disabled by default, check `docs/API/prometheus.md` on enabling and configuring.
- **Breaking:** Pleroma Admin API: emoji packs and files routes changed.
- **Breaking:** Sensitive/NSFW statuses no longer disable link previews.
- Search: Users are now findable by their urls.
- Renamed `:await_up_timeout` in `:connections_pool` namespace to `:connect_timeout`, old name is deprecated.
- Renamed `:timeout` in `pools` namespace to `:recv_timeout`, old name is deprecated.
- The `discoverable` field in the `User` struct will now add a NOINDEX metatag to profile pages when false.
- Users with the `is_discoverable` field set to false will not show up in searches ([bug](https://git.pleroma.social/pleroma/pleroma/-/issues/2301)).
- Minimum lifetime for ephmeral activities changed to 10 minutes and made configurable (`:min_lifetime` option).
- Introduced optional dependencies on `ffmpeg`, `ImageMagick`, `exiftool` software packages. Please refer to `docs/installation/optional/media_graphics_packages.md`.
- <details>
  <summary>API Changes</summary>
- API: Empty parameter values for integer parameters are now ignored in non-strict validaton mode.
</details>

### Removed

- **Breaking:** `Pleroma.Workers.Cron.StatsWorker` setting from Oban `:crontab` (moved to a simpler implementation).
- **Breaking:** `Pleroma.Workers.Cron.ClearOauthTokenWorker` setting from Oban `:crontab` (moved to scheduled jobs).
- **Breaking:** `Pleroma.Workers.Cron.PurgeExpiredActivitiesWorker` setting from Oban `:crontab` (moved to scheduled jobs).
- Removed `:managed_config` option. In practice, it was accidentally removed with 2.0.0 release when frontends were
switched to a new configuration mechanism, however it was not officially removed until now.

### Added

- Media preview proxy (requires `ffmpeg` and `ImageMagick` to be installed and media proxy to be enabled; see `:media_preview_proxy` config for more details).
- Mix tasks for controlling user account confirmation status in bulk (`mix pleroma.user confirm_all` and `mix pleroma.user unconfirm_all`)
- Mix task for sending confirmation emails to all unconfirmed users (`mix pleroma.email resend_confirmation_emails`)
- Mix task option for force-unfollowing relays
- App metrics: ability to restrict access to specified IP whitelist.

<details>
  <summary>API Changes</summary>

- Admin API: Importing emoji from a zip file
- Pleroma API: Importing the mutes users from CSV files.
- Pleroma API: Pagination for remote/local packs and emoji.

</details>

### Fixed

- Add documented-but-missing chat pagination.
- Allow sending out emails again.
- Allow sending chat messages to yourself
- OStatus / static FE endpoints: fixed inaccessibility for anonymous users on non-federating instances, switched to handling per `:restrict_unauthenticated` setting.
- Fix remote users with a whitespace name.

### Upgrade notes

1. Install libmagic and development headers (`libmagic-dev` on Ubuntu/Debian, `file-dev` on Alpine Linux)
2. Run database migrations (inside Pleroma directory):
  - OTP: `./bin/pleroma_ctl migrate`
  - From Source: `mix ecto.migrate`
3. Restart Pleroma

## [2.1.2] - 2020-09-17

### Security

- Fix most MRF rules either crashing or not being applied to objects passed into the Common Pipeline (ChatMessage, Question, Answer, Audio, Event).

### Fixed

- Welcome Chat messages preventing user registration with MRF Simple Policy applied to the local instance.
- Mastodon API: the public timeline returning an error when the `reply_visibility` parameter is set to `self` for an unauthenticated user.
- Mastodon Streaming API: Handler crashes on authentication failures, resulting in error logs.
- Mastodon Streaming API: Error logs on client pings.
- Rich media: Log spam on failures. Now the error is only logged once per attempt.

### Changed

- Rich Media: A HEAD request is now done to the url, to ensure it has the appropriate content type and size before proceeding with a GET.

### Upgrade notes

1. Restart Pleroma

## [2.1.1] - 2020-09-08

### Security
- Fix possible DoS in Mastodon API user search due to an error in match clauses, leading to an infinite recursion and subsequent OOM with certain inputs.
- Fix metadata leak for accounts and statuses on private instances.
- Fix possible DoS in Admin API search using an atom leak vulnerability. Authentication with admin rights was required to exploit.

### Changed

- **Breaking:** The metadata providers RelMe and Feed are no longer configurable. RelMe should always be activated and Feed only provides a <link> header tag for the actual RSS/Atom feed when the instance is public.
- Improved error message when cmake is not available at build stage.

### Added
- Rich media failure tracking (along with `:failure_backoff` option).

<details>
  <summary>Admin API Changes</summary>

- Add `PATCH /api/pleroma/admin/instance_document/:document_name` to modify the Terms of Service and Instance Panel HTML pages via Admin API
</details>

### Fixed
- Default HTTP adapter not respecting pool setting, leading to possible OOM.
- Fixed uploading webp images when the Exiftool Upload Filter is enabled by skipping them
- Mastodon API: Search parameter `following` now correctly returns the followings rather than the followers
- Mastodon API: Timelines hanging for (`number of posts with links * rich media timeout`) in the worst case.
  Reduced to just rich media timeout.
- Mastodon API: Cards being wrong for preview statuses due to cache key collision.
- Password resets no longer processed for deactivated accounts.
- Favicon scraper raising exceptions on URLs longer than 255 characters.

## [2.1.0] - 2020-08-28

### Changed

- **Breaking:** The default descriptions on uploads are now empty. The old behavior (filename as default) can be configured, see the cheat sheet.
- **Breaking:** Added the ObjectAgePolicy to the default set of MRFs. This will delist and strip the follower collection of any message received that is older than 7 days. This will stop users from seeing very old messages in the timelines. The messages can still be viewed on the user's page and in conversations. They also still trigger notifications.
- **Breaking:** Elixir >=1.9 is now required (was >= 1.8)
- **Breaking:** Configuration: `:auto_linker, :opts` moved to `:pleroma, Pleroma.Formatter`. Old config namespace is deprecated.
- **Breaking:** Configuration: `:instance, welcome_user_nickname` moved to `:welcome, :direct_message, :sender_nickname`, `:instance, :welcome_message` moved to `:welcome, :direct_message, :message`. Old config namespace is deprecated.
- **Breaking:** LDAP: Fallback to local database authentication has been removed for security reasons and lack of a mechanism to ensure the passwords are synchronized when LDAP passwords are updated.
- **Breaking** Changed defaults for `:restrict_unauthenticated` so that when `:instance, :public` is set to `false` then all `:restrict_unauthenticated` items be effectively set to `true`. If you'd like to allow unauthenticated access to specific API endpoints on a private instance, please explicitly set `:restrict_unauthenticated` to non-default value in `config/prod.secret.exs`.
- In Conversations, return only direct messages as `last_status`
- Using the `only_media` filter on timelines will now exclude reblog media
- MFR policy to set global expiration for all local Create activities
- OGP rich media parser merged with TwitterCard
- Configuration: `:instance, rewrite_policy` moved to `:mrf, policies`, `:instance, :mrf_transparency` moved to `:mrf, :transparency`, `:instance, :mrf_transparency_exclusions` moved to `:mrf, :transparency_exclusions`. Old config namespace is deprecated.
- Configuration: `:media_proxy, whitelist` format changed to host with scheme (e.g. `http://example.com` instead of `example.com`). Domain format is deprecated.

<details>
  <summary>API Changes</summary>

- **Breaking:** Pleroma API: The routes to update avatar, banner and background have been removed.
- **Breaking:** Image description length is limited now.
- **Breaking:** Emoji API: changed methods and renamed routes.
- **Breaking:** Notification Settings API for suppressing notifications has been simplified down to `block_from_strangers`.
- **Breaking:** Notification Settings API option for hiding push notification contents has been renamed to `hide_notification_contents`.
- MastodonAPI: Allow removal of avatar, banner and background.
- Streaming: Repeats of a user's posts will no longer be pushed to the user's stream.
- Mastodon API: Added `pleroma.metadata.fields_limits` to /api/v1/instance
- Mastodon API: On deletion, returns the original post text.
- Mastodon API: Add `pleroma.unread_count` to the Marker entity.
- Mastodon API: Added `pleroma.metadata.post_formats` to /api/v1/instance
- Mastodon API (legacy): Allow query parameters for `/api/v1/domain_blocks`, e.g. `/api/v1/domain_blocks?domain=badposters.zone`
- Mastodon API: Make notifications about statuses from muted users and threads read automatically
- Pleroma API: `/api/pleroma/captcha` responses now include `seconds_valid` with an integer value.

</details>

<details>
  <summary>Admin API Changes</summary>

- **Breaking** Changed relay `/api/pleroma/admin/relay` endpoints response format.
- Status visibility stats: now can return stats per instance.
- Mix task to refresh counter cache (`mix pleroma.refresh_counter_cache`)

</details>

### Removed

- **Breaking:** removed `with_move` parameter from notifications timeline.

### Added

- Frontends: Add mix task to install frontends.
- Frontends: Add configurable frontends for primary and admin fe.
- Configuration: Added a blacklist for email servers.
- Chats: Added `accepts_chat_messages` field to user, exposed in APIs and federation.
- Chats: Added support for federated chats. For details, see the docs.
- ActivityPub: Added support for existing AP ids for instances migrated from Mastodon.
- Instance: Add `background_image` to configuration and `/api/v1/instance`
- Instance: Extend `/api/v1/instance` with Pleroma-specific information.
- NodeInfo: `pleroma:api/v1/notifications:include_types_filter` to the `features` list.
- NodeInfo: `pleroma_emoji_reactions` to the `features` list.
- Configuration: `:restrict_unauthenticated` setting, restrict access for unauthenticated users to timelines (public and federate), user profiles and statuses.
- Configuration: Add `:database_config_whitelist` setting to whitelist settings which can be configured from AdminFE.
- Configuration: `filename_display_max_length` option to set filename truncate limit, if filename display enabled (0 = no limit).
- New HTTP adapter [gun](https://github.com/ninenines/gun). Gun adapter requires minimum OTP version of 22.2 otherwise Pleroma won’t start. For hackney OTP update is not required.
- Mix task to create trusted OAuth App.
- Mix task to reset MFA for user accounts
- Notifications: Added `follow_request` notification type.
- Added `:reject_deletes` group to SimplePolicy
- MRF (`EmojiStealPolicy`): New MRF Policy which allows to automatically download emojis from remote instances
- Support pagination in emoji packs API (for packs and for files in pack)
- Support for viewing instances favicons next to posts and accounts
- Added Pleroma.Upload.Filter.Exiftool as an alternate EXIF stripping mechanism targeting GPS/location metadata.
- "By approval" registrations mode.
- Configuration: Added `:welcome` settings for the welcome message to newly registered users. You can send a welcome message as a direct message, chat or email.
- Ability to hide favourites and emoji reactions in the API with `[:instance, :show_reactions]` config.

<details>
  <summary>API Changes</summary>

- Mastodon API: Add pleroma.parent_visible field to statuses.
- Mastodon API: Extended `/api/v1/instance`.
- Mastodon API: Support for `include_types` in `/api/v1/notifications`.
- Mastodon API: Added `/api/v1/notifications/:id/dismiss` endpoint.
- Mastodon API: Add support for filtering replies in public and home timelines.
- Mastodon API: Support for `bot` field in `/api/v1/accounts/update_credentials`.
- Mastodon API: Support irreversible property for filters.
- Mastodon API: Add pleroma.favicon field to accounts.
- Admin API: endpoints for create/update/delete OAuth Apps.
- Admin API: endpoint for status view.
- OTP: Add command to reload emoji packs
</details>

### Fixed
- Fix list pagination and other list issues.
- Support pagination in conversations API
- **Breaking**: SimplePolicy `:reject` and `:accept` allow deletions again
- Fix follower/blocks import when nicknames starts with @
- Filtering of push notifications on activities from blocked domains
- Resolving Peertube accounts with Webfinger
- `blob:` urls not being allowed by connect-src CSP
- Mastodon API: fix `GET /api/v1/notifications` not returning the full result set
- Rich Media Previews for Twitter links
- Admin API: fix `GET /api/pleroma/admin/users/:nickname/credentials` returning 404 when getting the credentials of a remote user while `:instance, :limit_to_local_content` is set to `:unauthenticated`
- Fix CSP policy generation to include remote Captcha services
- Fix edge case where MediaProxy truncates media, usually caused when Caddy is serving content for the other Federated instance.
- Emoji Packs could not be listed when instance was set to `public: false`
- Fix whole_word always returning false on filter get requests
- Migrations not working on OTP releases if the database was connected over ssl
- Fix relay following

## [2.0.7] - 2020-06-13

### Security
- Fix potential DoSes exploiting atom leaks in rich media parser and the `UserAllowListPolicy` MRF policy

### Fixed
- CSP: not allowing images/media from every host when mediaproxy is disabled
- CSP: not adding mediaproxy base url to image/media hosts
- StaticFE missing the CSS file

### Upgrade notes

1. Restart Pleroma

## [2.0.6] - 2020-06-09

### Security
- CSP: harden `image-src` and `media-src` when MediaProxy is used

### Fixed
- AP C2S: Fix pagination in inbox/outbox
- Various compilation errors on OTP 23
- Mastodon API streaming: Repeats from muted threads not being filtered

### Changed
- Various database performance improvements

### Upgrade notes
1. Run database migrations (inside Pleroma directory):
  - OTP: `./bin/pleroma_ctl migrate`
  - From Source: `mix ecto.migrate`
2. Restart Pleroma

## [2.0.5] - 2020-05-13

### Security
- Fix possible private status leaks in Mastodon Streaming API

### Fixed
- Crashes when trying to block a user if block federation is disabled
- Not being able to start the instance without `erlang-eldap` installed
- Users with bios over the limit getting rejected
- Follower counters not being updated on incoming follow accepts

### Upgrade notes

1. Restart Pleroma

## [2.0.4] - 2020-05-10

### Security
- AP C2S: Fix a potential DoS by creating nonsensical objects that break timelines

### Fixed
- Peertube user lookups not working
- `InsertSkeletonsForDeletedUsers` migration failing on some instances
- Healthcheck reporting the number of memory currently used, rather than allocated in total
- LDAP not being usable in OTP releases
- Default apache configuration having tls chain issues

### Upgrade notes

#### Apache only

1. Remove the following line from your config:
```
    SSLCertificateFile      /etc/letsencrypt/live/${servername}/cert.pem
```

#### Everyone

1. Restart Pleroma

## [2.0.3] - 2020-05-02

### Security
- Disallow re-registration of previously deleted users, which allowed viewing direct messages addressed to them
- Mastodon API: Fix `POST /api/v1/follow_requests/:id/authorize` allowing to force a follow from a local user even if they didn't request to follow
- CSP: Sandbox uploads

### Fixed
- Notifications from blocked domains
- Potential federation issues with Mastodon versions before 3.0.0
- HTTP Basic Authentication permissions issue
- Follow/Block imports not being able to find the user if the nickname started with an `@`
- Instance stats counting internal users
- Inability to run a From Source release without git
- ObjectAgePolicy didn't filter out old messages
- `blob:` urls not being allowed by CSP

### Added
- NodeInfo: ObjectAgePolicy settings to the `federation` list.
- Follow request notifications
<details>
  <summary>API Changes</summary>
- Admin API: `GET /api/pleroma/admin/need_reboot`.
</details>

### Upgrade notes

1. Restart Pleroma
2. Run database migrations (inside Pleroma directory):
  - OTP: `./bin/pleroma_ctl migrate`
  - From Source: `mix ecto.migrate`
3. Reset status visibility counters (inside Pleroma directory):
  - OTP: `./bin/pleroma_ctl refresh_counter_cache`
  - From Source: `mix pleroma.refresh_counter_cache`


## [2.0.2] - 2020-04-08
### Added
- Support for Funkwhale's `Audio` activity
- Admin API: `PATCH /api/pleroma/admin/users/:nickname/update_credentials`

### Fixed
- Blocked/muted users still generating push notifications
- Input textbox for bio ignoring newlines
- OTP: Inability to use PostgreSQL databases with SSL
- `user delete_activities` breaking when trying to delete already deleted posts
- Incorrect URL for Funkwhale channels

### Upgrade notes
1. Restart Pleroma

## [2.0.1] - 2020-03-15
### Security
- Static-FE: Fix remote posts not being sanitized

### Fixed
- Rate limiter crashes when there is no explicitly specified ip in the config
- 500 errors when no `Accept` header is present if Static-FE is enabled
- Instance panel not being updated immediately due to wrong `Cache-Control` headers
- Statuses posted with BBCode/Markdown having unncessary newlines in Pleroma-FE
- OTP: Fix some settings not being migrated to in-database config properly
- No `Cache-Control` headers on attachment/media proxy requests
- Character limit enforcement being off by 1
- Mastodon Streaming API: hashtag timelines not working

### Changed
- BBCode and Markdown formatters will no longer return any `\n` and only use `<br/>` for newlines
- Mastodon API: Allow registration without email if email verification is not enabled

### Upgrade notes
#### Nginx only
1. Remove `proxy_ignore_headers Cache-Control;` and `proxy_hide_header  Cache-Control;` from your config.

#### Everyone
1. Run database migrations (inside Pleroma directory):
  - OTP: `./bin/pleroma_ctl migrate`
  - From Source: `mix ecto.migrate`
2. Restart Pleroma

## [2.0.0] - 2019-03-08
### Security
- Mastodon API: Fix being able to request enormous amount of statuses in timelines leading to DoS. Now limited to 40 per request.

### Removed
- **Breaking**: Removed 1.0+ deprecated configurations `Pleroma.Upload, :strip_exif` and `:instance, :dedupe_media`
- **Breaking**: OStatus protocol support
- **Breaking**: MDII uploader
- **Breaking**: Using third party engines for user recommendation
<details>
  <summary>API Changes</summary>

- **Breaking**: AdminAPI: migrate_from_db endpoint
</details>

### Changed
- **Breaking:** Pleroma won't start if it detects unapplied migrations
- **Breaking:** Elixir >=1.8 is now required (was >= 1.7)
- **Breaking:** `Pleroma.Plugs.RemoteIp` and `:rate_limiter` enabled by default. Please ensure your reverse proxy forwards the real IP!
- **Breaking:** attachment links (`config :pleroma, :instance, no_attachment_links` and `config :pleroma, Pleroma.Upload, link_name`) disabled by default
- **Breaking:** OAuth: defaulted `[:auth, :enforce_oauth_admin_scope_usage]` setting to `true` which demands `admin` OAuth scope to perform admin actions (in addition to `is_admin` flag on User); make sure to use bundled or newer versions of AdminFE & PleromaFE to access admin / moderator features.
- **Breaking:** Dynamic configuration has been rearchitected. The `:pleroma, :instance, dynamic_configuration` setting has been replaced with `config :pleroma, configurable_from_database`. Please backup your configuration to a file and run the migration task to ensure consistency with the new schema.
- **Breaking:** `:instance, no_attachment_links` has been replaced with `:instance, attachment_links` which still takes a boolean value but doesn't use double negative language.
- Replaced [pleroma_job_queue](https://git.pleroma.social/pleroma/pleroma_job_queue) and `Pleroma.Web.Federator.RetryQueue` with [Oban](https://github.com/sorentwo/oban) (see [`docs/config.md`](docs/config.md) on migrating customized worker / retry settings)
- Introduced [quantum](https://github.com/quantum-elixir/quantum-core) job scheduler
- Enabled `:instance, extended_nickname_format` in the default config
- Add `rel="ugc"` to all links in statuses, to prevent SEO spam
- Extract RSS functionality from OStatus
- MRF (Simple Policy): Also use `:accept`/`:reject` on the actors rather than only their activities
- OStatus: Extract RSS functionality
- Deprecated `User.Info` embedded schema (fields moved to `User`)
- Store status data inside Flag activity
- Deprecated (reorganized as `UserRelationship` entity) User fields with user AP IDs (`blocks`, `mutes`, `muted_reblogs`, `muted_notifications`, `subscribers`).
- Rate limiter is now disabled for localhost/socket (unless remoteip plug is enabled)
- Logger: default log level changed from `warn` to `info`.
- Config mix task `migrate_to_db` truncates `config` table before migrating the config file.
- Allow account registration without an email
- Default to `prepare: :unnamed` in the database configuration.
- Instance stats are now loaded on startup instead of being empty until next hourly job.
<details>
  <summary>API Changes</summary>

- **Breaking** EmojiReactions: Change endpoints and responses to align with Mastodon
- **Breaking** Admin API: `PATCH /api/pleroma/admin/users/:nickname/force_password_reset` is now `PATCH /api/pleroma/admin/users/force_password_reset` (accepts `nicknames` array in the request body)
- **Breaking:** Admin API: Return link alongside with token on password reset
- **Breaking:** Admin API: `PUT /api/pleroma/admin/reports/:id` is now `PATCH /api/pleroma/admin/reports`, see admin_api.md for details
- **Breaking:** `/api/pleroma/admin/users/invite_token` now uses `POST`, changed accepted params and returns full invite in json instead of only token string.
- **Breaking** replying to reports is now "report notes", endpoint changed from `POST /api/pleroma/admin/reports/:id/respond` to `POST /api/pleroma/admin/reports/:id/notes`
- Mastodon API: stopped sanitizing display names, field names and subject fields since they are supposed to be treated as plaintext
- Admin API: Return `total` when querying for reports
- Mastodon API: Return `pleroma.direct_conversation_id` when creating a direct message (`POST /api/v1/statuses`)
- Admin API: Return link alongside with token on password reset
- Admin API: Support authentication via `x-admin-token` HTTP header
- Mastodon API: Add `pleroma.direct_conversation_id` to the status endpoint (`GET /api/v1/statuses/:id`)
- Mastodon API: `pleroma.thread_muted` to the Status entity
- Mastodon API: Mark the direct conversation as read for the author when they send a new direct message
- Mastodon API, streaming: Add `pleroma.direct_conversation_id` to the `conversation` stream event payload.
- Admin API: Render whole status in grouped reports
- Mastodon API: User timelines will now respect blocks, unless you are getting the user timeline of somebody you blocked (which would be empty otherwise).
- Mastodon API: Favoriting / Repeating a post multiple times will now return the identical response every time. Before, executing that action twice would return an error ("already favorited") on the second try.
- Mastodon API: Limit timeline requests to 3 per timeline per 500ms per user/ip by default.
- Admin API: `PATCH /api/pleroma/admin/users/:nickname/credentials` and `GET /api/pleroma/admin/users/:nickname/credentials`
</details>

### Added
- `:chat_limit` option to limit chat characters.
- `cleanup_attachments` option to remove attachments along with statuses. Does not affect duplicate files and attachments without status. Enabling this will increase load to database when deleting statuses on larger instances.
- Refreshing poll results for remote polls
- Authentication: Added rate limit for password-authorized actions / login existence checks
- Static Frontend: Add the ability to render user profiles and notices server-side without requiring JS app.
- Mix task to re-count statuses for all users (`mix pleroma.count_statuses`)
- Mix task to list all users (`mix pleroma.user list`)
- Mix task to send a test email (`mix pleroma.email test`)
- Support for `X-Forwarded-For` and similar HTTP headers which used by reverse proxies to pass a real user IP address to the backend. Must not be enabled unless your instance is behind at least one reverse proxy (such as Nginx, Apache HTTPD or Varnish Cache).
- MRF: New module which handles incoming posts based on their age. By default, all incoming posts that are older than 2 days will be unlisted and not shown to their followers.
- User notification settings: Add `privacy_option` option.
- Support for custom Elixir modules (such as MRF policies)
- User settings: Add _This account is a_ option.
- A new users admin digest email
- OAuth: admin scopes support (relevant setting: `[:auth, :enforce_oauth_admin_scope_usage]`).
- Add an option `authorized_fetch_mode` to require HTTP signatures for AP fetches.
- ActivityPub: support for `replies` collection (output for outgoing federation & fetching on incoming federation).
- Mix task to refresh counter cache (`mix pleroma.refresh_counter_cache`)
<details>
  <summary>API Changes</summary>

- Job queue stats to the healthcheck page
- Admin API: Add ability to fetch reports, grouped by status `GET /api/pleroma/admin/grouped_reports`
- Admin API: Add ability to require password reset
- Mastodon API: Account entities now include `follow_requests_count` (planned Mastodon 3.x addition)
- Pleroma API: `GET /api/v1/pleroma/accounts/:id/scrobbles` to get a list of recently scrobbled items
- Pleroma API: `POST /api/v1/pleroma/scrobble` to scrobble a media item
- Mastodon API: Add `upload_limit`, `avatar_upload_limit`, `background_upload_limit`, and `banner_upload_limit` to `/api/v1/instance`
- Mastodon API: Add `pleroma.unread_conversation_count` to the Account entity
- OAuth: support for hierarchical permissions / [Mastodon 2.4.3 OAuth permissions](https://docs.joinmastodon.org/api/permissions/)
- Metadata Link: Atom syndication Feed
- Mix task to re-count statuses for all users (`mix pleroma.count_statuses`)
- Mastodon API: Add `exclude_visibilities` parameter to the timeline and notification endpoints
- Admin API: `/users/:nickname/toggle_activation` endpoint is now deprecated in favor of: `/users/activate`, `/users/deactivate`, both accept `nicknames` array
- Admin API: Multiple endpoints now require `nicknames` array, instead of singe `nickname`:
  - `POST/DELETE /api/pleroma/admin/users/:nickname/permission_group/:permission_group` are deprecated in favor of: `POST/DELETE /api/pleroma/admin/users/permission_group/:permission_group`
  - `DELETE /api/pleroma/admin/users` (`nickname` query param or `nickname` sent in JSON body) is deprecated in favor of: `DELETE /api/pleroma/admin/users` (`nicknames` query array param or `nicknames` sent in JSON body)
- Admin API: Add `GET /api/pleroma/admin/relay` endpoint - lists all followed relays
- Pleroma API: `POST /api/v1/pleroma/conversations/read` to mark all conversations as read
- ActivityPub: Support `Move` activities
- Mastodon API: Add `/api/v1/markers` for managing timeline read markers
- Mastodon API: Add the `recipients` parameter to `GET /api/v1/conversations`
- Configuration: `feed` option for user atom feed.
- Pleroma API: Add Emoji reactions
- Admin API: Add `/api/pleroma/admin/instances/:instance/statuses` - lists all statuses from a given instance
- Admin API: Add `/api/pleroma/admin/users/:nickname/statuses` - lists all statuses from a given user
- Admin API: `PATCH /api/pleroma/users/confirm_email` to confirm email for multiple users, `PATCH /api/pleroma/users/resend_confirmation_email` to resend confirmation email for multiple users
- ActivityPub: Configurable `type` field of the actors.
- Mastodon API: `/api/v1/accounts/:id` has `source/pleroma/actor_type` field.
- Mastodon API: `/api/v1/update_credentials` accepts `actor_type` field.
- Captcha: Support native provider
- Captcha: Enable by default
- Mastodon API: Add support for `account_id` param to filter notifications by the account
- Mastodon API: Add `emoji_reactions` property to Statuses
- Mastodon API: Change emoji reaction reply format
- Notifications: Added `pleroma:emoji_reaction` notification type
- Mastodon API: Change emoji reaction reply format once more
- Configuration: `feed.logo` option for tag feed.
- Tag feed: `/tags/:tag.rss` - list public statuses by hashtag.
- Mastodon API: Add `reacted` property to `emoji_reactions`
- Pleroma API: Add reactions for a single emoji.
- ActivityPub: `[:activitypub, :note_replies_output_limit]` setting sets the number of note self-replies to output on outgoing federation.
- Admin API: `GET /api/pleroma/admin/stats` to get status count by visibility scope
- Admin API: `GET /api/pleroma/admin/statuses` - list all statuses (accepts `godmode` and `local_only`)
</details>

### Fixed
- Report emails now include functional links to profiles of remote user accounts
- Not being able to log in to some third-party apps when logged in to MastoFE
- MRF: `Delete` activities being exempt from MRF policies
- OTP releases: Not being able to configure OAuth expired token cleanup interval
- OTP releases: Not being able to configure HTML sanitization policy
- OTP releases: Not being able to change upload limit (again)
- Favorites timeline now ordered by favorite date instead of post date
- Support for cancellation of a follow request
<details>
  <summary>API Changes</summary>

- Mastodon API: Fix private and direct statuses not being filtered out from the public timeline for an authenticated user (`GET /api/v1/timelines/public`)
- Mastodon API: Inability to get some local users by nickname in `/api/v1/accounts/:id_or_nickname`
- AdminAPI: If some status received reports both in the "new" format and "old" format it was considered reports on two different statuses (in the context of grouped reports)
- Admin API: Error when trying to update reports in the "old" format
- Mastodon API: Marking a conversation as read (`POST /api/v1/conversations/:id/read`) now no longer brings it to the top in the user's direct conversation list
</details>

## [1.1.9] - 2020-02-10
### Fixed
- OTP: Inability to set the upload limit (again)
- Not being able to pin polls
- Streaming API: incorrect handling of reblog mutes
- Rejecting the user when field length limit is exceeded
- OpenGraph provider: html entities in descriptions

## [1.1.8] - 2020-01-10
### Fixed
- Captcha generation issues
- Returned Kocaptcha endpoint to configuration
- Captcha validity is now 5 minutes

## [1.1.7] - 2019-12-13
### Fixed
- OTP: Inability to set the upload limit
- OTP: Inability to override node name/distribution type to run 2 Pleroma instances on the same machine

### Added
- Integrated captcha provider

### Changed
- Captcha enabled by default
- Default Captcha provider changed from `Pleroma.Captcha.Kocaptcha` to `Pleroma.Captcha.Native`
- Better `Cache-Control` header for static content

### Bundled Pleroma-FE Changes
#### Added
- Icons in the navigation panel

#### Fixed
- Improved support unauthenticated view of private instances

#### Removed
- Whitespace hack on empty post content

## [1.1.6] - 2019-11-19
### Fixed
- Not being able to log into to third party apps when the browser is logged into mastofe
- Email confirmation not being required even when enabled
- Mastodon API: conversations API crashing when one status is malformed

### Bundled Pleroma-FE Changes
#### Added
- About page
- Meme arrows

#### Fixed
- Image modal not closing unless clicked outside of image
- Attachment upload spinner not being centered
- Showing follow counters being 0 when they are actually hidden

## [1.1.5] - 2019-11-09
### Fixed
- Polls having different numbers in timelines/notifications/poll api endpoints due to cache desyncronization
- Pleroma API: OAuth token endpoint not being found when ".json" suffix is appended

### Changed
- Frontend bundle updated to [044c9ad0](https://git.pleroma.social/pleroma/pleroma-fe/commit/044c9ad0562af059dd961d50961a3880fca9c642)

## [1.1.4] - 2019-11-01
### Fixed
- Added a migration that fills up empty user.info fields to prevent breakage after previous unsafe migrations.
- Failure to migrate from pre-1.0.0 versions
- Mastodon API: Notification stream not including follow notifications

## [1.1.3] - 2019-10-25
### Fixed
- Blocked users showing up in notifications collapsed as if they were muted
- `pleroma_ctl` not working on Debian's default shell

## [1.1.2] - 2019-10-18
### Fixed
- `pleroma_ctl` trying to connect to a running instance when generating the config, which of course doesn't exist.

## [1.1.1] - 2019-10-18
### Fixed
- One of the migrations between 1.0.0 and 1.1.0 wiping user info of the relay user because of unexpected behavior of postgresql's `jsonb_set`, resulting in inability to post in the default configuration. If you were affected, please run the following query in postgres console, the relay user will be recreated automatically:
```
delete from users where ap_id = 'https://your.instance.hostname/relay';
```
- Bad user search matches

## [1.1.0] - 2019-10-14
**Breaking:** The stable branch has been changed from `master` to `stable`. If you want to keep using 1.0, the `release/1.0` branch will receive security updates for 6 months after 1.1 release.

**OTP Note:** `pleroma_ctl` in 1.0 defaults to `master` and doesn't support specifying arbitrary branches, making `./pleroma_ctl update` fail. To fix this, fetch a version of `pleroma_ctl` from 1.1 using the command below and proceed with the update normally:
```
curl -Lo ./bin/pleroma_ctl 'https://git.pleroma.social/pleroma/pleroma/raw/develop/rel/files/bin/pleroma_ctl'
```
### Security
- Mastodon API: respect post privacy in `/api/v1/statuses/:id/{favourited,reblogged}_by`

### Removed
- **Breaking:** GNU Social API with Qvitter extensions support
- Emoji: Remove longfox emojis.
- Remove `Reply-To` header from report emails for admins.
- ActivityPub: The `/objects/:uuid/likes` endpoint.

### Changed
- **Breaking:** Configuration: A setting to explicitly disable the mailer was added, defaulting to true, if you are using a mailer add `config :pleroma, Pleroma.Emails.Mailer, enabled: true` to your config
- **Breaking:** Configuration: `/media/` is now removed when `base_url` is configured, append `/media/` to your `base_url` config to keep the old behaviour if desired
- **Breaking:** `/api/pleroma/notifications/read` is moved to `/api/v1/pleroma/notifications/read` and now supports `max_id` and responds with Mastodon API entities.
- Configuration: added `config/description.exs`, from which `docs/config.md` is generated
- Configuration: OpenGraph and TwitterCard providers enabled by default
- Configuration: Filter.AnonymizeFilename added ability to retain file extension with custom text
- Federation: Return 403 errors when trying to request pages from a user's follower/following collections if they have `hide_followers`/`hide_follows` set
- NodeInfo: Return `skipThreadContainment` in `metadata` for the `skip_thread_containment` option
- NodeInfo: Return `mailerEnabled` in `metadata`
- Mastodon API: Unsubscribe followers when they unfollow a user
- Mastodon API: `pleroma.thread_muted` key in the Status entity
- AdminAPI: Add "godmode" while fetching user statuses (i.e. admin can see private statuses)
- Improve digest email template
– Pagination: (optional) return `total` alongside with `items` when paginating
- The `Pleroma.FlakeId` module has been replaced with the `flake_id` library.

### Fixed
- Following from Osada
- Favorites timeline doing database-intensive queries
- Metadata rendering errors resulting in the entire page being inaccessible
- `federation_incoming_replies_max_depth` option being ignored in certain cases
- Mastodon API: Handling of search timeouts (`/api/v1/search` and `/api/v2/search`)
- Mastodon API: Misskey's endless polls being unable to render
- Mastodon API: Embedded relationships not being properly rendered in the Account entity of Status entity
- Mastodon API: Notifications endpoint crashing if one notification failed to render
- Mastodon API: `exclude_replies` is correctly handled again.
- Mastodon API: Add `account_id`, `type`, `offset`, and `limit` to search API (`/api/v1/search` and `/api/v2/search`)
- Mastodon API, streaming: Fix filtering of notifications based on blocks/mutes/thread mutes
- Mastodon API: Fix private and direct statuses not being filtered out from the public timeline for an authenticated user (`GET /api/v1/timelines/public`)
- Mastodon API: Ensure the `account` field is not empty when rendering Notification entities.
- Mastodon API: Inability to get some local users by nickname in `/api/v1/accounts/:id_or_nickname`
- Mastodon API: Blocks are now treated consistently between the Streaming API and the Timeline APIs
- Rich Media: Parser failing when no TTL can be found by image TTL setters
- Rich Media: The crawled URL is now spliced into the rich media data.
- ActivityPub S2S: sharedInbox usage has been mostly aligned with the rules in the AP specification.
- ActivityPub C2S: follower/following collection pages being inaccessible even when authentifucated if `hide_followers`/ `hide_follows` was set
- ActivityPub: Deactivated user deletion
- ActivityPub: Fix `/users/:nickname/inbox` crashing without an authenticated user
- MRF: fix ability to follow a relay when AntiFollowbotPolicy was enabled
- ActivityPub: Correct addressing of Undo.
- ActivityPub: Correct addressing of profile update activities.
- ActivityPub: Polls are now refreshed when necessary.
- Report emails now include functional links to profiles of remote user accounts
- Existing user id not being preserved on insert conflict
- Pleroma.Upload base_url was not automatically whitelisted by MediaProxy. Now your custom CDN or file hosting will be accessed directly as expected.
- Report email not being sent to admins when the reporter is a remote user
- Reverse Proxy limiting `max_body_length` was incorrectly defined and only checked `Content-Length` headers which may not be sufficient in some circumstances

### Added
- Expiring/ephemeral activites. All activities can have expires_at value set, which controls when they should be deleted automatically.
- Mastodon API: in post_status, the expires_in parameter lets you set the number of seconds until an activity expires. It must be at least one hour.
- Mastodon API: all status JSON responses contain a `pleroma.expires_at` item which states when an activity will expire. The value is only shown to the user who created the activity. To everyone else it's empty.
- Configuration: `ActivityExpiration.enabled` controls whether expired activites will get deleted at the appropriate time. Enabled by default.
- Conversations: Add Pleroma-specific conversation endpoints and status posting extensions. Run the `bump_all_conversations` task again to create the necessary data.
- MRF: Support for priming the mediaproxy cache (`Pleroma.Web.ActivityPub.MRF.MediaProxyWarmingPolicy`)
- MRF: Support for excluding specific domains from Transparency.
- MRF: Support for filtering posts based on who they mention (`Pleroma.Web.ActivityPub.MRF.MentionPolicy`)
- Mastodon API: Support for the [`tagged` filter](https://github.com/tootsuite/mastodon/pull/9755) in [`GET /api/v1/accounts/:id/statuses`](https://docs.joinmastodon.org/api/rest/accounts/#get-api-v1-accounts-id-statuses)
- Mastodon API, streaming: Add support for passing the token in the `Sec-WebSocket-Protocol` header
- Mastodon API, extension: Ability to reset avatar, profile banner, and background
- Mastodon API: Add support for `fields_attributes` API parameter (setting custom fields)
- Mastodon API: Add support for categories for custom emojis by reusing the group feature. <https://github.com/tootsuite/mastodon/pull/11196>
- Mastodon API: Add support for muting/unmuting notifications
- Mastodon API: Add support for the `blocked_by` attribute in the relationship API (`GET /api/v1/accounts/relationships`). <https://github.com/tootsuite/mastodon/pull/10373>
- Mastodon API: Add support for the `domain_blocking` attribute in the relationship API (`GET /api/v1/accounts/relationships`).
- Mastodon API: Add `pleroma.deactivated` to the Account entity
- Mastodon API: added `/auth/password` endpoint for password reset with rate limit.
- Mastodon API: /api/v1/accounts/:id/statuses now supports nicknames or user id
- Mastodon API: Improve support for the user profile custom fields
- Mastodon API: Add support for `fields_attributes` API parameter (setting custom fields)
- Mastodon API: Added an endpoint to get multiple statuses by IDs (`GET /api/v1/statuses/?ids[]=1&ids[]=2`)
- Admin API: Return users' tags when querying reports
- Admin API: Return avatar and display name when querying users
- Admin API: Allow querying user by ID
- Admin API: Added support for `tuples`.
- Admin API: Added endpoints to run mix tasks pleroma.config migrate_to_db & pleroma.config migrate_from_db
- Added synchronization of following/followers counters for external users
- Configuration: `enabled` option for `Pleroma.Emails.Mailer`, defaulting to `false`.
- Configuration: Pleroma.Plugs.RateLimiter `bucket_name`, `params` options.
- Configuration: `user_bio_length` and `user_name_length` options.
- Addressable lists
- Twitter API: added rate limit for `/api/account/password_reset` endpoint.
- ActivityPub: Add an internal service actor for fetching ActivityPub objects.
- ActivityPub: Optional signing of ActivityPub object fetches.
- Admin API: Endpoint for fetching latest user's statuses
- Pleroma API: Add `/api/v1/pleroma/accounts/confirmation_resend?email=<email>` for resending account confirmation.
- Pleroma API: Email change endpoint.
- Admin API: Added moderation log
- Web response cache (currently, enabled for ActivityPub)
- Reverse Proxy: Do not retry failed requests to limit pressure on the peer

### Changed
- Configuration: Filter.AnonymizeFilename added ability to retain file extension with custom text
- Admin API: changed json structure for saving config settings.
- RichMedia: parsers and their order are configured in `rich_media` config.
- RichMedia: add the rich media ttl based on image expiration time.

## [1.0.7] - 2019-09-26
### Fixed
- Broken federation on Erlang 22 (previous versions of hackney http client were using an option that got deprecated)
### Changed
- ActivityPub: The first page in inboxes/outboxes is no longer embedded.

## [1.0.6] - 2019-08-14
### Fixed
- MRF: fix use of unserializable keyword lists in describe() implementations
- ActivityPub S2S: POST requests are now signed with `(request-target)` pseudo-header.

## [1.0.5] - 2019-08-13
### Fixed
- Mastodon API: follower/following counters not being nullified, when `hide_follows`/`hide_followers` is set
- Mastodon API: `muted` in the Status entity, using author's account to determine if the thread was muted
- Mastodon API: return the actual profile URL in the Account entity's `url` property when appropriate
- Templates: properly style anchor tags
- Objects being re-embedded to activities after being updated (e.g faved/reposted). Running 'mix pleroma.database prune_objects' again is advised.
- Not being able to access the Mastodon FE login page on private instances
- MRF: ensure that subdomain_match calls are case-insensitive
- Fix internal server error when using the healthcheck API.

### Added
- **Breaking:** MRF describe API, which adds support for exposing configuration information about MRF policies to NodeInfo.
  Custom modules will need to be updated by adding, at the very least, `def describe, do: {:ok, %{}}` to the MRF policy modules.
- Relays: Added a task to list relay subscriptions.
- MRF: Support for filtering posts based on ActivityStreams vocabulary (`Pleroma.Web.ActivityPub.MRF.VocabularyPolicy`)
- MRF (Simple Policy): Support for wildcard domains.
- Support for wildcard domains in user domain blocks setting.
- Configuration: `quarantined_instances` support wildcard domains.
- Mix Tasks: `mix pleroma.database fix_likes_collections`
- Configuration: `federation_incoming_replies_max_depth` option

### Removed
- Federation: Remove `likes` from objects.
- **Breaking:** ActivityPub: The `accept_blocks` configuration setting.

## [1.0.4] - 2019-08-01
### Fixed
- Invalid SemVer version generation, when the current branch does not have commits ahead of tag/checked out on a tag

## [1.0.3] - 2019-07-31
### Security
- OStatus: eliminate the possibility of a protocol downgrade attack.
- OStatus: prevent following locked accounts, bypassing the approval process.
- TwitterAPI: use CommonAPI to handle remote follows instead of OStatus.

## [1.0.2] - 2019-07-28
### Fixed
- Not being able to pin unlisted posts
- Mastodon API: represent poll IDs as strings
- MediaProxy: fix matching filenames
- MediaProxy: fix filename encoding
- Migrations: fix a sporadic migration failure
- Metadata rendering errors resulting in the entire page being inaccessible
- Federation/MediaProxy not working with instances that have wrong certificate order
- ActivityPub S2S: remote user deletions now work the same as local user deletions.

### Changed
- Configuration: OpenGraph and TwitterCard providers enabled by default
- Configuration: Filter.AnonymizeFilename added ability to retain file extension with custom text

## [1.0.1] - 2019-07-14
### Security
- OStatus: fix an object spoofing vulnerability.

## [1.0.0] - 2019-06-29
### Security
- Mastodon API: Fix display names not being sanitized
- Rich media: Do not crawl private IP ranges

### Added
- Digest email for inactive users
- Add a generic settings store for frontends / clients to use.
- Explicit addressing option for posting.
- Optional SSH access mode. (Needs `erlang-ssh` package on some distributions).
- [MongooseIM](https://github.com/esl/MongooseIM) http authentication support.
- LDAP authentication
- External OAuth provider authentication
- Support for building a release using [`mix release`](https://hexdocs.pm/mix/master/Mix.Tasks.Release.html)
- A [job queue](https://git.pleroma.social/pleroma/pleroma_job_queue) for federation, emails, web push, etc.
- [Prometheus](https://prometheus.io/) metrics
- Support for Mastodon's remote interaction
- Mix Tasks: `mix pleroma.database bump_all_conversations`
- Mix Tasks: `mix pleroma.database remove_embedded_objects`
- Mix Tasks: `mix pleroma.database update_users_following_followers_counts`
- Mix Tasks: `mix pleroma.user toggle_confirmed`
- Mix Tasks: `mix pleroma.config migrate_to_db`
- Mix Tasks: `mix pleroma.config migrate_from_db`
- Federation: Support for `Question` and `Answer` objects
- Federation: Support for reports
- Configuration: `poll_limits` option
- Configuration: `pack_extensions` option
- Configuration: `safe_dm_mentions` option
- Configuration: `link_name` option
- Configuration: `fetch_initial_posts` option
- Configuration: `notify_email` option
- Configuration: Media proxy `whitelist` option
- Configuration: `report_uri` option
- Configuration: `email_notifications` option
- Configuration: `limit_to_local_content` option
- Pleroma API: User subscriptions
- Pleroma API: Healthcheck endpoint
- Pleroma API: `/api/v1/pleroma/mascot` per-user frontend mascot configuration endpoints
- Admin API: Endpoints for listing/revoking invite tokens
- Admin API: Endpoints for making users follow/unfollow each other
- Admin API: added filters (role, tags, email, name) for users endpoint
- Admin API: Endpoints for managing reports
- Admin API: Endpoints for deleting and changing the scope of individual reported statuses
- Admin API: Endpoints to view and change config settings.
- AdminFE: initial release with basic user management accessible at /pleroma/admin/
- Mastodon API: Add chat token to `verify_credentials` response
- Mastodon API: Add background image setting to `update_credentials`
- Mastodon API: [Scheduled statuses](https://docs.joinmastodon.org/api/rest/scheduled-statuses/)
- Mastodon API: `/api/v1/notifications/destroy_multiple` (glitch-soc extension)
- Mastodon API: `/api/v1/pleroma/accounts/:id/favourites` (API extension)
- Mastodon API: [Reports](https://docs.joinmastodon.org/api/rest/reports/)
- Mastodon API: `POST /api/v1/accounts` (account creation API)
- Mastodon API: [Polls](https://docs.joinmastodon.org/api/rest/polls/)
- ActivityPub C2S: OAuth endpoints
- Metadata: RelMe provider
- OAuth: added support for refresh tokens
- Emoji packs and emoji pack manager
- Object pruning (`mix pleroma.database prune_objects`)
- OAuth: added job to clean expired access tokens
- MRF: Support for rejecting reports from specific instances (`mrf_simple`)
- MRF: Support for stripping avatars and banner images from specific instances (`mrf_simple`)
- MRF: Support for running subchains.
- Configuration: `skip_thread_containment` option
- Configuration: `rate_limit` option. See `Pleroma.Plugs.RateLimiter` documentation for details.
- MRF: Support for filtering out likely spam messages by rejecting posts from new users that contain links.
- Configuration: `ignore_hosts` option
- Configuration: `ignore_tld` option
- Configuration: default syslog tag "Pleroma" is now lowercased to "pleroma"

### Changed
- **Breaking:** bind to 127.0.0.1 instead of 0.0.0.0 by default
- **Breaking:** Configuration: move from Pleroma.Mailer to Pleroma.Emails.Mailer
- Thread containment / test for complete visibility will be skipped by default.
- Enforcement of OAuth scopes
- Add multiple use/time expiring invite token
- Restyled OAuth pages to fit with Pleroma's default theme
- Link/mention/hashtag detection is now handled by [auto_linker](https://git.pleroma.social/pleroma/auto_linker)
- NodeInfo: Return `safe_dm_mentions` feature flag
- Federation: Expand the audience of delete activities to all recipients of the deleted object
- Federation: Removed `inReplyToStatusId` from objects
- Configuration: Dedupe enabled by default
- Configuration: Default log level in `prod` environment is now set to `warn`
- Configuration: Added `extra_cookie_attrs` for setting non-standard cookie attributes. Defaults to ["SameSite=Lax"] so that remote follows work.
- Timelines: Messages involving people you have blocked will be excluded from the timeline in all cases instead of just repeats.
- Admin API: Move the user related API to `api/pleroma/admin/users`
- Admin API: `POST /api/pleroma/admin/users` will take list of users
- Pleroma API: Support for emoji tags in `/api/pleroma/emoji` resulting in a breaking API change
- Mastodon API: Support for `exclude_types`, `limit` and `min_id` in `/api/v1/notifications`
- Mastodon API: Add `languages` and `registrations` to `/api/v1/instance`
- Mastodon API: Provide plaintext versions of cw/content in the Status entity
- Mastodon API: Add `pleroma.conversation_id`, `pleroma.in_reply_to_account_acct` fields to the Status entity
- Mastodon API: Add `pleroma.tags`, `pleroma.relationship{}`, `pleroma.is_moderator`, `pleroma.is_admin`, `pleroma.confirmation_pending`, `pleroma.hide_followers`, `pleroma.hide_follows`, `pleroma.hide_favorites` fields to the User entity
- Mastodon API: Add `pleroma.show_role`, `pleroma.no_rich_text` fields to the Source subentity
- Mastodon API: Add support for updating `no_rich_text`, `hide_followers`, `hide_follows`, `hide_favorites`, `show_role` in `PATCH /api/v1/update_credentials`
- Mastodon API: Add `pleroma.is_seen` to the Notification entity
- Mastodon API: Add `pleroma.local` to the Status entity
- Mastodon API: Add `preview` parameter to `POST /api/v1/statuses`
- Mastodon API: Add `with_muted` parameter to timeline endpoints
- Mastodon API: Actual reblog hiding instead of a dummy
- Mastodon API: Remove attachment limit in the Status entity
- Mastodon API: Added support max_id & since_id for bookmark timeline endpoints.
- Deps: Updated Cowboy to 2.6
- Deps: Updated Ecto to 3.0.7
- Don't ship finmoji by default, they can be installed as an emoji pack
- Hide deactivated users and their statuses
- Posts which are marked sensitive or tagged nsfw no longer have link previews.
- HTTP connection timeout is now set to 10 seconds.
- Respond with a 404 Not implemented JSON error message when requested API is not implemented
- Rich Media: crawl only https URLs.

### Fixed
- Follow requests don't get 'stuck' anymore.
- Added an FTS index on objects. Running `vacuum analyze` and setting a larger `work_mem` is recommended.
- Followers counter not being updated when a follower is blocked
- Deactivated users being able to request an access token
- Limit on request body in rich media/relme parsers being ignored resulting in a possible memory leak
- Proper Twitter Card generation instead of a dummy
- Deletions failing for users with a large number of posts
- NodeInfo: Include admins in `staffAccounts`
- ActivityPub: Crashing when requesting empty local user's outbox
- Federation: Handling of objects without `summary` property
- Federation: Add a language tag to activities as required by ActivityStreams 2.0
- Federation: Do not federate avatar/banner if set to default allowing other servers/clients to use their defaults
- Federation: Cope with missing or explicitly nulled address lists
- Federation: Explicitly ensure activities addressed to `as:Public` become addressed to the followers collection
- Federation: Better cope with actors which do not declare a followers collection and use `as:Public` with these semantics
- Federation: Follow requests from remote users who have been blocked will be automatically rejected if appropriate
- MediaProxy: Parse name from content disposition headers even for non-whitelisted types
- MediaProxy: S3 link encoding
- Rich Media: Reject any data which cannot be explicitly encoded into JSON
- Pleroma API: Importing follows from Mastodon 2.8+
- Twitter API: Exposing default scope, `no_rich_text` of the user to anyone
- Twitter API: Returning the `role` object in user entity despite `show_role = false`
- Mastodon API: `/api/v1/favourites` serving only public activities
- Mastodon API: Reblogs having `in_reply_to_id` - `null` even when they are replies
- Mastodon API: Streaming API broadcasting wrong activity id
- Mastodon API: 500 errors when requesting a card for a private conversation
- Mastodon API: Handling of `reblogs` in `/api/v1/accounts/:id/follow`
- Mastodon API: Correct `reblogged`, `favourited`, and `bookmarked` values in the reblog status JSON
- Mastodon API: Exposing default scope of the user to anyone
- Mastodon API: Make `irreversible` field default to `false` [`POST /api/v1/filters`]
- Mastodon API: Replace missing non-nullable Card attributes with empty strings
- User-Agent is now sent correctly for all HTTP requests.
- MRF: Simple policy now properly delists imported or relayed statuses

## Removed
- Configuration: `config :pleroma, :fe` in favor of the more flexible `config :pleroma, :frontend_configurations`

## [0.9.99999] - 2019-05-31
### Security
- Mastodon API: Fix lists leaking private posts

## [0.9.9999] - 2019-04-05
### Security
- Mastodon API: Fix content warnings skipping HTML sanitization

## [0.9.999] - 2019-03-13
Frontend changes only.
### Added
- Added floating action button for posting status on mobile
### Changed
- Changed user-settings icon to a pencil
### Fixed
- Keyboard shortcuts activating when typing a message
- Gaps when scrolling down on a timeline after showing new

## [0.9.99] - 2019-03-08
### Changed
- Update the frontend to the 0.9.99 tag
### Fixed
- Sign the date header in federation to fix Mastodon federation.

## [0.9.9] - 2019-02-22
This is our first stable release.<|MERGE_RESOLUTION|>--- conflicted
+++ resolved
@@ -6,10 +6,6 @@
 
 ## Unreleased
 
-<<<<<<< HEAD
-## BREAKING
-- The HTML content for new posts (both Client-to-Server as well as Server-to-Server communication) will now use a different formatting to represent MFM. See [FEP-c16b](https://codeberg.org/fediverse/fep/src/branch/main/fep/c16b/fep-c16b.md) for more details.
-=======
 ## Added
 
 ## Fixed
@@ -19,7 +15,7 @@
 - The remote user count in prometheus metrics is now an estimate instead of an exact number
   since the latter proved unreasonably costly to obtain for a merely nice-to-have statistic
 - Various other tweaks improving stat query performance and avoiding unecessary work on received AP documents
->>>>>>> 35526385
+- The HTML content for new posts (both Client-to-Server as well as Server-to-Server communication) will now use a different formatting to represent MFM. See [FEP-c16b](https://codeberg.org/fediverse/fep/src/branch/main/fep/c16b/fep-c16b.md) for more details.
 
 ## 2025.01.01
 
