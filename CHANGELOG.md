--- conflicted
+++ resolved
@@ -24,7 +24,6 @@
 ## Fixed
 - Issue preventing fetching anything from IPv6-only instances
 - Issue allowing post content to leak via opengraph tags despite :estrict\_unauthenticated being set
-<<<<<<< HEAD
 - Move activities no longer operate on stale user data
 - Missing definitions in our JSON-LD context
 - Issue mangling newlines in code blocks for RSS/Atom feeds
@@ -34,14 +33,12 @@
 - /api/pleroma/notification\_settings was rejecting body parameters;
   this also broke changing this setting via akkoma-fe
 - Issue leading to Mastodon bot accounts being rejected
+- Scope misdetection of remote posts resulting from not recognising
+  JSON-LD-compacted forms of public scope; affected e.g. federation with bovine
 
 ## Removed
 - ActivityPub Client-To-Server write API endpoints have been disabled;
   read endpoints are planned to be removed next release unless a clear need is demonstrated
-=======
-- Scope misdetection of remote posts resulting from not recognising
-  JSON-LD-compacted forms of public scope; affected e.g. federation with bovine
->>>>>>> b0a46c1e
 
 ## 2024.03
 
