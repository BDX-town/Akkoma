# Changelog
All notable changes to this project will be documented in this file.

The format is based on [Keep a Changelog](https://keepachangelog.com/en/1.0.0/).

## [Unreleased]
### Removed
- **Breaking**: Removed 1.0+ deprecated configurations `Pleroma.Upload, :strip_exif` and `:instance, :dedupe_media`
- **Breaking**: OStatus protocol support
- **Breaking**: MDII uploader

### Changed
- **Breaking:** Pleroma won't start if it detects unapplied migrations
- **Breaking:** attachments are removed along with statuses when there are no other references to it
- **Breaking:** Elixir >=1.8 is now required (was >= 1.7)
- **Breaking:** attachment links (`config :pleroma, :instance, no_attachment_links` and `config :pleroma, Pleroma.Upload, link_name`) disabled by default
- **Breaking:** OAuth: defaulted `[:auth, :enforce_oauth_admin_scope_usage]` setting to `true` which demands `admin` OAuth scope to perform admin actions (in addition to `is_admin` flag on User); make sure to use bundled or newer versions of AdminFE & PleromaFE to access admin / moderator features.
- **Breaking:** Dynamic configuration has been rearchitected. The `:pleroma, :instance, dynamic_configuration` setting has been replaced with `config :pleroma, configurable_from_database`. Please backup your configuration to a file and run the migration task to ensure consistency with the new schema.
- Replaced [pleroma_job_queue](https://git.pleroma.social/pleroma/pleroma_job_queue) and `Pleroma.Web.Federator.RetryQueue` with [Oban](https://github.com/sorentwo/oban) (see [`docs/config.md`](docs/config.md) on migrating customized worker / retry settings)
- Introduced [quantum](https://github.com/quantum-elixir/quantum-core) job scheduler
- Enabled `:instance, extended_nickname_format` in the default config
- Add `rel="ugc"` to all links in statuses, to prevent SEO spam
- Extract RSS functionality from OStatus
- MRF (Simple Policy): Also use `:accept`/`:reject` on the actors rather than only their activities
- OStatus: Extract RSS functionality
- Deprecated `User.Info` embedded schema (fields moved to `User`)
- Store status data inside Flag activity
- Deprecated (reorganized as `UserRelationship` entity) User fields with user AP IDs (`blocks`, `mutes`, `muted_reblogs`, `muted_notifications`, `subscribers`).
- Logger: default log level changed from `warn` to `info`.
- Config mix task `migrate_to_db` truncates `config` table before migrating the config file.
<details>
  <summary>API Changes</summary>

- **Breaking** Admin API: `PATCH /api/pleroma/admin/users/:nickname/force_password_reset` is now `PATCH /api/pleroma/admin/users/force_password_reset` (accepts `nicknames` array in the request body)
- **Breaking:** Admin API: Return link alongside with token on password reset
- **Breaking:** Admin API: `PUT /api/pleroma/admin/reports/:id` is now `PATCH /api/pleroma/admin/reports`, see admin_api.md for details
- **Breaking:** `/api/pleroma/admin/users/invite_token` now uses `POST`, changed accepted params and returns full invite in json instead of only token string.
- **Breaking** replying to reports is now "report notes", enpoint changed from `POST /api/pleroma/admin/reports/:id/respond` to `POST /api/pleroma/admin/reports/:id/notes`
- Admin API: Return `total` when querying for reports
- Mastodon API: Return `pleroma.direct_conversation_id` when creating a direct message (`POST /api/v1/statuses`)
- Admin API: Return link alongside with token on password reset
- Admin API: Support authentication via `x-admin-token` HTTP header
- Mastodon API: Add `pleroma.direct_conversation_id` to the status endpoint (`GET /api/v1/statuses/:id`)
- Mastodon API: `pleroma.thread_muted` to the Status entity
- Mastodon API: Mark the direct conversation as read for the author when they send a new direct message
- Mastodon API, streaming: Add `pleroma.direct_conversation_id` to the `conversation` stream event payload.
- Admin API: Render whole status in grouped reports
- Mastodon API: User timelines will now respect blocks, unless you are getting the user timeline of somebody you blocked (which would be empty otherwise).
- Mastodon API: Favoriting / Repeating a post multiple times will now return the identical response every time. Before, executing that action twice would return an error ("already favorited") on the second try.
</details>

### Added
- `:chat_limit` option to limit chat characters.
- Refreshing poll results for remote polls
- Authentication: Added rate limit for password-authorized actions / login existence checks
- Static Frontend: Add the ability to render user profiles and notices server-side without requiring JS app.
- Mix task to re-count statuses for all users (`mix pleroma.count_statuses`)
- Mix task to list all users (`mix pleroma.user list`)
- Support for `X-Forwarded-For` and similar HTTP headers which used by reverse proxies to pass a real user IP address to the backend. Must not be enabled unless your instance is behind at least one reverse proxy (such as Nginx, Apache HTTPD or Varnish Cache).
- MRF: New module which handles incoming posts based on their age. By default, all incoming posts that are older than 2 days will be unlisted and not shown to their followers.
- User notification settings: Add `privacy_option` option.
- Support for custom Elixir modules (such as MRF policies)
- User settings: Add _This account is a_ option.
- OAuth: admin scopes support (relevant setting: `[:auth, :enforce_oauth_admin_scope_usage]`).
<details>
  <summary>API Changes</summary>

- Job queue stats to the healthcheck page
- Admin API: Add ability to fetch reports, grouped by status `GET /api/pleroma/admin/grouped_reports`
- Admin API: Add ability to require password reset
- Mastodon API: Account entities now include `follow_requests_count` (planned Mastodon 3.x addition)
- Pleroma API: `GET /api/v1/pleroma/accounts/:id/scrobbles` to get a list of recently scrobbled items
- Pleroma API: `POST /api/v1/pleroma/scrobble` to scrobble a media item
- Mastodon API: Add `upload_limit`, `avatar_upload_limit`, `background_upload_limit`, and `banner_upload_limit` to `/api/v1/instance`
- Mastodon API: Add `pleroma.unread_conversation_count` to the Account entity
- OAuth: support for hierarchical permissions / [Mastodon 2.4.3 OAuth permissions](https://docs.joinmastodon.org/api/permissions/)
- Metadata Link: Atom syndication Feed
- Mix task to re-count statuses for all users (`mix pleroma.count_statuses`)
- Mastodon API: Add `exclude_visibilities` parameter to the timeline and notification endpoints
- Admin API: `/users/:nickname/toggle_activation` endpoint is now deprecated in favor of: `/users/activate`, `/users/deactivate`, both accept `nicknames` array
- Admin API: Multiple endpoints now require `nicknames` array, instead of singe `nickname`:
  - `POST/DELETE /api/pleroma/admin/users/:nickname/permission_group/:permission_group` are deprecated in favor of: `POST/DELETE /api/pleroma/admin/users/permission_group/:permission_group`
  - `DELETE /api/pleroma/admin/users` (`nickname` query param or `nickname` sent in JSON body) is deprecated in favor of: `DELETE /api/pleroma/admin/users` (`nicknames` query array param or `nicknames` sent in JSON body)
- Admin API: Add `GET /api/pleroma/admin/relay` endpoint - lists all followed relays
- Pleroma API: `POST /api/v1/pleroma/conversations/read` to mark all conversations as read
- ActivityPub: Support `Move` activities
- Mastodon API: Add `/api/v1/markers` for managing timeline read markers
- Mastodon API: Add the `recipients` parameter to `GET /api/v1/conversations`
- Configuration: `feed` option for user atom feed.
- Pleroma API: Add Emoji reactions
- Admin API: Add `/api/pleroma/admin/instances/:instance/statuses` - lists all statuses from a given instance
- Admin API: `PATCH /api/pleroma/users/confirm_email` to confirm email for multiple users, `PATCH /api/pleroma/users/resend_confirmation_email` to resend confirmation email for multiple users
- ActivityPub: Configurable `type` field of the actors.
- Mastodon API: `/api/v1/accounts/:id` has `source/pleroma/actor_type` field.
- Mastodon API: `/api/v1/update_credentials` accepts `actor_type` field.
- Captcha: Support native provider
- Captcha: Enable by default
- Mastodon API: Add support for `account_id` param to filter notifications by the account
- Mastodon API: Add `emoji_reactions` property to Statuses
- Mastodon API: Change emoji reaction reply format
- Notifications: Added `pleroma:emoji_reaction` notification type
<<<<<<< HEAD
- Configuration: `feed.logo` option for tag feed.
- Tag feed: `/tags/:tag.rss` - list public statuses by hashtag.
=======
- Mastodon API: Change emoji reaction reply format once more
>>>>>>> 28f82287
</details>

### Fixed
- Report emails now include functional links to profiles of remote user accounts
- Not being able to log in to some third-party apps when logged in to MastoFE
- MRF: `Delete` activities being exempt from MRF policies
- OTP releases: Not being able to configure OAuth expired token cleanup interval
- OTP releases: Not being able to configure HTML sanitization policy
- Favorites timeline now ordered by favorite date instead of post date
<details>
  <summary>API Changes</summary>

- Mastodon API: Fix private and direct statuses not being filtered out from the public timeline for an authenticated user (`GET /api/v1/timelines/public`)
- Mastodon API: Inability to get some local users by nickname in `/api/v1/accounts/:id_or_nickname`
- AdminAPI: If some status received reports both in the "new" format and "old" format it was considered reports on two different statuses (in the context of grouped reports)
- Admin API: Error when trying to update reports in the "old" format
- Mastodon API: Marking a conversation as read (`POST /api/v1/conversations/:id/read`) now no longer brings it to the top in the user's direct conversation list
</details>

## [1.1.6] - 2019-11-19
### Fixed
- Not being able to log into to third party apps when the browser is logged into mastofe
- Email confirmation not being required even when enabled
- Mastodon API: conversations API crashing when one status is malformed

### Bundled Pleroma-FE Changes
#### Added
- About page
- Meme arrows

#### Fixed
- Image modal not closing unless clicked outside of image
- Attachment upload spinner not being centered
- Showing follow counters being 0 when they are actually hidden

## [1.1.5] - 2019-11-09
### Fixed
- Polls having different numbers in timelines/notifications/poll api endpoints due to cache desyncronization
- Pleroma API: OAuth token endpoint not being found when ".json" suffix is appended

### Changed
- Frontend bundle updated to [044c9ad0](https://git.pleroma.social/pleroma/pleroma-fe/commit/044c9ad0562af059dd961d50961a3880fca9c642)

## [1.1.4] - 2019-11-01
### Fixed
- Added a migration that fills up empty user.info fields to prevent breakage after previous unsafe migrations.
- Failure to migrate from pre-1.0.0 versions
- Mastodon API: Notification stream not including follow notifications

## [1.1.3] - 2019-10-25
### Fixed
- Blocked users showing up in notifications collapsed as if they were muted
- `pleroma_ctl` not working on Debian's default shell

## [1.1.2] - 2019-10-18
### Fixed
- `pleroma_ctl` trying to connect to a running instance when generating the config, which of course doesn't exist.

## [1.1.1] - 2019-10-18
### Fixed
- One of the migrations between 1.0.0 and 1.1.0 wiping user info of the relay user because of unexpected behavior of postgresql's `jsonb_set`, resulting in inability to post in the default configuration. If you were affected, please run the following query in postgres console, the relay user will be recreated automatically:
```
delete from users where ap_id = 'https://your.instance.hostname/relay';
```
- Bad user search matches

## [1.1.0] - 2019-10-14
**Breaking:** The stable branch has been changed from `master` to `stable`. If you want to keep using 1.0, the `release/1.0` branch will receive security updates for 6 months after 1.1 release.

**OTP Note:** `pleroma_ctl` in 1.0 defaults to `master` and doesn't support specifying arbitrary branches, making `./pleroma_ctl update` fail. To fix this, fetch a version of `pleroma_ctl` from 1.1 using the command below and proceed with the update normally:
```
curl -Lo ./bin/pleroma_ctl 'https://git.pleroma.social/pleroma/pleroma/raw/develop/rel/files/bin/pleroma_ctl'
```
### Security
- Mastodon API: respect post privacy in `/api/v1/statuses/:id/{favourited,reblogged}_by`

### Removed
- **Breaking:** GNU Social API with Qvitter extensions support
- Emoji: Remove longfox emojis.
- Remove `Reply-To` header from report emails for admins.
- ActivityPub: The `/objects/:uuid/likes` endpoint.

### Changed
- **Breaking:** Configuration: A setting to explicitly disable the mailer was added, defaulting to true, if you are using a mailer add `config :pleroma, Pleroma.Emails.Mailer, enabled: true` to your config
- **Breaking:** Configuration: `/media/` is now removed when `base_url` is configured, append `/media/` to your `base_url` config to keep the old behaviour if desired
- **Breaking:** `/api/pleroma/notifications/read` is moved to `/api/v1/pleroma/notifications/read` and now supports `max_id` and responds with Mastodon API entities.
- Configuration: added `config/description.exs`, from which `docs/config.md` is generated
- Configuration: OpenGraph and TwitterCard providers enabled by default
- Configuration: Filter.AnonymizeFilename added ability to retain file extension with custom text
- Federation: Return 403 errors when trying to request pages from a user's follower/following collections if they have `hide_followers`/`hide_follows` set
- NodeInfo: Return `skipThreadContainment` in `metadata` for the `skip_thread_containment` option
- NodeInfo: Return `mailerEnabled` in `metadata`
- Mastodon API: Unsubscribe followers when they unfollow a user
- Mastodon API: `pleroma.thread_muted` key in the Status entity
- AdminAPI: Add "godmode" while fetching user statuses (i.e. admin can see private statuses)
- Improve digest email template
– Pagination: (optional) return `total` alongside with `items` when paginating
- The `Pleroma.FlakeId` module has been replaced with the `flake_id` library.

### Fixed
- Following from Osada
- Favorites timeline doing database-intensive queries
- Metadata rendering errors resulting in the entire page being inaccessible
- `federation_incoming_replies_max_depth` option being ignored in certain cases
- Mastodon API: Handling of search timeouts (`/api/v1/search` and `/api/v2/search`)
- Mastodon API: Misskey's endless polls being unable to render
- Mastodon API: Embedded relationships not being properly rendered in the Account entity of Status entity
- Mastodon API: Notifications endpoint crashing if one notification failed to render
- Mastodon API: `exclude_replies` is correctly handled again.
- Mastodon API: Add `account_id`, `type`, `offset`, and `limit` to search API (`/api/v1/search` and `/api/v2/search`)
- Mastodon API, streaming: Fix filtering of notifications based on blocks/mutes/thread mutes
- Mastodon API: Fix private and direct statuses not being filtered out from the public timeline for an authenticated user (`GET /api/v1/timelines/public`)
- Mastodon API: Ensure the `account` field is not empty when rendering Notification entities.
- Mastodon API: Inability to get some local users by nickname in `/api/v1/accounts/:id_or_nickname`
- Mastodon API: Blocks are now treated consistently between the Streaming API and the Timeline APIs
- Rich Media: Parser failing when no TTL can be found by image TTL setters
- Rich Media: The crawled URL is now spliced into the rich media data.
- ActivityPub S2S: sharedInbox usage has been mostly aligned with the rules in the AP specification.
- ActivityPub C2S: follower/following collection pages being inaccessible even when authentifucated if `hide_followers`/ `hide_follows` was set
- ActivityPub: Deactivated user deletion
- ActivityPub: Fix `/users/:nickname/inbox` crashing without an authenticated user
- MRF: fix ability to follow a relay when AntiFollowbotPolicy was enabled
- ActivityPub: Correct addressing of Undo.
- ActivityPub: Correct addressing of profile update activities.
- ActivityPub: Polls are now refreshed when necessary.
- Report emails now include functional links to profiles of remote user accounts
- Existing user id not being preserved on insert conflict
- Pleroma.Upload base_url was not automatically whitelisted by MediaProxy. Now your custom CDN or file hosting will be accessed directly as expected.
- Report email not being sent to admins when the reporter is a remote user
- Reverse Proxy limiting `max_body_length` was incorrectly defined and only checked `Content-Length` headers which may not be sufficient in some circumstances

### Added
- Expiring/ephemeral activites. All activities can have expires_at value set, which controls when they should be deleted automatically.
- Mastodon API: in post_status, the expires_in parameter lets you set the number of seconds until an activity expires. It must be at least one hour.
- Mastodon API: all status JSON responses contain a `pleroma.expires_at` item which states when an activity will expire. The value is only shown to the user who created the activity. To everyone else it's empty.
- Configuration: `ActivityExpiration.enabled` controls whether expired activites will get deleted at the appropriate time. Enabled by default.
- Conversations: Add Pleroma-specific conversation endpoints and status posting extensions. Run the `bump_all_conversations` task again to create the necessary data.
- MRF: Support for priming the mediaproxy cache (`Pleroma.Web.ActivityPub.MRF.MediaProxyWarmingPolicy`)
- MRF: Support for excluding specific domains from Transparency.
- MRF: Support for filtering posts based on who they mention (`Pleroma.Web.ActivityPub.MRF.MentionPolicy`)
- Mastodon API: Support for the [`tagged` filter](https://github.com/tootsuite/mastodon/pull/9755) in [`GET /api/v1/accounts/:id/statuses`](https://docs.joinmastodon.org/api/rest/accounts/#get-api-v1-accounts-id-statuses)
- Mastodon API, streaming: Add support for passing the token in the `Sec-WebSocket-Protocol` header
- Mastodon API, extension: Ability to reset avatar, profile banner, and background
- Mastodon API: Add support for `fields_attributes` API parameter (setting custom fields)
- Mastodon API: Add support for categories for custom emojis by reusing the group feature. <https://github.com/tootsuite/mastodon/pull/11196>
- Mastodon API: Add support for muting/unmuting notifications
- Mastodon API: Add support for the `blocked_by` attribute in the relationship API (`GET /api/v1/accounts/relationships`). <https://github.com/tootsuite/mastodon/pull/10373>
- Mastodon API: Add support for the `domain_blocking` attribute in the relationship API (`GET /api/v1/accounts/relationships`).
- Mastodon API: Add `pleroma.deactivated` to the Account entity
- Mastodon API: added `/auth/password` endpoint for password reset with rate limit.
- Mastodon API: /api/v1/accounts/:id/statuses now supports nicknames or user id
- Mastodon API: Improve support for the user profile custom fields
- Mastodon API: Add support for `fields_attributes` API parameter (setting custom fields)
- Mastodon API: Added an endpoint to get multiple statuses by IDs (`GET /api/v1/statuses/?ids[]=1&ids[]=2`)
- Admin API: Return users' tags when querying reports
- Admin API: Return avatar and display name when querying users
- Admin API: Allow querying user by ID
- Admin API: Added support for `tuples`.
- Admin API: Added endpoints to run mix tasks pleroma.config migrate_to_db & pleroma.config migrate_from_db
- Added synchronization of following/followers counters for external users
- Configuration: `enabled` option for `Pleroma.Emails.Mailer`, defaulting to `false`.
- Configuration: Pleroma.Plugs.RateLimiter `bucket_name`, `params` options.
- Configuration: `user_bio_length` and `user_name_length` options.
- Addressable lists
- Twitter API: added rate limit for `/api/account/password_reset` endpoint.
- ActivityPub: Add an internal service actor for fetching ActivityPub objects.
- ActivityPub: Optional signing of ActivityPub object fetches.
- Admin API: Endpoint for fetching latest user's statuses
- Pleroma API: Add `/api/v1/pleroma/accounts/confirmation_resend?email=<email>` for resending account confirmation.
- Pleroma API: Email change endpoint.
- Admin API: Added moderation log
- Web response cache (currently, enabled for ActivityPub)
- Reverse Proxy: Do not retry failed requests to limit pressure on the peer

### Changed
- Configuration: Filter.AnonymizeFilename added ability to retain file extension with custom text
- Admin API: changed json structure for saving config settings.
- RichMedia: parsers and their order are configured in `rich_media` config.
- RichMedia: add the rich media ttl based on image expiration time.

## [1.0.7] - 2019-09-26
### Fixed
- Broken federation on Erlang 22 (previous versions of hackney http client were using an option that got deprecated)
### Changed
- ActivityPub: The first page in inboxes/outboxes is no longer embedded.

## [1.0.6] - 2019-08-14
### Fixed
- MRF: fix use of unserializable keyword lists in describe() implementations
- ActivityPub S2S: POST requests are now signed with `(request-target)` pseudo-header.

## [1.0.5] - 2019-08-13
### Fixed
- Mastodon API: follower/following counters not being nullified, when `hide_follows`/`hide_followers` is set
- Mastodon API: `muted` in the Status entity, using author's account to determine if the thread was muted
- Mastodon API: return the actual profile URL in the Account entity's `url` property when appropriate
- Templates: properly style anchor tags
- Objects being re-embedded to activities after being updated (e.g faved/reposted). Running 'mix pleroma.database prune_objects' again is advised.
- Not being able to access the Mastodon FE login page on private instances
- MRF: ensure that subdomain_match calls are case-insensitive
- Fix internal server error when using the healthcheck API.

### Added
- **Breaking:** MRF describe API, which adds support for exposing configuration information about MRF policies to NodeInfo.
  Custom modules will need to be updated by adding, at the very least, `def describe, do: {:ok, %{}}` to the MRF policy modules.
- Relays: Added a task to list relay subscriptions.
- MRF: Support for filtering posts based on ActivityStreams vocabulary (`Pleroma.Web.ActivityPub.MRF.VocabularyPolicy`)
- MRF (Simple Policy): Support for wildcard domains.
- Support for wildcard domains in user domain blocks setting.
- Configuration: `quarantined_instances` support wildcard domains.
- Mix Tasks: `mix pleroma.database fix_likes_collections`
- Configuration: `federation_incoming_replies_max_depth` option

### Removed
- Federation: Remove `likes` from objects.
- **Breaking:** ActivityPub: The `accept_blocks` configuration setting.

## [1.0.4] - 2019-08-01
### Fixed
- Invalid SemVer version generation, when the current branch does not have commits ahead of tag/checked out on a tag

## [1.0.3] - 2019-07-31
### Security
- OStatus: eliminate the possibility of a protocol downgrade attack.
- OStatus: prevent following locked accounts, bypassing the approval process.
- TwitterAPI: use CommonAPI to handle remote follows instead of OStatus.

## [1.0.2] - 2019-07-28
### Fixed
- Not being able to pin unlisted posts
- Mastodon API: represent poll IDs as strings
- MediaProxy: fix matching filenames
- MediaProxy: fix filename encoding
- Migrations: fix a sporadic migration failure
- Metadata rendering errors resulting in the entire page being inaccessible
- Federation/MediaProxy not working with instances that have wrong certificate order
- ActivityPub S2S: remote user deletions now work the same as local user deletions.

### Changed
- Configuration: OpenGraph and TwitterCard providers enabled by default
- Configuration: Filter.AnonymizeFilename added ability to retain file extension with custom text

## [1.0.1] - 2019-07-14
### Security
- OStatus: fix an object spoofing vulnerability.

## [1.0.0] - 2019-06-29
### Security
- Mastodon API: Fix display names not being sanitized
- Rich media: Do not crawl private IP ranges

### Added
- Digest email for inactive users
- Add a generic settings store for frontends / clients to use.
- Explicit addressing option for posting.
- Optional SSH access mode. (Needs `erlang-ssh` package on some distributions).
- [MongooseIM](https://github.com/esl/MongooseIM) http authentication support.
- LDAP authentication
- External OAuth provider authentication
- Support for building a release using [`mix release`](https://hexdocs.pm/mix/master/Mix.Tasks.Release.html)
- A [job queue](https://git.pleroma.social/pleroma/pleroma_job_queue) for federation, emails, web push, etc.
- [Prometheus](https://prometheus.io/) metrics
- Support for Mastodon's remote interaction
- Mix Tasks: `mix pleroma.database bump_all_conversations`
- Mix Tasks: `mix pleroma.database remove_embedded_objects`
- Mix Tasks: `mix pleroma.database update_users_following_followers_counts`
- Mix Tasks: `mix pleroma.user toggle_confirmed`
- Mix Tasks: `mix pleroma.config migrate_to_db`
- Mix Tasks: `mix pleroma.config migrate_from_db`
- Federation: Support for `Question` and `Answer` objects
- Federation: Support for reports
- Configuration: `poll_limits` option
- Configuration: `pack_extensions` option
- Configuration: `safe_dm_mentions` option
- Configuration: `link_name` option
- Configuration: `fetch_initial_posts` option
- Configuration: `notify_email` option
- Configuration: Media proxy `whitelist` option
- Configuration: `report_uri` option
- Configuration: `email_notifications` option
- Configuration: `limit_to_local_content` option
- Pleroma API: User subscriptions
- Pleroma API: Healthcheck endpoint
- Pleroma API: `/api/v1/pleroma/mascot` per-user frontend mascot configuration endpoints
- Admin API: Endpoints for listing/revoking invite tokens
- Admin API: Endpoints for making users follow/unfollow each other
- Admin API: added filters (role, tags, email, name) for users endpoint
- Admin API: Endpoints for managing reports
- Admin API: Endpoints for deleting and changing the scope of individual reported statuses
- Admin API: Endpoints to view and change config settings.
- AdminFE: initial release with basic user management accessible at /pleroma/admin/
- Mastodon API: Add chat token to `verify_credentials` response
- Mastodon API: Add background image setting to `update_credentials`
- Mastodon API: [Scheduled statuses](https://docs.joinmastodon.org/api/rest/scheduled-statuses/)
- Mastodon API: `/api/v1/notifications/destroy_multiple` (glitch-soc extension)
- Mastodon API: `/api/v1/pleroma/accounts/:id/favourites` (API extension)
- Mastodon API: [Reports](https://docs.joinmastodon.org/api/rest/reports/)
- Mastodon API: `POST /api/v1/accounts` (account creation API)
- Mastodon API: [Polls](https://docs.joinmastodon.org/api/rest/polls/)
- ActivityPub C2S: OAuth endpoints
- Metadata: RelMe provider
- OAuth: added support for refresh tokens
- Emoji packs and emoji pack manager
- Object pruning (`mix pleroma.database prune_objects`)
- OAuth: added job to clean expired access tokens
- MRF: Support for rejecting reports from specific instances (`mrf_simple`)
- MRF: Support for stripping avatars and banner images from specific instances (`mrf_simple`)
- MRF: Support for running subchains.
- Configuration: `skip_thread_containment` option
- Configuration: `rate_limit` option. See `Pleroma.Plugs.RateLimiter` documentation for details.
- MRF: Support for filtering out likely spam messages by rejecting posts from new users that contain links.
- Configuration: `ignore_hosts` option
- Configuration: `ignore_tld` option
- Configuration: default syslog tag "Pleroma" is now lowercased to "pleroma"

### Changed
- **Breaking:** bind to 127.0.0.1 instead of 0.0.0.0 by default
- **Breaking:** Configuration: move from Pleroma.Mailer to Pleroma.Emails.Mailer
- Thread containment / test for complete visibility will be skipped by default.
- Enforcement of OAuth scopes
- Add multiple use/time expiring invite token
- Restyled OAuth pages to fit with Pleroma's default theme
- Link/mention/hashtag detection is now handled by [auto_linker](https://git.pleroma.social/pleroma/auto_linker)
- NodeInfo: Return `safe_dm_mentions` feature flag
- Federation: Expand the audience of delete activities to all recipients of the deleted object
- Federation: Removed `inReplyToStatusId` from objects
- Configuration: Dedupe enabled by default
- Configuration: Default log level in `prod` environment is now set to `warn`
- Configuration: Added `extra_cookie_attrs` for setting non-standard cookie attributes. Defaults to ["SameSite=Lax"] so that remote follows work.
- Timelines: Messages involving people you have blocked will be excluded from the timeline in all cases instead of just repeats.
- Admin API: Move the user related API to `api/pleroma/admin/users`
- Admin API: `POST /api/pleroma/admin/users` will take list of users
- Pleroma API: Support for emoji tags in `/api/pleroma/emoji` resulting in a breaking API change
- Mastodon API: Support for `exclude_types`, `limit` and `min_id` in `/api/v1/notifications`
- Mastodon API: Add `languages` and `registrations` to `/api/v1/instance`
- Mastodon API: Provide plaintext versions of cw/content in the Status entity
- Mastodon API: Add `pleroma.conversation_id`, `pleroma.in_reply_to_account_acct` fields to the Status entity
- Mastodon API: Add `pleroma.tags`, `pleroma.relationship{}`, `pleroma.is_moderator`, `pleroma.is_admin`, `pleroma.confirmation_pending`, `pleroma.hide_followers`, `pleroma.hide_follows`, `pleroma.hide_favorites` fields to the User entity
- Mastodon API: Add `pleroma.show_role`, `pleroma.no_rich_text` fields to the Source subentity
- Mastodon API: Add support for updating `no_rich_text`, `hide_followers`, `hide_follows`, `hide_favorites`, `show_role` in `PATCH /api/v1/update_credentials`
- Mastodon API: Add `pleroma.is_seen` to the Notification entity
- Mastodon API: Add `pleroma.local` to the Status entity
- Mastodon API: Add `preview` parameter to `POST /api/v1/statuses`
- Mastodon API: Add `with_muted` parameter to timeline endpoints
- Mastodon API: Actual reblog hiding instead of a dummy
- Mastodon API: Remove attachment limit in the Status entity
- Mastodon API: Added support max_id & since_id for bookmark timeline endpoints.
- Deps: Updated Cowboy to 2.6
- Deps: Updated Ecto to 3.0.7
- Don't ship finmoji by default, they can be installed as an emoji pack
- Hide deactivated users and their statuses
- Posts which are marked sensitive or tagged nsfw no longer have link previews.
- HTTP connection timeout is now set to 10 seconds.
- Respond with a 404 Not implemented JSON error message when requested API is not implemented
- Rich Media: crawl only https URLs.

### Fixed
- Follow requests don't get 'stuck' anymore.
- Added an FTS index on objects. Running `vacuum analyze` and setting a larger `work_mem` is recommended.
- Followers counter not being updated when a follower is blocked
- Deactivated users being able to request an access token
- Limit on request body in rich media/relme parsers being ignored resulting in a possible memory leak
- Proper Twitter Card generation instead of a dummy
- Deletions failing for users with a large number of posts
- NodeInfo: Include admins in `staffAccounts`
- ActivityPub: Crashing when requesting empty local user's outbox
- Federation: Handling of objects without `summary` property
- Federation: Add a language tag to activities as required by ActivityStreams 2.0
- Federation: Do not federate avatar/banner if set to default allowing other servers/clients to use their defaults
- Federation: Cope with missing or explicitly nulled address lists
- Federation: Explicitly ensure activities addressed to `as:Public` become addressed to the followers collection
- Federation: Better cope with actors which do not declare a followers collection and use `as:Public` with these semantics
- Federation: Follow requests from remote users who have been blocked will be automatically rejected if appropriate
- MediaProxy: Parse name from content disposition headers even for non-whitelisted types
- MediaProxy: S3 link encoding
- Rich Media: Reject any data which cannot be explicitly encoded into JSON
- Pleroma API: Importing follows from Mastodon 2.8+
- Twitter API: Exposing default scope, `no_rich_text` of the user to anyone
- Twitter API: Returning the `role` object in user entity despite `show_role = false`
- Mastodon API: `/api/v1/favourites` serving only public activities
- Mastodon API: Reblogs having `in_reply_to_id` - `null` even when they are replies
- Mastodon API: Streaming API broadcasting wrong activity id
- Mastodon API: 500 errors when requesting a card for a private conversation
- Mastodon API: Handling of `reblogs` in `/api/v1/accounts/:id/follow`
- Mastodon API: Correct `reblogged`, `favourited`, and `bookmarked` values in the reblog status JSON
- Mastodon API: Exposing default scope of the user to anyone
- Mastodon API: Make `irreversible` field default to `false` [`POST /api/v1/filters`]
- Mastodon API: Replace missing non-nullable Card attributes with empty strings
- User-Agent is now sent correctly for all HTTP requests.
- MRF: Simple policy now properly delists imported or relayed statuses

## Removed
- Configuration: `config :pleroma, :fe` in favor of the more flexible `config :pleroma, :frontend_configurations`

## [0.9.99999] - 2019-05-31
### Security
- Mastodon API: Fix lists leaking private posts

## [0.9.9999] - 2019-04-05
### Security
- Mastodon API: Fix content warnings skipping HTML sanitization

## [0.9.999] - 2019-03-13
Frontend changes only.
### Added
- Added floating action button for posting status on mobile
### Changed
- Changed user-settings icon to a pencil
### Fixed
- Keyboard shortcuts activating when typing a message
- Gaps when scrolling down on a timeline after showing new

## [0.9.99] - 2019-03-08
### Changed
- Update the frontend to the 0.9.99 tag
### Fixed
- Sign the date header in federation to fix Mastodon federation.

## [0.9.9] - 2019-02-22
This is our first stable release.<|MERGE_RESOLUTION|>--- conflicted
+++ resolved
@@ -99,12 +99,9 @@
 - Mastodon API: Add `emoji_reactions` property to Statuses
 - Mastodon API: Change emoji reaction reply format
 - Notifications: Added `pleroma:emoji_reaction` notification type
-<<<<<<< HEAD
+- Mastodon API: Change emoji reaction reply format once more
 - Configuration: `feed.logo` option for tag feed.
 - Tag feed: `/tags/:tag.rss` - list public statuses by hashtag.
-=======
-- Mastodon API: Change emoji reaction reply format once more
->>>>>>> 28f82287
 </details>
 
 ### Fixed
