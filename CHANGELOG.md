--- conflicted
+++ resolved
@@ -12,11 +12,8 @@
 - Uploadfilter `Pleroma.Upload.Filter.Exiftool.ReadDescription` returns description values to the FE so they can pre fill the image description field
 
 ## Changed
-<<<<<<< HEAD
+- Inbound pipeline error handing was modified somewhat, which should lead to less incomprehensible log spam. Hopefully.
 - Uploadfilter `Pleroma.Upload.Filter.Exiftool` has been renamed to `Pleroma.Upload.Filter.Exiftool.StripMetadata`
-=======
-- Inbound pipeline error handing was modified somewhat, which should lead to less incomprehensible log spam. Hopefully.
->>>>>>> 0fee71f5
 
 ## Fixed
 - Issue preventing fetching anything from IPv6-only instances
