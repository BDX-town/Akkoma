# Changelog
All notable changes to this project will be documented in this file.

The format is based on [Keep a Changelog](https://keepachangelog.com/en/1.0.0/).

## [unreleased]
### Removed
- **Breaking:** removed `with_move` parameter from notifications timeline.

### Added
- NodeInfo: `pleroma:api/v1/notifications:include_types_filter` to the `features` list.
- NodeInfo: `pleroma_emoji_reactions` to the `features` list.
- Configuration: `:restrict_unauthenticated` setting, restrict access for unauthenticated users to timelines (public and federate), user profiles and statuses.
- New HTTP adapter [gun](https://github.com/ninenines/gun). Gun adapter requires minimum OTP version of 22.2 otherwise Pleroma won’t start. For hackney OTP update is not required.
<<<<<<< HEAD
- Added `:reject_deletes` group to SimplePolicy
=======
- Mix task to create trusted OAuth App.
- Notifications: Added `follow_request` notification type (configurable, see `[:notifications, :enable_follow_request_notifications]` setting).
>>>>>>> 28165dad
<details>
  <summary>API Changes</summary>
- Mastodon API: Support for `include_types` in `/api/v1/notifications`.
- Mastodon API: Added `/api/v1/notifications/:id/dismiss` endpoint.
- Admin API: endpoints for create/update/delete OAuth Apps.
</details>

### Fixed
- Support pagination in conversations API
- **Breaking**: SimplePolicy `:reject` and `:accept` allow deletions again

## [unreleased-patch]
### Fixed
- Logger configuration through AdminFE
- HTTP Basic Authentication permissions issue
- ObjectAgePolicy didn't filter out old messages

### Added
- NodeInfo: ObjectAgePolicy settings to the `federation` list.
<details>
  <summary>API Changes</summary>
- Admin API: `GET /api/pleroma/admin/need_reboot`.
</details>

## [2.0.2] - 2020-04-08
### Added
- Support for Funkwhale's `Audio` activity
- Admin API: `PATCH /api/pleroma/admin/users/:nickname/update_credentials`

### Fixed
- Blocked/muted users still generating push notifications
- Input textbox for bio ignoring newlines
- OTP: Inability to use PostgreSQL databases with SSL
- `user delete_activities` breaking when trying to delete already deleted posts
- Incorrect URL for Funkwhale channels

### Upgrade notes
1. Restart Pleroma

## [2.0.1] - 2020-03-15
### Security
- Static-FE: Fix remote posts not being sanitized

### Fixed
- 500 errors when no `Accept` header is present if Static-FE is enabled
- Instance panel not being updated immediately due to wrong `Cache-Control` headers
- Statuses posted with BBCode/Markdown having unncessary newlines in Pleroma-FE
- OTP: Fix some settings not being migrated to in-database config properly
- No `Cache-Control` headers on attachment/media proxy requests
- Character limit enforcement being off by 1
- Mastodon Streaming API: hashtag timelines not working

### Changed
- BBCode and Markdown formatters will no longer return any `\n` and only use `<br/>` for newlines
- Mastodon API: Allow registration without email if email verification is not enabled

### Upgrade notes
#### Nginx only
1. Remove `proxy_ignore_headers Cache-Control;` and `proxy_hide_header  Cache-Control;` from your config.

#### Everyone
1. Run database migrations (inside Pleroma directory):
  - OTP: `./bin/pleroma_ctl migrate`
  - From Source: `mix ecto.migrate`
2. Restart Pleroma

## [2.0.0] - 2019-03-08
### Security
- Mastodon API: Fix being able to request enormous amount of statuses in timelines leading to DoS. Now limited to 40 per request.

### Removed
- **Breaking**: Removed 1.0+ deprecated configurations `Pleroma.Upload, :strip_exif` and `:instance, :dedupe_media`
- **Breaking**: OStatus protocol support
- **Breaking**: MDII uploader
- **Breaking**: Using third party engines for user recommendation
<details>
  <summary>API Changes</summary>
- **Breaking**: AdminAPI: migrate_from_db endpoint
</details>

### Changed
- **Breaking:** Pleroma won't start if it detects unapplied migrations
- **Breaking:** Elixir >=1.8 is now required (was >= 1.7)
- **Breaking:** `Pleroma.Plugs.RemoteIp` and `:rate_limiter` enabled by default. Please ensure your reverse proxy forwards the real IP!
- **Breaking:** attachment links (`config :pleroma, :instance, no_attachment_links` and `config :pleroma, Pleroma.Upload, link_name`) disabled by default
- **Breaking:** OAuth: defaulted `[:auth, :enforce_oauth_admin_scope_usage]` setting to `true` which demands `admin` OAuth scope to perform admin actions (in addition to `is_admin` flag on User); make sure to use bundled or newer versions of AdminFE & PleromaFE to access admin / moderator features.
- **Breaking:** Dynamic configuration has been rearchitected. The `:pleroma, :instance, dynamic_configuration` setting has been replaced with `config :pleroma, configurable_from_database`. Please backup your configuration to a file and run the migration task to ensure consistency with the new schema.
- **Breaking:** `:instance, no_attachment_links` has been replaced with `:instance, attachment_links` which still takes a boolean value but doesn't use double negative language.
- Replaced [pleroma_job_queue](https://git.pleroma.social/pleroma/pleroma_job_queue) and `Pleroma.Web.Federator.RetryQueue` with [Oban](https://github.com/sorentwo/oban) (see [`docs/config.md`](docs/config.md) on migrating customized worker / retry settings)
- Introduced [quantum](https://github.com/quantum-elixir/quantum-core) job scheduler
- Enabled `:instance, extended_nickname_format` in the default config
- Add `rel="ugc"` to all links in statuses, to prevent SEO spam
- Extract RSS functionality from OStatus
- MRF (Simple Policy): Also use `:accept`/`:reject` on the actors rather than only their activities
- OStatus: Extract RSS functionality
- Deprecated `User.Info` embedded schema (fields moved to `User`)
- Store status data inside Flag activity
- Deprecated (reorganized as `UserRelationship` entity) User fields with user AP IDs (`blocks`, `mutes`, `muted_reblogs`, `muted_notifications`, `subscribers`).
- Rate limiter is now disabled for localhost/socket (unless remoteip plug is enabled)
- Logger: default log level changed from `warn` to `info`.
- Config mix task `migrate_to_db` truncates `config` table before migrating the config file.
- Allow account registration without an email
- Default to `prepare: :unnamed` in the database configuration.
- Instance stats are now loaded on startup instead of being empty until next hourly job.
<details>
  <summary>API Changes</summary>

- **Breaking** EmojiReactions: Change endpoints and responses to align with Mastodon
- **Breaking** Admin API: `PATCH /api/pleroma/admin/users/:nickname/force_password_reset` is now `PATCH /api/pleroma/admin/users/force_password_reset` (accepts `nicknames` array in the request body)
- **Breaking:** Admin API: Return link alongside with token on password reset
- **Breaking:** Admin API: `PUT /api/pleroma/admin/reports/:id` is now `PATCH /api/pleroma/admin/reports`, see admin_api.md for details
- **Breaking:** `/api/pleroma/admin/users/invite_token` now uses `POST`, changed accepted params and returns full invite in json instead of only token string.
- **Breaking** replying to reports is now "report notes", enpoint changed from `POST /api/pleroma/admin/reports/:id/respond` to `POST /api/pleroma/admin/reports/:id/notes`
- Mastodon API: stopped sanitizing display names, field names and subject fields since they are supposed to be treated as plaintext
- Admin API: Return `total` when querying for reports
- Mastodon API: Return `pleroma.direct_conversation_id` when creating a direct message (`POST /api/v1/statuses`)
- Admin API: Return link alongside with token on password reset
- Admin API: Support authentication via `x-admin-token` HTTP header
- Mastodon API: Add `pleroma.direct_conversation_id` to the status endpoint (`GET /api/v1/statuses/:id`)
- Mastodon API: `pleroma.thread_muted` to the Status entity
- Mastodon API: Mark the direct conversation as read for the author when they send a new direct message
- Mastodon API, streaming: Add `pleroma.direct_conversation_id` to the `conversation` stream event payload.
- Admin API: Render whole status in grouped reports
- Mastodon API: User timelines will now respect blocks, unless you are getting the user timeline of somebody you blocked (which would be empty otherwise).
- Mastodon API: Favoriting / Repeating a post multiple times will now return the identical response every time. Before, executing that action twice would return an error ("already favorited") on the second try.
- Mastodon API: Limit timeline requests to 3 per timeline per 500ms per user/ip by default.
- Admin API: `PATCH /api/pleroma/admin/users/:nickname/credentials` and `GET /api/pleroma/admin/users/:nickname/credentials`
</details>

### Added
- `:chat_limit` option to limit chat characters.
- `cleanup_attachments` option to remove attachments along with statuses. Does not affect duplicate files and attachments without status. Enabling this will increase load to database when deleting statuses on larger instances.
- Refreshing poll results for remote polls
- Authentication: Added rate limit for password-authorized actions / login existence checks
- Static Frontend: Add the ability to render user profiles and notices server-side without requiring JS app.
- Mix task to re-count statuses for all users (`mix pleroma.count_statuses`)
- Mix task to list all users (`mix pleroma.user list`)
- Mix task to send a test email (`mix pleroma.email test`)
- Support for `X-Forwarded-For` and similar HTTP headers which used by reverse proxies to pass a real user IP address to the backend. Must not be enabled unless your instance is behind at least one reverse proxy (such as Nginx, Apache HTTPD or Varnish Cache).
- MRF: New module which handles incoming posts based on their age. By default, all incoming posts that are older than 2 days will be unlisted and not shown to their followers.
- User notification settings: Add `privacy_option` option.
- Support for custom Elixir modules (such as MRF policies)
- User settings: Add _This account is a_ option.
- A new users admin digest email
- OAuth: admin scopes support (relevant setting: `[:auth, :enforce_oauth_admin_scope_usage]`).
- Add an option `authorized_fetch_mode` to require HTTP signatures for AP fetches.
- ActivityPub: support for `replies` collection (output for outgoing federation & fetching on incoming federation).
- Mix task to refresh counter cache (`mix pleroma.refresh_counter_cache`)
<details>
  <summary>API Changes</summary>

- Job queue stats to the healthcheck page
- Admin API: Add ability to fetch reports, grouped by status `GET /api/pleroma/admin/grouped_reports`
- Admin API: Add ability to require password reset
- Mastodon API: Account entities now include `follow_requests_count` (planned Mastodon 3.x addition)
- Pleroma API: `GET /api/v1/pleroma/accounts/:id/scrobbles` to get a list of recently scrobbled items
- Pleroma API: `POST /api/v1/pleroma/scrobble` to scrobble a media item
- Mastodon API: Add `upload_limit`, `avatar_upload_limit`, `background_upload_limit`, and `banner_upload_limit` to `/api/v1/instance`
- Mastodon API: Add `pleroma.unread_conversation_count` to the Account entity
- OAuth: support for hierarchical permissions / [Mastodon 2.4.3 OAuth permissions](https://docs.joinmastodon.org/api/permissions/)
- Metadata Link: Atom syndication Feed
- Mix task to re-count statuses for all users (`mix pleroma.count_statuses`)
- Mastodon API: Add `exclude_visibilities` parameter to the timeline and notification endpoints
- Admin API: `/users/:nickname/toggle_activation` endpoint is now deprecated in favor of: `/users/activate`, `/users/deactivate`, both accept `nicknames` array
- Admin API: Multiple endpoints now require `nicknames` array, instead of singe `nickname`:
  - `POST/DELETE /api/pleroma/admin/users/:nickname/permission_group/:permission_group` are deprecated in favor of: `POST/DELETE /api/pleroma/admin/users/permission_group/:permission_group`
  - `DELETE /api/pleroma/admin/users` (`nickname` query param or `nickname` sent in JSON body) is deprecated in favor of: `DELETE /api/pleroma/admin/users` (`nicknames` query array param or `nicknames` sent in JSON body)
- Admin API: Add `GET /api/pleroma/admin/relay` endpoint - lists all followed relays
- Pleroma API: `POST /api/v1/pleroma/conversations/read` to mark all conversations as read
- ActivityPub: Support `Move` activities
- Mastodon API: Add `/api/v1/markers` for managing timeline read markers
- Mastodon API: Add the `recipients` parameter to `GET /api/v1/conversations`
- Configuration: `feed` option for user atom feed.
- Pleroma API: Add Emoji reactions
- Admin API: Add `/api/pleroma/admin/instances/:instance/statuses` - lists all statuses from a given instance
- Admin API: Add `/api/pleroma/admin/users/:nickname/statuses` - lists all statuses from a given user
- Admin API: `PATCH /api/pleroma/users/confirm_email` to confirm email for multiple users, `PATCH /api/pleroma/users/resend_confirmation_email` to resend confirmation email for multiple users
- ActivityPub: Configurable `type` field of the actors.
- Mastodon API: `/api/v1/accounts/:id` has `source/pleroma/actor_type` field.
- Mastodon API: `/api/v1/update_credentials` accepts `actor_type` field.
- Captcha: Support native provider
- Captcha: Enable by default
- Mastodon API: Add support for `account_id` param to filter notifications by the account
- Mastodon API: Add `emoji_reactions` property to Statuses
- Mastodon API: Change emoji reaction reply format
- Notifications: Added `pleroma:emoji_reaction` notification type
- Mastodon API: Change emoji reaction reply format once more
- Configuration: `feed.logo` option for tag feed.
- Tag feed: `/tags/:tag.rss` - list public statuses by hashtag.
- Mastodon API: Add `reacted` property to `emoji_reactions`
- Pleroma API: Add reactions for a single emoji.
- ActivityPub: `[:activitypub, :note_replies_output_limit]` setting sets the number of note self-replies to output on outgoing federation.
- Admin API: `GET /api/pleroma/admin/stats` to get status count by visibility scope
- Admin API: `GET /api/pleroma/admin/statuses` - list all statuses (accepts `godmode` and `local_only`)
</details>

### Fixed
- Report emails now include functional links to profiles of remote user accounts
- Not being able to log in to some third-party apps when logged in to MastoFE
- MRF: `Delete` activities being exempt from MRF policies
- OTP releases: Not being able to configure OAuth expired token cleanup interval
- OTP releases: Not being able to configure HTML sanitization policy
- OTP releases: Not being able to change upload limit (again)
- Favorites timeline now ordered by favorite date instead of post date
- Support for cancellation of a follow request
<details>
  <summary>API Changes</summary>

- Mastodon API: Fix private and direct statuses not being filtered out from the public timeline for an authenticated user (`GET /api/v1/timelines/public`)
- Mastodon API: Inability to get some local users by nickname in `/api/v1/accounts/:id_or_nickname`
- AdminAPI: If some status received reports both in the "new" format and "old" format it was considered reports on two different statuses (in the context of grouped reports)
- Admin API: Error when trying to update reports in the "old" format
- Mastodon API: Marking a conversation as read (`POST /api/v1/conversations/:id/read`) now no longer brings it to the top in the user's direct conversation list
</details>

## [1.1.9] - 2020-02-10
### Fixed
- OTP: Inability to set the upload limit (again)
- Not being able to pin polls
- Streaming API: incorrect handling of reblog mutes
- Rejecting the user when field length limit is exceeded
- OpenGraph provider: html entities in descriptions

## [1.1.8] - 2020-01-10
### Fixed
- Captcha generation issues
- Returned Kocaptcha endpoint to configuration
- Captcha validity is now 5 minutes

## [1.1.7] - 2019-12-13
### Fixed
- OTP: Inability to set the upload limit
- OTP: Inability to override node name/distribution type to run 2 Pleroma instances on the same machine

### Added
- Integrated captcha provider

### Changed
- Captcha enabled by default
- Default Captcha provider changed from `Pleroma.Captcha.Kocaptcha` to `Pleroma.Captcha.Native`
- Better `Cache-Control` header for static content

### Bundled Pleroma-FE Changes
#### Added
- Icons in the navigation panel

#### Fixed
- Improved support unauthenticated view of private instances

#### Removed
- Whitespace hack on empty post content

## [1.1.6] - 2019-11-19
### Fixed
- Not being able to log into to third party apps when the browser is logged into mastofe
- Email confirmation not being required even when enabled
- Mastodon API: conversations API crashing when one status is malformed

### Bundled Pleroma-FE Changes
#### Added
- About page
- Meme arrows

#### Fixed
- Image modal not closing unless clicked outside of image
- Attachment upload spinner not being centered
- Showing follow counters being 0 when they are actually hidden

## [1.1.5] - 2019-11-09
### Fixed
- Polls having different numbers in timelines/notifications/poll api endpoints due to cache desyncronization
- Pleroma API: OAuth token endpoint not being found when ".json" suffix is appended

### Changed
- Frontend bundle updated to [044c9ad0](https://git.pleroma.social/pleroma/pleroma-fe/commit/044c9ad0562af059dd961d50961a3880fca9c642)

## [1.1.4] - 2019-11-01
### Fixed
- Added a migration that fills up empty user.info fields to prevent breakage after previous unsafe migrations.
- Failure to migrate from pre-1.0.0 versions
- Mastodon API: Notification stream not including follow notifications

## [1.1.3] - 2019-10-25
### Fixed
- Blocked users showing up in notifications collapsed as if they were muted
- `pleroma_ctl` not working on Debian's default shell

## [1.1.2] - 2019-10-18
### Fixed
- `pleroma_ctl` trying to connect to a running instance when generating the config, which of course doesn't exist.

## [1.1.1] - 2019-10-18
### Fixed
- One of the migrations between 1.0.0 and 1.1.0 wiping user info of the relay user because of unexpected behavior of postgresql's `jsonb_set`, resulting in inability to post in the default configuration. If you were affected, please run the following query in postgres console, the relay user will be recreated automatically:
```
delete from users where ap_id = 'https://your.instance.hostname/relay';
```
- Bad user search matches

## [1.1.0] - 2019-10-14
**Breaking:** The stable branch has been changed from `master` to `stable`. If you want to keep using 1.0, the `release/1.0` branch will receive security updates for 6 months after 1.1 release.

**OTP Note:** `pleroma_ctl` in 1.0 defaults to `master` and doesn't support specifying arbitrary branches, making `./pleroma_ctl update` fail. To fix this, fetch a version of `pleroma_ctl` from 1.1 using the command below and proceed with the update normally:
```
curl -Lo ./bin/pleroma_ctl 'https://git.pleroma.social/pleroma/pleroma/raw/develop/rel/files/bin/pleroma_ctl'
```
### Security
- Mastodon API: respect post privacy in `/api/v1/statuses/:id/{favourited,reblogged}_by`

### Removed
- **Breaking:** GNU Social API with Qvitter extensions support
- Emoji: Remove longfox emojis.
- Remove `Reply-To` header from report emails for admins.
- ActivityPub: The `/objects/:uuid/likes` endpoint.

### Changed
- **Breaking:** Configuration: A setting to explicitly disable the mailer was added, defaulting to true, if you are using a mailer add `config :pleroma, Pleroma.Emails.Mailer, enabled: true` to your config
- **Breaking:** Configuration: `/media/` is now removed when `base_url` is configured, append `/media/` to your `base_url` config to keep the old behaviour if desired
- **Breaking:** `/api/pleroma/notifications/read` is moved to `/api/v1/pleroma/notifications/read` and now supports `max_id` and responds with Mastodon API entities.
- Configuration: added `config/description.exs`, from which `docs/config.md` is generated
- Configuration: OpenGraph and TwitterCard providers enabled by default
- Configuration: Filter.AnonymizeFilename added ability to retain file extension with custom text
- Federation: Return 403 errors when trying to request pages from a user's follower/following collections if they have `hide_followers`/`hide_follows` set
- NodeInfo: Return `skipThreadContainment` in `metadata` for the `skip_thread_containment` option
- NodeInfo: Return `mailerEnabled` in `metadata`
- Mastodon API: Unsubscribe followers when they unfollow a user
- Mastodon API: `pleroma.thread_muted` key in the Status entity
- AdminAPI: Add "godmode" while fetching user statuses (i.e. admin can see private statuses)
- Improve digest email template
– Pagination: (optional) return `total` alongside with `items` when paginating
- The `Pleroma.FlakeId` module has been replaced with the `flake_id` library.

### Fixed
- Following from Osada
- Favorites timeline doing database-intensive queries
- Metadata rendering errors resulting in the entire page being inaccessible
- `federation_incoming_replies_max_depth` option being ignored in certain cases
- Mastodon API: Handling of search timeouts (`/api/v1/search` and `/api/v2/search`)
- Mastodon API: Misskey's endless polls being unable to render
- Mastodon API: Embedded relationships not being properly rendered in the Account entity of Status entity
- Mastodon API: Notifications endpoint crashing if one notification failed to render
- Mastodon API: `exclude_replies` is correctly handled again.
- Mastodon API: Add `account_id`, `type`, `offset`, and `limit` to search API (`/api/v1/search` and `/api/v2/search`)
- Mastodon API, streaming: Fix filtering of notifications based on blocks/mutes/thread mutes
- Mastodon API: Fix private and direct statuses not being filtered out from the public timeline for an authenticated user (`GET /api/v1/timelines/public`)
- Mastodon API: Ensure the `account` field is not empty when rendering Notification entities.
- Mastodon API: Inability to get some local users by nickname in `/api/v1/accounts/:id_or_nickname`
- Mastodon API: Blocks are now treated consistently between the Streaming API and the Timeline APIs
- Rich Media: Parser failing when no TTL can be found by image TTL setters
- Rich Media: The crawled URL is now spliced into the rich media data.
- ActivityPub S2S: sharedInbox usage has been mostly aligned with the rules in the AP specification.
- ActivityPub C2S: follower/following collection pages being inaccessible even when authentifucated if `hide_followers`/ `hide_follows` was set
- ActivityPub: Deactivated user deletion
- ActivityPub: Fix `/users/:nickname/inbox` crashing without an authenticated user
- MRF: fix ability to follow a relay when AntiFollowbotPolicy was enabled
- ActivityPub: Correct addressing of Undo.
- ActivityPub: Correct addressing of profile update activities.
- ActivityPub: Polls are now refreshed when necessary.
- Report emails now include functional links to profiles of remote user accounts
- Existing user id not being preserved on insert conflict
- Pleroma.Upload base_url was not automatically whitelisted by MediaProxy. Now your custom CDN or file hosting will be accessed directly as expected.
- Report email not being sent to admins when the reporter is a remote user
- Reverse Proxy limiting `max_body_length` was incorrectly defined and only checked `Content-Length` headers which may not be sufficient in some circumstances

### Added
- Expiring/ephemeral activites. All activities can have expires_at value set, which controls when they should be deleted automatically.
- Mastodon API: in post_status, the expires_in parameter lets you set the number of seconds until an activity expires. It must be at least one hour.
- Mastodon API: all status JSON responses contain a `pleroma.expires_at` item which states when an activity will expire. The value is only shown to the user who created the activity. To everyone else it's empty.
- Configuration: `ActivityExpiration.enabled` controls whether expired activites will get deleted at the appropriate time. Enabled by default.
- Conversations: Add Pleroma-specific conversation endpoints and status posting extensions. Run the `bump_all_conversations` task again to create the necessary data.
- MRF: Support for priming the mediaproxy cache (`Pleroma.Web.ActivityPub.MRF.MediaProxyWarmingPolicy`)
- MRF: Support for excluding specific domains from Transparency.
- MRF: Support for filtering posts based on who they mention (`Pleroma.Web.ActivityPub.MRF.MentionPolicy`)
- Mastodon API: Support for the [`tagged` filter](https://github.com/tootsuite/mastodon/pull/9755) in [`GET /api/v1/accounts/:id/statuses`](https://docs.joinmastodon.org/api/rest/accounts/#get-api-v1-accounts-id-statuses)
- Mastodon API, streaming: Add support for passing the token in the `Sec-WebSocket-Protocol` header
- Mastodon API, extension: Ability to reset avatar, profile banner, and background
- Mastodon API: Add support for `fields_attributes` API parameter (setting custom fields)
- Mastodon API: Add support for categories for custom emojis by reusing the group feature. <https://github.com/tootsuite/mastodon/pull/11196>
- Mastodon API: Add support for muting/unmuting notifications
- Mastodon API: Add support for the `blocked_by` attribute in the relationship API (`GET /api/v1/accounts/relationships`). <https://github.com/tootsuite/mastodon/pull/10373>
- Mastodon API: Add support for the `domain_blocking` attribute in the relationship API (`GET /api/v1/accounts/relationships`).
- Mastodon API: Add `pleroma.deactivated` to the Account entity
- Mastodon API: added `/auth/password` endpoint for password reset with rate limit.
- Mastodon API: /api/v1/accounts/:id/statuses now supports nicknames or user id
- Mastodon API: Improve support for the user profile custom fields
- Mastodon API: Add support for `fields_attributes` API parameter (setting custom fields)
- Mastodon API: Added an endpoint to get multiple statuses by IDs (`GET /api/v1/statuses/?ids[]=1&ids[]=2`)
- Admin API: Return users' tags when querying reports
- Admin API: Return avatar and display name when querying users
- Admin API: Allow querying user by ID
- Admin API: Added support for `tuples`.
- Admin API: Added endpoints to run mix tasks pleroma.config migrate_to_db & pleroma.config migrate_from_db
- Added synchronization of following/followers counters for external users
- Configuration: `enabled` option for `Pleroma.Emails.Mailer`, defaulting to `false`.
- Configuration: Pleroma.Plugs.RateLimiter `bucket_name`, `params` options.
- Configuration: `user_bio_length` and `user_name_length` options.
- Addressable lists
- Twitter API: added rate limit for `/api/account/password_reset` endpoint.
- ActivityPub: Add an internal service actor for fetching ActivityPub objects.
- ActivityPub: Optional signing of ActivityPub object fetches.
- Admin API: Endpoint for fetching latest user's statuses
- Pleroma API: Add `/api/v1/pleroma/accounts/confirmation_resend?email=<email>` for resending account confirmation.
- Pleroma API: Email change endpoint.
- Admin API: Added moderation log
- Web response cache (currently, enabled for ActivityPub)
- Reverse Proxy: Do not retry failed requests to limit pressure on the peer

### Changed
- Configuration: Filter.AnonymizeFilename added ability to retain file extension with custom text
- Admin API: changed json structure for saving config settings.
- RichMedia: parsers and their order are configured in `rich_media` config.
- RichMedia: add the rich media ttl based on image expiration time.

## [1.0.7] - 2019-09-26
### Fixed
- Broken federation on Erlang 22 (previous versions of hackney http client were using an option that got deprecated)
### Changed
- ActivityPub: The first page in inboxes/outboxes is no longer embedded.

## [1.0.6] - 2019-08-14
### Fixed
- MRF: fix use of unserializable keyword lists in describe() implementations
- ActivityPub S2S: POST requests are now signed with `(request-target)` pseudo-header.

## [1.0.5] - 2019-08-13
### Fixed
- Mastodon API: follower/following counters not being nullified, when `hide_follows`/`hide_followers` is set
- Mastodon API: `muted` in the Status entity, using author's account to determine if the thread was muted
- Mastodon API: return the actual profile URL in the Account entity's `url` property when appropriate
- Templates: properly style anchor tags
- Objects being re-embedded to activities after being updated (e.g faved/reposted). Running 'mix pleroma.database prune_objects' again is advised.
- Not being able to access the Mastodon FE login page on private instances
- MRF: ensure that subdomain_match calls are case-insensitive
- Fix internal server error when using the healthcheck API.

### Added
- **Breaking:** MRF describe API, which adds support for exposing configuration information about MRF policies to NodeInfo.
  Custom modules will need to be updated by adding, at the very least, `def describe, do: {:ok, %{}}` to the MRF policy modules.
- Relays: Added a task to list relay subscriptions.
- MRF: Support for filtering posts based on ActivityStreams vocabulary (`Pleroma.Web.ActivityPub.MRF.VocabularyPolicy`)
- MRF (Simple Policy): Support for wildcard domains.
- Support for wildcard domains in user domain blocks setting.
- Configuration: `quarantined_instances` support wildcard domains.
- Mix Tasks: `mix pleroma.database fix_likes_collections`
- Configuration: `federation_incoming_replies_max_depth` option

### Removed
- Federation: Remove `likes` from objects.
- **Breaking:** ActivityPub: The `accept_blocks` configuration setting.

## [1.0.4] - 2019-08-01
### Fixed
- Invalid SemVer version generation, when the current branch does not have commits ahead of tag/checked out on a tag

## [1.0.3] - 2019-07-31
### Security
- OStatus: eliminate the possibility of a protocol downgrade attack.
- OStatus: prevent following locked accounts, bypassing the approval process.
- TwitterAPI: use CommonAPI to handle remote follows instead of OStatus.

## [1.0.2] - 2019-07-28
### Fixed
- Not being able to pin unlisted posts
- Mastodon API: represent poll IDs as strings
- MediaProxy: fix matching filenames
- MediaProxy: fix filename encoding
- Migrations: fix a sporadic migration failure
- Metadata rendering errors resulting in the entire page being inaccessible
- Federation/MediaProxy not working with instances that have wrong certificate order
- ActivityPub S2S: remote user deletions now work the same as local user deletions.

### Changed
- Configuration: OpenGraph and TwitterCard providers enabled by default
- Configuration: Filter.AnonymizeFilename added ability to retain file extension with custom text

## [1.0.1] - 2019-07-14
### Security
- OStatus: fix an object spoofing vulnerability.

## [1.0.0] - 2019-06-29
### Security
- Mastodon API: Fix display names not being sanitized
- Rich media: Do not crawl private IP ranges

### Added
- Digest email for inactive users
- Add a generic settings store for frontends / clients to use.
- Explicit addressing option for posting.
- Optional SSH access mode. (Needs `erlang-ssh` package on some distributions).
- [MongooseIM](https://github.com/esl/MongooseIM) http authentication support.
- LDAP authentication
- External OAuth provider authentication
- Support for building a release using [`mix release`](https://hexdocs.pm/mix/master/Mix.Tasks.Release.html)
- A [job queue](https://git.pleroma.social/pleroma/pleroma_job_queue) for federation, emails, web push, etc.
- [Prometheus](https://prometheus.io/) metrics
- Support for Mastodon's remote interaction
- Mix Tasks: `mix pleroma.database bump_all_conversations`
- Mix Tasks: `mix pleroma.database remove_embedded_objects`
- Mix Tasks: `mix pleroma.database update_users_following_followers_counts`
- Mix Tasks: `mix pleroma.user toggle_confirmed`
- Mix Tasks: `mix pleroma.config migrate_to_db`
- Mix Tasks: `mix pleroma.config migrate_from_db`
- Federation: Support for `Question` and `Answer` objects
- Federation: Support for reports
- Configuration: `poll_limits` option
- Configuration: `pack_extensions` option
- Configuration: `safe_dm_mentions` option
- Configuration: `link_name` option
- Configuration: `fetch_initial_posts` option
- Configuration: `notify_email` option
- Configuration: Media proxy `whitelist` option
- Configuration: `report_uri` option
- Configuration: `email_notifications` option
- Configuration: `limit_to_local_content` option
- Pleroma API: User subscriptions
- Pleroma API: Healthcheck endpoint
- Pleroma API: `/api/v1/pleroma/mascot` per-user frontend mascot configuration endpoints
- Admin API: Endpoints for listing/revoking invite tokens
- Admin API: Endpoints for making users follow/unfollow each other
- Admin API: added filters (role, tags, email, name) for users endpoint
- Admin API: Endpoints for managing reports
- Admin API: Endpoints for deleting and changing the scope of individual reported statuses
- Admin API: Endpoints to view and change config settings.
- AdminFE: initial release with basic user management accessible at /pleroma/admin/
- Mastodon API: Add chat token to `verify_credentials` response
- Mastodon API: Add background image setting to `update_credentials`
- Mastodon API: [Scheduled statuses](https://docs.joinmastodon.org/api/rest/scheduled-statuses/)
- Mastodon API: `/api/v1/notifications/destroy_multiple` (glitch-soc extension)
- Mastodon API: `/api/v1/pleroma/accounts/:id/favourites` (API extension)
- Mastodon API: [Reports](https://docs.joinmastodon.org/api/rest/reports/)
- Mastodon API: `POST /api/v1/accounts` (account creation API)
- Mastodon API: [Polls](https://docs.joinmastodon.org/api/rest/polls/)
- ActivityPub C2S: OAuth endpoints
- Metadata: RelMe provider
- OAuth: added support for refresh tokens
- Emoji packs and emoji pack manager
- Object pruning (`mix pleroma.database prune_objects`)
- OAuth: added job to clean expired access tokens
- MRF: Support for rejecting reports from specific instances (`mrf_simple`)
- MRF: Support for stripping avatars and banner images from specific instances (`mrf_simple`)
- MRF: Support for running subchains.
- Configuration: `skip_thread_containment` option
- Configuration: `rate_limit` option. See `Pleroma.Plugs.RateLimiter` documentation for details.
- MRF: Support for filtering out likely spam messages by rejecting posts from new users that contain links.
- Configuration: `ignore_hosts` option
- Configuration: `ignore_tld` option
- Configuration: default syslog tag "Pleroma" is now lowercased to "pleroma"

### Changed
- **Breaking:** bind to 127.0.0.1 instead of 0.0.0.0 by default
- **Breaking:** Configuration: move from Pleroma.Mailer to Pleroma.Emails.Mailer
- Thread containment / test for complete visibility will be skipped by default.
- Enforcement of OAuth scopes
- Add multiple use/time expiring invite token
- Restyled OAuth pages to fit with Pleroma's default theme
- Link/mention/hashtag detection is now handled by [auto_linker](https://git.pleroma.social/pleroma/auto_linker)
- NodeInfo: Return `safe_dm_mentions` feature flag
- Federation: Expand the audience of delete activities to all recipients of the deleted object
- Federation: Removed `inReplyToStatusId` from objects
- Configuration: Dedupe enabled by default
- Configuration: Default log level in `prod` environment is now set to `warn`
- Configuration: Added `extra_cookie_attrs` for setting non-standard cookie attributes. Defaults to ["SameSite=Lax"] so that remote follows work.
- Timelines: Messages involving people you have blocked will be excluded from the timeline in all cases instead of just repeats.
- Admin API: Move the user related API to `api/pleroma/admin/users`
- Admin API: `POST /api/pleroma/admin/users` will take list of users
- Pleroma API: Support for emoji tags in `/api/pleroma/emoji` resulting in a breaking API change
- Mastodon API: Support for `exclude_types`, `limit` and `min_id` in `/api/v1/notifications`
- Mastodon API: Add `languages` and `registrations` to `/api/v1/instance`
- Mastodon API: Provide plaintext versions of cw/content in the Status entity
- Mastodon API: Add `pleroma.conversation_id`, `pleroma.in_reply_to_account_acct` fields to the Status entity
- Mastodon API: Add `pleroma.tags`, `pleroma.relationship{}`, `pleroma.is_moderator`, `pleroma.is_admin`, `pleroma.confirmation_pending`, `pleroma.hide_followers`, `pleroma.hide_follows`, `pleroma.hide_favorites` fields to the User entity
- Mastodon API: Add `pleroma.show_role`, `pleroma.no_rich_text` fields to the Source subentity
- Mastodon API: Add support for updating `no_rich_text`, `hide_followers`, `hide_follows`, `hide_favorites`, `show_role` in `PATCH /api/v1/update_credentials`
- Mastodon API: Add `pleroma.is_seen` to the Notification entity
- Mastodon API: Add `pleroma.local` to the Status entity
- Mastodon API: Add `preview` parameter to `POST /api/v1/statuses`
- Mastodon API: Add `with_muted` parameter to timeline endpoints
- Mastodon API: Actual reblog hiding instead of a dummy
- Mastodon API: Remove attachment limit in the Status entity
- Mastodon API: Added support max_id & since_id for bookmark timeline endpoints.
- Deps: Updated Cowboy to 2.6
- Deps: Updated Ecto to 3.0.7
- Don't ship finmoji by default, they can be installed as an emoji pack
- Hide deactivated users and their statuses
- Posts which are marked sensitive or tagged nsfw no longer have link previews.
- HTTP connection timeout is now set to 10 seconds.
- Respond with a 404 Not implemented JSON error message when requested API is not implemented
- Rich Media: crawl only https URLs.

### Fixed
- Follow requests don't get 'stuck' anymore.
- Added an FTS index on objects. Running `vacuum analyze` and setting a larger `work_mem` is recommended.
- Followers counter not being updated when a follower is blocked
- Deactivated users being able to request an access token
- Limit on request body in rich media/relme parsers being ignored resulting in a possible memory leak
- Proper Twitter Card generation instead of a dummy
- Deletions failing for users with a large number of posts
- NodeInfo: Include admins in `staffAccounts`
- ActivityPub: Crashing when requesting empty local user's outbox
- Federation: Handling of objects without `summary` property
- Federation: Add a language tag to activities as required by ActivityStreams 2.0
- Federation: Do not federate avatar/banner if set to default allowing other servers/clients to use their defaults
- Federation: Cope with missing or explicitly nulled address lists
- Federation: Explicitly ensure activities addressed to `as:Public` become addressed to the followers collection
- Federation: Better cope with actors which do not declare a followers collection and use `as:Public` with these semantics
- Federation: Follow requests from remote users who have been blocked will be automatically rejected if appropriate
- MediaProxy: Parse name from content disposition headers even for non-whitelisted types
- MediaProxy: S3 link encoding
- Rich Media: Reject any data which cannot be explicitly encoded into JSON
- Pleroma API: Importing follows from Mastodon 2.8+
- Twitter API: Exposing default scope, `no_rich_text` of the user to anyone
- Twitter API: Returning the `role` object in user entity despite `show_role = false`
- Mastodon API: `/api/v1/favourites` serving only public activities
- Mastodon API: Reblogs having `in_reply_to_id` - `null` even when they are replies
- Mastodon API: Streaming API broadcasting wrong activity id
- Mastodon API: 500 errors when requesting a card for a private conversation
- Mastodon API: Handling of `reblogs` in `/api/v1/accounts/:id/follow`
- Mastodon API: Correct `reblogged`, `favourited`, and `bookmarked` values in the reblog status JSON
- Mastodon API: Exposing default scope of the user to anyone
- Mastodon API: Make `irreversible` field default to `false` [`POST /api/v1/filters`]
- Mastodon API: Replace missing non-nullable Card attributes with empty strings
- User-Agent is now sent correctly for all HTTP requests.
- MRF: Simple policy now properly delists imported or relayed statuses

## Removed
- Configuration: `config :pleroma, :fe` in favor of the more flexible `config :pleroma, :frontend_configurations`

## [0.9.99999] - 2019-05-31
### Security
- Mastodon API: Fix lists leaking private posts

## [0.9.9999] - 2019-04-05
### Security
- Mastodon API: Fix content warnings skipping HTML sanitization

## [0.9.999] - 2019-03-13
Frontend changes only.
### Added
- Added floating action button for posting status on mobile
### Changed
- Changed user-settings icon to a pencil
### Fixed
- Keyboard shortcuts activating when typing a message
- Gaps when scrolling down on a timeline after showing new

## [0.9.99] - 2019-03-08
### Changed
- Update the frontend to the 0.9.99 tag
### Fixed
- Sign the date header in federation to fix Mastodon federation.

## [0.9.9] - 2019-02-22
This is our first stable release.<|MERGE_RESOLUTION|>--- conflicted
+++ resolved
@@ -12,12 +12,9 @@
 - NodeInfo: `pleroma_emoji_reactions` to the `features` list.
 - Configuration: `:restrict_unauthenticated` setting, restrict access for unauthenticated users to timelines (public and federate), user profiles and statuses.
 - New HTTP adapter [gun](https://github.com/ninenines/gun). Gun adapter requires minimum OTP version of 22.2 otherwise Pleroma won’t start. For hackney OTP update is not required.
-<<<<<<< HEAD
-- Added `:reject_deletes` group to SimplePolicy
-=======
 - Mix task to create trusted OAuth App.
 - Notifications: Added `follow_request` notification type (configurable, see `[:notifications, :enable_follow_request_notifications]` setting).
->>>>>>> 28165dad
+- Added `:reject_deletes` group to SimplePolicy
 <details>
   <summary>API Changes</summary>
 - Mastodon API: Support for `include_types` in `/api/v1/notifications`.
