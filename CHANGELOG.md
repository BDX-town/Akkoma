--- conflicted
+++ resolved
@@ -12,11 +12,8 @@
 - Pleroma API: `GET /api/v1/pleroma/accounts/:id/scrobbles` to get a list of recently scrobbled items
 - Pleroma API: `POST /api/v1/pleroma/scrobble` to scrobble a media item
 - Mastodon API: Add `upload_limit`, `avatar_upload_limit`, `background_upload_limit`, and `banner_upload_limit` to `/api/v1/instance`
-<<<<<<< HEAD
+- Mastodon API: Add `pleroma.unread_conversation_count` to the Account entity
 - Pleroma API: Add Emoji reactions
-=======
-- Mastodon API: Add `pleroma.unread_conversation_count` to the Account entity
->>>>>>> 9c47d857
 
 ### Changed
 - **Breaking:** Elixir >=1.8 is now required (was >= 1.7)
