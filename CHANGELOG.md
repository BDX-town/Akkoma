# Changelog

All notable changes to this project will be documented in this file.

The format is based on [Keep a Changelog](https://keepachangelog.com/en/1.0.0/).

## Unreleased

### Removed

- MastoFE

### Changed
- Allow users to remove their emails if instance does not need email to register

### Added
- `activeMonth` and `activeHalfyear` fields in NodeInfo usage.users object
<<<<<<< HEAD
- Experimental support for Finch. Put `config :tesla, :adapter, {Tesla.Adapter.Finch, name: MyFinch}` in your secrets file to use it. Reverse Proxy will still use Hackney.
=======
- AdminAPI: allow moderators to manage reports, users, invites, and custom emojis
- AdminAPI: restrict moderators to access sensitive data: change user credentials, get password reset token, read private statuses and chats, etc
>>>>>>> a6594280

### Fixed
- Subscription(Bell) Notifications: Don't create from Pipeline Ingested replies
- Handle Reject for already-accepted Follows properly
- Display OpenGraph data on alternative notice routes.

### Removed

## 2.4.1 - 2021-08-29

### Changed
- Make `mix pleroma.database set_text_search_config` run concurrently and indefinitely

### Added
- AdminAPI: Missing configuration description for StealEmojiPolicy

### Fixed
- MastodonAPI: Stream out Create activities
- MRF ObjectAgePolicy: Fix pattern matching on "published"
- TwitterAPI: Make `change_password` and `change_email` require params on body instead of query
- Subscription(Bell) Notifications: Don't create from Pipeline Ingested replies
- AdminAPI: Fix rendering reports containing a `nil` object
- Mastodon API: Activity Search fallbacks on status fetching after a DB Timeout/Error
- Mastodon API: Fix crash in Streamer related to reblogging
- AdminAPI: List available frontends when `static/frontends` folder is missing
- Make activity search properly use language-aware GIN indexes
- AdminAPI: Fix suggestions for MRF Policies

## 2.4.0 - 2021-08-08

### Changed

- **Breaking:** Configuration: `:chat, enabled` moved to `:shout, enabled` and `:instance, chat_limit` moved to `:shout, limit`
- **Breaking** Entries for simple_policy, transparency_exclusions and quarantined_instances now list both the instance and a reason.
- Support for Erlang/OTP 24
- The `application` metadata returned with statuses is no longer hardcoded. Apps that want to display these details will now have valid data for new posts after this change.
- HTTPSecurityPlug now sends a response header to opt out of Google's FLoC (Federated Learning of Cohorts) targeted advertising.
- Email address is now returned if requesting user is the owner of the user account so it can be exposed in client and FE user settings UIs.
- Improved Twittercard and OpenGraph meta tag generation including thumbnails and image dimension metadata when available.
- AdminAPI: sort users so the newest are at the top.
- ActivityPub Client-to-Server(C2S): Limitation on the type of Activity/Object are lifted as they are now passed through ObjectValidators

### Added

- MRF (`FollowBotPolicy`): New MRF Policy which makes a designated local Bot account attempt to follow all users in public Notes received by your instance. Users who require approving follower requests or have #nobot in their profile are excluded.
- Return OAuth token `id` (primary key) in POST `/oauth/token`.
- AdminAPI: return `created_at` date with users.
- AdminAPI: add DELETE `/api/v1/pleroma/admin/instances/:instance` to delete all content from a remote instance.
- `AnalyzeMetadata` upload filter for extracting image/video attachment dimensions and generating blurhashes for images. Blurhashes for videos are not generated at this time.
- Attachment dimensions and blurhashes are federated when available.
- Mastodon API: support `poll` notification.
- Pinned posts federation

### Fixed
- Don't crash so hard when email settings are invalid.
- Checking activated Upload Filters for required commands.
- Remote users can no longer reappear after being deleted.
- Deactivated users may now be deleted.
- Deleting an activity with a lot of likes/boosts no longer causes a database timeout.
- Mix task `pleroma.database prune_objects`
- Fixed rendering of JSON errors on ActivityPub endpoints.
- Linkify: Parsing crash with URLs ending in unbalanced closed paren, no path separator, and no query parameters
- Try to save exported ConfigDB settings (migrate_from_db) in the system temp directory if default location is not writable.
- Uploading custom instance thumbnail via AdminAPI/AdminFE generated invalid URL to the image
- Applying ConcurrentLimiter settings via AdminAPI
- User login failures if their `notification_settings` were in a NULL state.
- Mix task `pleroma.user delete_activities` query transaction timeout is now :infinity
- MRF (`SimplePolicy`): Embedded objects are now checked. If any embedded object would be rejected, its parent is rejected. This fixes Announces leaking posts from blocked domains.
- Fixed some Markdown issues, including trailing slash in links.

### Removed
- **Breaking**: Remove deprecated `/api/qvitter/statuses/notifications/read` (replaced by `/api/v1/pleroma/notifications/read`)

## [2.3.0] - 2021-03-01

### Security

- Fixed client user agent leaking through MediaProxy

### Removed

- `:auth, :enforce_oauth_admin_scope_usage` configuration option.

### Changed

- **Breaking**: Changed `mix pleroma.user toggle_confirmed` to `mix pleroma.user confirm`
- **Breaking**: Changed `mix pleroma.user toggle_activated` to `mix pleroma.user activate/deactivate`
- **Breaking:** NSFW hashtag is no longer added on sensitive posts
- Polls now always return a `voters_count`, even if they are single-choice.
- Admin Emails: The ap id is used as the user link in emails now.
- Improved registration workflow for email confirmation and account approval modes.
- Search: When using Postgres 11+, Pleroma will use the `websearch_to_tsvector` function to parse search queries.
- Emoji: Support the full Unicode 13.1 set of Emoji for reactions, plus regional indicators.
- Deprecated `Pleroma.Uploaders.S3, :public_endpoint`. Now `Pleroma.Upload, :base_url` is the standard configuration key for all uploaders.
- Improved Apache webserver support: updated sample configuration, MediaProxy cache invalidation verified with the included sample script
- Improve OAuth 2.0 provider support. A missing `fqn` field was added to the response, but does not expose the user's email address.
- Provide redirect of external posts from `/notice/:id` to their original URL
- Admins no longer receive notifications for reports if they are the actor making the report.
- Improved Mailer configuration setting descriptions for AdminFE.
- Updated default avatar to look nicer.

<details>
  <summary>API Changes</summary>

- **Breaking:** AdminAPI changed User field `confirmation_pending` to `is_confirmed`
- **Breaking:** AdminAPI changed User field `approval_pending` to `is_approved`
- **Breaking**: AdminAPI changed User field `deactivated` to `is_active`
- **Breaking:** AdminAPI `GET /api/pleroma/admin/users/:nickname_or_id/statuses` changed response format and added the number of total users posts.
- **Breaking:** AdminAPI `GET /api/pleroma/admin/instances/:instance/statuses` changed response format and added the number of total users posts.
- Admin API: Reports now ordered by newest
- Pleroma API: `GET /api/v1/pleroma/chats` is deprecated in favor of `GET /api/v2/pleroma/chats`.
- Pleroma API: Reroute `/api/pleroma/*` to `/api/v1/pleroma/*`

</details>
- Improved hashtag timeline performance (requires a background migration).

### Added

- Reports now generate notifications for admins and mods.
- Support for local-only statuses.
- Support pagination of blocks and mutes.
- Account backup.
- Configuration: Add `:instance, autofollowing_nicknames` setting to provide a way to make accounts automatically follow new users that register on the local Pleroma instance.
- `[:activitypub, :blockers_visible]` config to control visibility of blockers.
- Ability to view remote timelines, with ex. `/api/v1/timelines/public?instance=lain.com` and streams `public:remote` and `public:remote:media`.
- The site title is now injected as a `title` tag like preloads or metadata.
- Password reset tokens now are not accepted after a certain age.
- Mix tasks to help with displaying and removing ConfigDB entries. See `mix pleroma.config`.
- OAuth form improvements: users are remembered by their cookie, the CSS is overridable by the admin, and the style has been improved.
- OAuth improvements and fixes: more secure session-based authentication (by token that could be revoked anytime), ability to revoke belonging OAuth token from any client etc.
- Ability to set ActivityPub aliases for follower migration.
- Configurable background job limits for RichMedia (link previews) and MediaProxyWarmingPolicy
- Ability to define custom HTTP headers per each frontend
- MRF (`NoEmptyPolicy`): New MRF Policy which will deny empty statuses or statuses of only mentions from being created by local users
- New users will receive a simple email confirming their registration if no other emails will be dispatched. (e.g., Welcome, Confirmation, or Approval Required)

<details>
  <summary>API Changes</summary>
- Admin API: (`GET /api/pleroma/admin/users`) filter users by `unconfirmed` status and `actor_type`.
- Admin API: OpenAPI spec for the user-related operations
- Pleroma API: `GET /api/v2/pleroma/chats` added. It is exactly like `GET /api/v1/pleroma/chats` except supports pagination.
- Pleroma API: Add `idempotency_key` to the chat message entity that can be used for optimistic message sending.
- Pleroma API: (`GET /api/v1/pleroma/federation_status`) Add a way to get a list of unreachable instances.
- Mastodon API: User and conversation mutes can now auto-expire if `expires_in` parameter was given while adding the mute.
- Admin API: An endpoint to manage frontends.
- Streaming API: Add follow relationships updates.
- WebPush: Introduce `pleroma:chat_mention` and `pleroma:emoji_reaction` notification types.
- Mastodon API: Add monthly active users to `/api/v1/instance` (`pleroma.stats.mau`).
- Mastodon API: Home, public, hashtag & list timelines accept `only_media`, `remote` & `local` parameters for filtration.
- Mastodon API: `/api/v1/accounts/:id` & `/api/v1/mutes` endpoints accept `with_relationships` parameter and return filled `pleroma.relationship` field.
- Mastodon API: Endpoint to remove a conversation (`DELETE /api/v1/conversations/:id`).
- Mastodon API: `expires_in` in the scheduled post `params` field on `/api/v1/statuses` and `/api/v1/scheduled_statuses/:id` endpoints.
</details>

### Fixed

- Users with `is_discoverable` field set to false (default value) will appear in in-service search results but be hidden from external services (search bots etc.).
- Streaming API: Posts and notifications are not dropped, when CLI task is executing.
- Creating incorrect IPv4 address-style HTTP links when encountering certain numbers.
- Reblog API Endpoint: Do not set visibility parameter to public by default and let CommonAPI to infer it from status, so a user can reblog their private status without explicitly setting reblog visibility to private.
- Tag URLs in statuses are now absolute
- Removed duplicate jobs to purge expired activities
- File extensions of some attachments were incorrectly changed. This feature has been disabled for now.
- Mix task pleroma.instance creates missing parent directories if the configuration or SQL output paths are changed.

<details>
  <summary>API Changes</summary>
  - Mastodon API: Current user is now included in conversation if it's the only participant.
  - Mastodon API: Fixed last_status.account being not filled with account data.
  - Mastodon API: Fix not being able to add or remove multiple users at once in lists.
  - Mastodon API: Fixed own_votes being not returned with poll data.
  - Mastodon API: Fixed creation of scheduled posts with polls.
  - Mastodon API: Support for expires_in/expires_at in the Filters.
</details>

## [2.2.2] - 2021-01-18

### Fixed

- StealEmojiPolicy creates dir for emojis, if it doesn't exist.
- Updated `elixir_make` to a non-retired version

### Upgrade notes

1. Restart Pleroma

## [2.2.1] - 2020-12-22

### Changed
- Updated Pleroma FE

### Fixed

- Config generation: rename `Pleroma.Upload.Filter.ExifTool` to `Pleroma.Upload.Filter.Exiftool`.
- S3 Uploads with Elixir 1.11.
- Mix task pleroma.user delete_activities for source installations.
- Search: RUM index search speed has been fixed.
- Rich Media Previews sometimes showed the wrong preview due to a bug following redirects.
- Fixes for the autolinker.
- Forwarded reports duplication from Pleroma instances.
- Emoji Reaction activity filtering from blocked and muted accounts.

- <details>
    <summary>API</summary>
  - Statuses were not displayed for Mastodon forwarded reports.
  </details>

### Upgrade notes

1. Restart Pleroma

## [2.2.0] - 2020-11-12

### Security

- Fixed the possibility of using file uploads to spoof posts.

### Changed

- **Breaking** Requires `libmagic` (or `file`) to guess file types.
- **Breaking:** App metrics endpoint (`/api/pleroma/app_metrics`) is disabled by default, check `docs/API/prometheus.md` on enabling and configuring.
- **Breaking:** Pleroma Admin API: emoji packs and files routes changed.
- **Breaking:** Sensitive/NSFW statuses no longer disable link previews.
- Search: Users are now findable by their urls.
- Renamed `:await_up_timeout` in `:connections_pool` namespace to `:connect_timeout`, old name is deprecated.
- Renamed `:timeout` in `pools` namespace to `:recv_timeout`, old name is deprecated.
- The `discoverable` field in the `User` struct will now add a NOINDEX metatag to profile pages when false.
- Users with the `is_discoverable` field set to false will not show up in searches ([bug](https://git.pleroma.social/pleroma/pleroma/-/issues/2301)).
- Minimum lifetime for ephmeral activities changed to 10 minutes and made configurable (`:min_lifetime` option).
- Introduced optional dependencies on `ffmpeg`, `ImageMagick`, `exiftool` software packages. Please refer to `docs/installation/optional/media_graphics_packages.md`.
- <details>
  <summary>API Changes</summary>
- API: Empty parameter values for integer parameters are now ignored in non-strict validaton mode.
</details>

### Removed

- **Breaking:** `Pleroma.Workers.Cron.StatsWorker` setting from Oban `:crontab` (moved to a simpler implementation).
- **Breaking:** `Pleroma.Workers.Cron.ClearOauthTokenWorker` setting from Oban `:crontab` (moved to scheduled jobs).
- **Breaking:** `Pleroma.Workers.Cron.PurgeExpiredActivitiesWorker` setting from Oban `:crontab` (moved to scheduled jobs).
- Removed `:managed_config` option. In practice, it was accidentally removed with 2.0.0 release when frontends were
switched to a new configuration mechanism, however it was not officially removed until now.

### Added

- Media preview proxy (requires `ffmpeg` and `ImageMagick` to be installed and media proxy to be enabled; see `:media_preview_proxy` config for more details).
- Mix tasks for controlling user account confirmation status in bulk (`mix pleroma.user confirm_all` and `mix pleroma.user unconfirm_all`)
- Mix task for sending confirmation emails to all unconfirmed users (`mix pleroma.email resend_confirmation_emails`)
- Mix task option for force-unfollowing relays
- App metrics: ability to restrict access to specified IP whitelist.

<details>
  <summary>API Changes</summary>

- Admin API: Importing emoji from a zip file
- Pleroma API: Importing the mutes users from CSV files.
- Pleroma API: Pagination for remote/local packs and emoji.

</details>

### Fixed

- Add documented-but-missing chat pagination.
- Allow sending out emails again.
- Allow sending chat messages to yourself
- OStatus / static FE endpoints: fixed inaccessibility for anonymous users on non-federating instances, switched to handling per `:restrict_unauthenticated` setting.
- Fix remote users with a whitespace name.

### Upgrade notes

1. Install libmagic and development headers (`libmagic-dev` on Ubuntu/Debian, `file-dev` on Alpine Linux)
2. Run database migrations (inside Pleroma directory):
  - OTP: `./bin/pleroma_ctl migrate`
  - From Source: `mix ecto.migrate`
3. Restart Pleroma

## [2.1.2] - 2020-09-17

### Security

- Fix most MRF rules either crashing or not being applied to objects passed into the Common Pipeline (ChatMessage, Question, Answer, Audio, Event).

### Fixed

- Welcome Chat messages preventing user registration with MRF Simple Policy applied to the local instance.
- Mastodon API: the public timeline returning an error when the `reply_visibility` parameter is set to `self` for an unauthenticated user.
- Mastodon Streaming API: Handler crashes on authentication failures, resulting in error logs.
- Mastodon Streaming API: Error logs on client pings.
- Rich media: Log spam on failures. Now the error is only logged once per attempt.

### Changed

- Rich Media: A HEAD request is now done to the url, to ensure it has the appropriate content type and size before proceeding with a GET.

### Upgrade notes

1. Restart Pleroma

## [2.1.1] - 2020-09-08

### Security
- Fix possible DoS in Mastodon API user search due to an error in match clauses, leading to an infinite recursion and subsequent OOM with certain inputs.
- Fix metadata leak for accounts and statuses on private instances.
- Fix possible DoS in Admin API search using an atom leak vulnerability. Authentication with admin rights was required to exploit.

### Changed

- **Breaking:** The metadata providers RelMe and Feed are no longer configurable. RelMe should always be activated and Feed only provides a <link> header tag for the actual RSS/Atom feed when the instance is public.
- Improved error message when cmake is not available at build stage.

### Added
- Rich media failure tracking (along with `:failure_backoff` option).

<details>
  <summary>Admin API Changes</summary>

- Add `PATCH /api/pleroma/admin/instance_document/:document_name` to modify the Terms of Service and Instance Panel HTML pages via Admin API
</details>

### Fixed
- Default HTTP adapter not respecting pool setting, leading to possible OOM.
- Fixed uploading webp images when the Exiftool Upload Filter is enabled by skipping them
- Mastodon API: Search parameter `following` now correctly returns the followings rather than the followers
- Mastodon API: Timelines hanging for (`number of posts with links * rich media timeout`) in the worst case.
  Reduced to just rich media timeout.
- Mastodon API: Cards being wrong for preview statuses due to cache key collision.
- Password resets no longer processed for deactivated accounts.
- Favicon scraper raising exceptions on URLs longer than 255 characters.

## [2.1.0] - 2020-08-28

### Changed

- **Breaking:** The default descriptions on uploads are now empty. The old behavior (filename as default) can be configured, see the cheat sheet.
- **Breaking:** Added the ObjectAgePolicy to the default set of MRFs. This will delist and strip the follower collection of any message received that is older than 7 days. This will stop users from seeing very old messages in the timelines. The messages can still be viewed on the user's page and in conversations. They also still trigger notifications.
- **Breaking:** Elixir >=1.9 is now required (was >= 1.8)
- **Breaking:** Configuration: `:auto_linker, :opts` moved to `:pleroma, Pleroma.Formatter`. Old config namespace is deprecated.
- **Breaking:** Configuration: `:instance, welcome_user_nickname` moved to `:welcome, :direct_message, :sender_nickname`, `:instance, :welcome_message` moved to `:welcome, :direct_message, :message`. Old config namespace is deprecated.
- **Breaking:** LDAP: Fallback to local database authentication has been removed for security reasons and lack of a mechanism to ensure the passwords are synchronized when LDAP passwords are updated.
- **Breaking** Changed defaults for `:restrict_unauthenticated` so that when `:instance, :public` is set to `false` then all `:restrict_unauthenticated` items be effectively set to `true`. If you'd like to allow unauthenticated access to specific API endpoints on a private instance, please explicitly set `:restrict_unauthenticated` to non-default value in `config/prod.secret.exs`.
- In Conversations, return only direct messages as `last_status`
- Using the `only_media` filter on timelines will now exclude reblog media
- MFR policy to set global expiration for all local Create activities
- OGP rich media parser merged with TwitterCard
- Configuration: `:instance, rewrite_policy` moved to `:mrf, policies`, `:instance, :mrf_transparency` moved to `:mrf, :transparency`, `:instance, :mrf_transparency_exclusions` moved to `:mrf, :transparency_exclusions`. Old config namespace is deprecated.
- Configuration: `:media_proxy, whitelist` format changed to host with scheme (e.g. `http://example.com` instead of `example.com`). Domain format is deprecated.

<details>
  <summary>API Changes</summary>

- **Breaking:** Pleroma API: The routes to update avatar, banner and background have been removed.
- **Breaking:** Image description length is limited now.
- **Breaking:** Emoji API: changed methods and renamed routes.
- **Breaking:** Notification Settings API for suppressing notifications has been simplified down to `block_from_strangers`.
- **Breaking:** Notification Settings API option for hiding push notification contents has been renamed to `hide_notification_contents`.
- MastodonAPI: Allow removal of avatar, banner and background.
- Streaming: Repeats of a user's posts will no longer be pushed to the user's stream.
- Mastodon API: Added `pleroma.metadata.fields_limits` to /api/v1/instance
- Mastodon API: On deletion, returns the original post text.
- Mastodon API: Add `pleroma.unread_count` to the Marker entity.
- Mastodon API: Added `pleroma.metadata.post_formats` to /api/v1/instance
- Mastodon API (legacy): Allow query parameters for `/api/v1/domain_blocks`, e.g. `/api/v1/domain_blocks?domain=badposters.zone`
- Mastodon API: Make notifications about statuses from muted users and threads read automatically
- Pleroma API: `/api/pleroma/captcha` responses now include `seconds_valid` with an integer value.

</details>

<details>
  <summary>Admin API Changes</summary>

- **Breaking** Changed relay `/api/pleroma/admin/relay` endpoints response format.
- Status visibility stats: now can return stats per instance.
- Mix task to refresh counter cache (`mix pleroma.refresh_counter_cache`)

</details>

### Removed

- **Breaking:** removed `with_move` parameter from notifications timeline.

### Added

- Frontends: Add mix task to install frontends.
- Frontends: Add configurable frontends for primary and admin fe.
- Configuration: Added a blacklist for email servers.
- Chats: Added `accepts_chat_messages` field to user, exposed in APIs and federation.
- Chats: Added support for federated chats. For details, see the docs.
- ActivityPub: Added support for existing AP ids for instances migrated from Mastodon.
- Instance: Add `background_image` to configuration and `/api/v1/instance`
- Instance: Extend `/api/v1/instance` with Pleroma-specific information.
- NodeInfo: `pleroma:api/v1/notifications:include_types_filter` to the `features` list.
- NodeInfo: `pleroma_emoji_reactions` to the `features` list.
- Configuration: `:restrict_unauthenticated` setting, restrict access for unauthenticated users to timelines (public and federate), user profiles and statuses.
- Configuration: Add `:database_config_whitelist` setting to whitelist settings which can be configured from AdminFE.
- Configuration: `filename_display_max_length` option to set filename truncate limit, if filename display enabled (0 = no limit).
- New HTTP adapter [gun](https://github.com/ninenines/gun). Gun adapter requires minimum OTP version of 22.2 otherwise Pleroma won’t start. For hackney OTP update is not required.
- Mix task to create trusted OAuth App.
- Mix task to reset MFA for user accounts
- Notifications: Added `follow_request` notification type.
- Added `:reject_deletes` group to SimplePolicy
- MRF (`EmojiStealPolicy`): New MRF Policy which allows to automatically download emojis from remote instances
- Support pagination in emoji packs API (for packs and for files in pack)
- Support for viewing instances favicons next to posts and accounts
- Added Pleroma.Upload.Filter.Exiftool as an alternate EXIF stripping mechanism targeting GPS/location metadata.
- "By approval" registrations mode.
- Configuration: Added `:welcome` settings for the welcome message to newly registered users. You can send a welcome message as a direct message, chat or email.
- Ability to hide favourites and emoji reactions in the API with `[:instance, :show_reactions]` config.

<details>
  <summary>API Changes</summary>

- Mastodon API: Add pleroma.parent_visible field to statuses.
- Mastodon API: Extended `/api/v1/instance`.
- Mastodon API: Support for `include_types` in `/api/v1/notifications`.
- Mastodon API: Added `/api/v1/notifications/:id/dismiss` endpoint.
- Mastodon API: Add support for filtering replies in public and home timelines.
- Mastodon API: Support for `bot` field in `/api/v1/accounts/update_credentials`.
- Mastodon API: Support irreversible property for filters.
- Mastodon API: Add pleroma.favicon field to accounts.
- Admin API: endpoints for create/update/delete OAuth Apps.
- Admin API: endpoint for status view.
- OTP: Add command to reload emoji packs
</details>

### Fixed
- Fix list pagination and other list issues.
- Support pagination in conversations API
- **Breaking**: SimplePolicy `:reject` and `:accept` allow deletions again
- Fix follower/blocks import when nicknames starts with @
- Filtering of push notifications on activities from blocked domains
- Resolving Peertube accounts with Webfinger
- `blob:` urls not being allowed by connect-src CSP
- Mastodon API: fix `GET /api/v1/notifications` not returning the full result set
- Rich Media Previews for Twitter links
- Admin API: fix `GET /api/pleroma/admin/users/:nickname/credentials` returning 404 when getting the credentials of a remote user while `:instance, :limit_to_local_content` is set to `:unauthenticated`
- Fix CSP policy generation to include remote Captcha services
- Fix edge case where MediaProxy truncates media, usually caused when Caddy is serving content for the other Federated instance.
- Emoji Packs could not be listed when instance was set to `public: false`
- Fix whole_word always returning false on filter get requests
- Migrations not working on OTP releases if the database was connected over ssl
- Fix relay following

## [2.0.7] - 2020-06-13

### Security
- Fix potential DoSes exploiting atom leaks in rich media parser and the `UserAllowListPolicy` MRF policy

### Fixed
- CSP: not allowing images/media from every host when mediaproxy is disabled
- CSP: not adding mediaproxy base url to image/media hosts
- StaticFE missing the CSS file

### Upgrade notes

1. Restart Pleroma

## [2.0.6] - 2020-06-09

### Security
- CSP: harden `image-src` and `media-src` when MediaProxy is used

### Fixed
- AP C2S: Fix pagination in inbox/outbox
- Various compilation errors on OTP 23
- Mastodon API streaming: Repeats from muted threads not being filtered

### Changed
- Various database performance improvements

### Upgrade notes
1. Run database migrations (inside Pleroma directory):
  - OTP: `./bin/pleroma_ctl migrate`
  - From Source: `mix ecto.migrate`
2. Restart Pleroma

## [2.0.5] - 2020-05-13

### Security
- Fix possible private status leaks in Mastodon Streaming API

### Fixed
- Crashes when trying to block a user if block federation is disabled
- Not being able to start the instance without `erlang-eldap` installed
- Users with bios over the limit getting rejected
- Follower counters not being updated on incoming follow accepts

### Upgrade notes

1. Restart Pleroma

## [2.0.4] - 2020-05-10

### Security
- AP C2S: Fix a potential DoS by creating nonsensical objects that break timelines

### Fixed
- Peertube user lookups not working
- `InsertSkeletonsForDeletedUsers` migration failing on some instances
- Healthcheck reporting the number of memory currently used, rather than allocated in total
- LDAP not being usable in OTP releases
- Default apache configuration having tls chain issues

### Upgrade notes

#### Apache only

1. Remove the following line from your config:
```
    SSLCertificateFile      /etc/letsencrypt/live/${servername}/cert.pem
```

#### Everyone

1. Restart Pleroma

## [2.0.3] - 2020-05-02

### Security
- Disallow re-registration of previously deleted users, which allowed viewing direct messages addressed to them
- Mastodon API: Fix `POST /api/v1/follow_requests/:id/authorize` allowing to force a follow from a local user even if they didn't request to follow
- CSP: Sandbox uploads

### Fixed
- Notifications from blocked domains
- Potential federation issues with Mastodon versions before 3.0.0
- HTTP Basic Authentication permissions issue
- Follow/Block imports not being able to find the user if the nickname started with an `@`
- Instance stats counting internal users
- Inability to run a From Source release without git
- ObjectAgePolicy didn't filter out old messages
- `blob:` urls not being allowed by CSP

### Added
- NodeInfo: ObjectAgePolicy settings to the `federation` list.
- Follow request notifications
<details>
  <summary>API Changes</summary>
- Admin API: `GET /api/pleroma/admin/need_reboot`.
</details>

### Upgrade notes

1. Restart Pleroma
2. Run database migrations (inside Pleroma directory):
  - OTP: `./bin/pleroma_ctl migrate`
  - From Source: `mix ecto.migrate`
3. Reset status visibility counters (inside Pleroma directory):
  - OTP: `./bin/pleroma_ctl refresh_counter_cache`
  - From Source: `mix pleroma.refresh_counter_cache`


## [2.0.2] - 2020-04-08
### Added
- Support for Funkwhale's `Audio` activity
- Admin API: `PATCH /api/pleroma/admin/users/:nickname/update_credentials`

### Fixed
- Blocked/muted users still generating push notifications
- Input textbox for bio ignoring newlines
- OTP: Inability to use PostgreSQL databases with SSL
- `user delete_activities` breaking when trying to delete already deleted posts
- Incorrect URL for Funkwhale channels

### Upgrade notes
1. Restart Pleroma

## [2.0.1] - 2020-03-15
### Security
- Static-FE: Fix remote posts not being sanitized

### Fixed
- Rate limiter crashes when there is no explicitly specified ip in the config
- 500 errors when no `Accept` header is present if Static-FE is enabled
- Instance panel not being updated immediately due to wrong `Cache-Control` headers
- Statuses posted with BBCode/Markdown having unncessary newlines in Pleroma-FE
- OTP: Fix some settings not being migrated to in-database config properly
- No `Cache-Control` headers on attachment/media proxy requests
- Character limit enforcement being off by 1
- Mastodon Streaming API: hashtag timelines not working

### Changed
- BBCode and Markdown formatters will no longer return any `\n` and only use `<br/>` for newlines
- Mastodon API: Allow registration without email if email verification is not enabled

### Upgrade notes
#### Nginx only
1. Remove `proxy_ignore_headers Cache-Control;` and `proxy_hide_header  Cache-Control;` from your config.

#### Everyone
1. Run database migrations (inside Pleroma directory):
  - OTP: `./bin/pleroma_ctl migrate`
  - From Source: `mix ecto.migrate`
2. Restart Pleroma

## [2.0.0] - 2019-03-08
### Security
- Mastodon API: Fix being able to request enormous amount of statuses in timelines leading to DoS. Now limited to 40 per request.

### Removed
- **Breaking**: Removed 1.0+ deprecated configurations `Pleroma.Upload, :strip_exif` and `:instance, :dedupe_media`
- **Breaking**: OStatus protocol support
- **Breaking**: MDII uploader
- **Breaking**: Using third party engines for user recommendation
<details>
  <summary>API Changes</summary>

- **Breaking**: AdminAPI: migrate_from_db endpoint
</details>

### Changed
- **Breaking:** Pleroma won't start if it detects unapplied migrations
- **Breaking:** Elixir >=1.8 is now required (was >= 1.7)
- **Breaking:** `Pleroma.Plugs.RemoteIp` and `:rate_limiter` enabled by default. Please ensure your reverse proxy forwards the real IP!
- **Breaking:** attachment links (`config :pleroma, :instance, no_attachment_links` and `config :pleroma, Pleroma.Upload, link_name`) disabled by default
- **Breaking:** OAuth: defaulted `[:auth, :enforce_oauth_admin_scope_usage]` setting to `true` which demands `admin` OAuth scope to perform admin actions (in addition to `is_admin` flag on User); make sure to use bundled or newer versions of AdminFE & PleromaFE to access admin / moderator features.
- **Breaking:** Dynamic configuration has been rearchitected. The `:pleroma, :instance, dynamic_configuration` setting has been replaced with `config :pleroma, configurable_from_database`. Please backup your configuration to a file and run the migration task to ensure consistency with the new schema.
- **Breaking:** `:instance, no_attachment_links` has been replaced with `:instance, attachment_links` which still takes a boolean value but doesn't use double negative language.
- Replaced [pleroma_job_queue](https://git.pleroma.social/pleroma/pleroma_job_queue) and `Pleroma.Web.Federator.RetryQueue` with [Oban](https://github.com/sorentwo/oban) (see [`docs/config.md`](docs/config.md) on migrating customized worker / retry settings)
- Introduced [quantum](https://github.com/quantum-elixir/quantum-core) job scheduler
- Enabled `:instance, extended_nickname_format` in the default config
- Add `rel="ugc"` to all links in statuses, to prevent SEO spam
- Extract RSS functionality from OStatus
- MRF (Simple Policy): Also use `:accept`/`:reject` on the actors rather than only their activities
- OStatus: Extract RSS functionality
- Deprecated `User.Info` embedded schema (fields moved to `User`)
- Store status data inside Flag activity
- Deprecated (reorganized as `UserRelationship` entity) User fields with user AP IDs (`blocks`, `mutes`, `muted_reblogs`, `muted_notifications`, `subscribers`).
- Rate limiter is now disabled for localhost/socket (unless remoteip plug is enabled)
- Logger: default log level changed from `warn` to `info`.
- Config mix task `migrate_to_db` truncates `config` table before migrating the config file.
- Allow account registration without an email
- Default to `prepare: :unnamed` in the database configuration.
- Instance stats are now loaded on startup instead of being empty until next hourly job.
<details>
  <summary>API Changes</summary>

- **Breaking** EmojiReactions: Change endpoints and responses to align with Mastodon
- **Breaking** Admin API: `PATCH /api/pleroma/admin/users/:nickname/force_password_reset` is now `PATCH /api/pleroma/admin/users/force_password_reset` (accepts `nicknames` array in the request body)
- **Breaking:** Admin API: Return link alongside with token on password reset
- **Breaking:** Admin API: `PUT /api/pleroma/admin/reports/:id` is now `PATCH /api/pleroma/admin/reports`, see admin_api.md for details
- **Breaking:** `/api/pleroma/admin/users/invite_token` now uses `POST`, changed accepted params and returns full invite in json instead of only token string.
- **Breaking** replying to reports is now "report notes", endpoint changed from `POST /api/pleroma/admin/reports/:id/respond` to `POST /api/pleroma/admin/reports/:id/notes`
- Mastodon API: stopped sanitizing display names, field names and subject fields since they are supposed to be treated as plaintext
- Admin API: Return `total` when querying for reports
- Mastodon API: Return `pleroma.direct_conversation_id` when creating a direct message (`POST /api/v1/statuses`)
- Admin API: Return link alongside with token on password reset
- Admin API: Support authentication via `x-admin-token` HTTP header
- Mastodon API: Add `pleroma.direct_conversation_id` to the status endpoint (`GET /api/v1/statuses/:id`)
- Mastodon API: `pleroma.thread_muted` to the Status entity
- Mastodon API: Mark the direct conversation as read for the author when they send a new direct message
- Mastodon API, streaming: Add `pleroma.direct_conversation_id` to the `conversation` stream event payload.
- Admin API: Render whole status in grouped reports
- Mastodon API: User timelines will now respect blocks, unless you are getting the user timeline of somebody you blocked (which would be empty otherwise).
- Mastodon API: Favoriting / Repeating a post multiple times will now return the identical response every time. Before, executing that action twice would return an error ("already favorited") on the second try.
- Mastodon API: Limit timeline requests to 3 per timeline per 500ms per user/ip by default.
- Admin API: `PATCH /api/pleroma/admin/users/:nickname/credentials` and `GET /api/pleroma/admin/users/:nickname/credentials`
</details>

### Added
- `:chat_limit` option to limit chat characters.
- `cleanup_attachments` option to remove attachments along with statuses. Does not affect duplicate files and attachments without status. Enabling this will increase load to database when deleting statuses on larger instances.
- Refreshing poll results for remote polls
- Authentication: Added rate limit for password-authorized actions / login existence checks
- Static Frontend: Add the ability to render user profiles and notices server-side without requiring JS app.
- Mix task to re-count statuses for all users (`mix pleroma.count_statuses`)
- Mix task to list all users (`mix pleroma.user list`)
- Mix task to send a test email (`mix pleroma.email test`)
- Support for `X-Forwarded-For` and similar HTTP headers which used by reverse proxies to pass a real user IP address to the backend. Must not be enabled unless your instance is behind at least one reverse proxy (such as Nginx, Apache HTTPD or Varnish Cache).
- MRF: New module which handles incoming posts based on their age. By default, all incoming posts that are older than 2 days will be unlisted and not shown to their followers.
- User notification settings: Add `privacy_option` option.
- Support for custom Elixir modules (such as MRF policies)
- User settings: Add _This account is a_ option.
- A new users admin digest email
- OAuth: admin scopes support (relevant setting: `[:auth, :enforce_oauth_admin_scope_usage]`).
- Add an option `authorized_fetch_mode` to require HTTP signatures for AP fetches.
- ActivityPub: support for `replies` collection (output for outgoing federation & fetching on incoming federation).
- Mix task to refresh counter cache (`mix pleroma.refresh_counter_cache`)
<details>
  <summary>API Changes</summary>

- Job queue stats to the healthcheck page
- Admin API: Add ability to fetch reports, grouped by status `GET /api/pleroma/admin/grouped_reports`
- Admin API: Add ability to require password reset
- Mastodon API: Account entities now include `follow_requests_count` (planned Mastodon 3.x addition)
- Pleroma API: `GET /api/v1/pleroma/accounts/:id/scrobbles` to get a list of recently scrobbled items
- Pleroma API: `POST /api/v1/pleroma/scrobble` to scrobble a media item
- Mastodon API: Add `upload_limit`, `avatar_upload_limit`, `background_upload_limit`, and `banner_upload_limit` to `/api/v1/instance`
- Mastodon API: Add `pleroma.unread_conversation_count` to the Account entity
- OAuth: support for hierarchical permissions / [Mastodon 2.4.3 OAuth permissions](https://docs.joinmastodon.org/api/permissions/)
- Metadata Link: Atom syndication Feed
- Mix task to re-count statuses for all users (`mix pleroma.count_statuses`)
- Mastodon API: Add `exclude_visibilities` parameter to the timeline and notification endpoints
- Admin API: `/users/:nickname/toggle_activation` endpoint is now deprecated in favor of: `/users/activate`, `/users/deactivate`, both accept `nicknames` array
- Admin API: Multiple endpoints now require `nicknames` array, instead of singe `nickname`:
  - `POST/DELETE /api/pleroma/admin/users/:nickname/permission_group/:permission_group` are deprecated in favor of: `POST/DELETE /api/pleroma/admin/users/permission_group/:permission_group`
  - `DELETE /api/pleroma/admin/users` (`nickname` query param or `nickname` sent in JSON body) is deprecated in favor of: `DELETE /api/pleroma/admin/users` (`nicknames` query array param or `nicknames` sent in JSON body)
- Admin API: Add `GET /api/pleroma/admin/relay` endpoint - lists all followed relays
- Pleroma API: `POST /api/v1/pleroma/conversations/read` to mark all conversations as read
- ActivityPub: Support `Move` activities
- Mastodon API: Add `/api/v1/markers` for managing timeline read markers
- Mastodon API: Add the `recipients` parameter to `GET /api/v1/conversations`
- Configuration: `feed` option for user atom feed.
- Pleroma API: Add Emoji reactions
- Admin API: Add `/api/pleroma/admin/instances/:instance/statuses` - lists all statuses from a given instance
- Admin API: Add `/api/pleroma/admin/users/:nickname/statuses` - lists all statuses from a given user
- Admin API: `PATCH /api/pleroma/users/confirm_email` to confirm email for multiple users, `PATCH /api/pleroma/users/resend_confirmation_email` to resend confirmation email for multiple users
- ActivityPub: Configurable `type` field of the actors.
- Mastodon API: `/api/v1/accounts/:id` has `source/pleroma/actor_type` field.
- Mastodon API: `/api/v1/update_credentials` accepts `actor_type` field.
- Captcha: Support native provider
- Captcha: Enable by default
- Mastodon API: Add support for `account_id` param to filter notifications by the account
- Mastodon API: Add `emoji_reactions` property to Statuses
- Mastodon API: Change emoji reaction reply format
- Notifications: Added `pleroma:emoji_reaction` notification type
- Mastodon API: Change emoji reaction reply format once more
- Configuration: `feed.logo` option for tag feed.
- Tag feed: `/tags/:tag.rss` - list public statuses by hashtag.
- Mastodon API: Add `reacted` property to `emoji_reactions`
- Pleroma API: Add reactions for a single emoji.
- ActivityPub: `[:activitypub, :note_replies_output_limit]` setting sets the number of note self-replies to output on outgoing federation.
- Admin API: `GET /api/pleroma/admin/stats` to get status count by visibility scope
- Admin API: `GET /api/pleroma/admin/statuses` - list all statuses (accepts `godmode` and `local_only`)
</details>

### Fixed
- Report emails now include functional links to profiles of remote user accounts
- Not being able to log in to some third-party apps when logged in to MastoFE
- MRF: `Delete` activities being exempt from MRF policies
- OTP releases: Not being able to configure OAuth expired token cleanup interval
- OTP releases: Not being able to configure HTML sanitization policy
- OTP releases: Not being able to change upload limit (again)
- Favorites timeline now ordered by favorite date instead of post date
- Support for cancellation of a follow request
<details>
  <summary>API Changes</summary>

- Mastodon API: Fix private and direct statuses not being filtered out from the public timeline for an authenticated user (`GET /api/v1/timelines/public`)
- Mastodon API: Inability to get some local users by nickname in `/api/v1/accounts/:id_or_nickname`
- AdminAPI: If some status received reports both in the "new" format and "old" format it was considered reports on two different statuses (in the context of grouped reports)
- Admin API: Error when trying to update reports in the "old" format
- Mastodon API: Marking a conversation as read (`POST /api/v1/conversations/:id/read`) now no longer brings it to the top in the user's direct conversation list
</details>

## [1.1.9] - 2020-02-10
### Fixed
- OTP: Inability to set the upload limit (again)
- Not being able to pin polls
- Streaming API: incorrect handling of reblog mutes
- Rejecting the user when field length limit is exceeded
- OpenGraph provider: html entities in descriptions

## [1.1.8] - 2020-01-10
### Fixed
- Captcha generation issues
- Returned Kocaptcha endpoint to configuration
- Captcha validity is now 5 minutes

## [1.1.7] - 2019-12-13
### Fixed
- OTP: Inability to set the upload limit
- OTP: Inability to override node name/distribution type to run 2 Pleroma instances on the same machine

### Added
- Integrated captcha provider

### Changed
- Captcha enabled by default
- Default Captcha provider changed from `Pleroma.Captcha.Kocaptcha` to `Pleroma.Captcha.Native`
- Better `Cache-Control` header for static content

### Bundled Pleroma-FE Changes
#### Added
- Icons in the navigation panel

#### Fixed
- Improved support unauthenticated view of private instances

#### Removed
- Whitespace hack on empty post content

## [1.1.6] - 2019-11-19
### Fixed
- Not being able to log into to third party apps when the browser is logged into mastofe
- Email confirmation not being required even when enabled
- Mastodon API: conversations API crashing when one status is malformed

### Bundled Pleroma-FE Changes
#### Added
- About page
- Meme arrows

#### Fixed
- Image modal not closing unless clicked outside of image
- Attachment upload spinner not being centered
- Showing follow counters being 0 when they are actually hidden

## [1.1.5] - 2019-11-09
### Fixed
- Polls having different numbers in timelines/notifications/poll api endpoints due to cache desyncronization
- Pleroma API: OAuth token endpoint not being found when ".json" suffix is appended

### Changed
- Frontend bundle updated to [044c9ad0](https://git.pleroma.social/pleroma/pleroma-fe/commit/044c9ad0562af059dd961d50961a3880fca9c642)

## [1.1.4] - 2019-11-01
### Fixed
- Added a migration that fills up empty user.info fields to prevent breakage after previous unsafe migrations.
- Failure to migrate from pre-1.0.0 versions
- Mastodon API: Notification stream not including follow notifications

## [1.1.3] - 2019-10-25
### Fixed
- Blocked users showing up in notifications collapsed as if they were muted
- `pleroma_ctl` not working on Debian's default shell

## [1.1.2] - 2019-10-18
### Fixed
- `pleroma_ctl` trying to connect to a running instance when generating the config, which of course doesn't exist.

## [1.1.1] - 2019-10-18
### Fixed
- One of the migrations between 1.0.0 and 1.1.0 wiping user info of the relay user because of unexpected behavior of postgresql's `jsonb_set`, resulting in inability to post in the default configuration. If you were affected, please run the following query in postgres console, the relay user will be recreated automatically:
```
delete from users where ap_id = 'https://your.instance.hostname/relay';
```
- Bad user search matches

## [1.1.0] - 2019-10-14
**Breaking:** The stable branch has been changed from `master` to `stable`. If you want to keep using 1.0, the `release/1.0` branch will receive security updates for 6 months after 1.1 release.

**OTP Note:** `pleroma_ctl` in 1.0 defaults to `master` and doesn't support specifying arbitrary branches, making `./pleroma_ctl update` fail. To fix this, fetch a version of `pleroma_ctl` from 1.1 using the command below and proceed with the update normally:
```
curl -Lo ./bin/pleroma_ctl 'https://git.pleroma.social/pleroma/pleroma/raw/develop/rel/files/bin/pleroma_ctl'
```
### Security
- Mastodon API: respect post privacy in `/api/v1/statuses/:id/{favourited,reblogged}_by`

### Removed
- **Breaking:** GNU Social API with Qvitter extensions support
- Emoji: Remove longfox emojis.
- Remove `Reply-To` header from report emails for admins.
- ActivityPub: The `/objects/:uuid/likes` endpoint.

### Changed
- **Breaking:** Configuration: A setting to explicitly disable the mailer was added, defaulting to true, if you are using a mailer add `config :pleroma, Pleroma.Emails.Mailer, enabled: true` to your config
- **Breaking:** Configuration: `/media/` is now removed when `base_url` is configured, append `/media/` to your `base_url` config to keep the old behaviour if desired
- **Breaking:** `/api/pleroma/notifications/read` is moved to `/api/v1/pleroma/notifications/read` and now supports `max_id` and responds with Mastodon API entities.
- Configuration: added `config/description.exs`, from which `docs/config.md` is generated
- Configuration: OpenGraph and TwitterCard providers enabled by default
- Configuration: Filter.AnonymizeFilename added ability to retain file extension with custom text
- Federation: Return 403 errors when trying to request pages from a user's follower/following collections if they have `hide_followers`/`hide_follows` set
- NodeInfo: Return `skipThreadContainment` in `metadata` for the `skip_thread_containment` option
- NodeInfo: Return `mailerEnabled` in `metadata`
- Mastodon API: Unsubscribe followers when they unfollow a user
- Mastodon API: `pleroma.thread_muted` key in the Status entity
- AdminAPI: Add "godmode" while fetching user statuses (i.e. admin can see private statuses)
- Improve digest email template
– Pagination: (optional) return `total` alongside with `items` when paginating
- The `Pleroma.FlakeId` module has been replaced with the `flake_id` library.

### Fixed
- Following from Osada
- Favorites timeline doing database-intensive queries
- Metadata rendering errors resulting in the entire page being inaccessible
- `federation_incoming_replies_max_depth` option being ignored in certain cases
- Mastodon API: Handling of search timeouts (`/api/v1/search` and `/api/v2/search`)
- Mastodon API: Misskey's endless polls being unable to render
- Mastodon API: Embedded relationships not being properly rendered in the Account entity of Status entity
- Mastodon API: Notifications endpoint crashing if one notification failed to render
- Mastodon API: `exclude_replies` is correctly handled again.
- Mastodon API: Add `account_id`, `type`, `offset`, and `limit` to search API (`/api/v1/search` and `/api/v2/search`)
- Mastodon API, streaming: Fix filtering of notifications based on blocks/mutes/thread mutes
- Mastodon API: Fix private and direct statuses not being filtered out from the public timeline for an authenticated user (`GET /api/v1/timelines/public`)
- Mastodon API: Ensure the `account` field is not empty when rendering Notification entities.
- Mastodon API: Inability to get some local users by nickname in `/api/v1/accounts/:id_or_nickname`
- Mastodon API: Blocks are now treated consistently between the Streaming API and the Timeline APIs
- Rich Media: Parser failing when no TTL can be found by image TTL setters
- Rich Media: The crawled URL is now spliced into the rich media data.
- ActivityPub S2S: sharedInbox usage has been mostly aligned with the rules in the AP specification.
- ActivityPub C2S: follower/following collection pages being inaccessible even when authentifucated if `hide_followers`/ `hide_follows` was set
- ActivityPub: Deactivated user deletion
- ActivityPub: Fix `/users/:nickname/inbox` crashing without an authenticated user
- MRF: fix ability to follow a relay when AntiFollowbotPolicy was enabled
- ActivityPub: Correct addressing of Undo.
- ActivityPub: Correct addressing of profile update activities.
- ActivityPub: Polls are now refreshed when necessary.
- Report emails now include functional links to profiles of remote user accounts
- Existing user id not being preserved on insert conflict
- Pleroma.Upload base_url was not automatically whitelisted by MediaProxy. Now your custom CDN or file hosting will be accessed directly as expected.
- Report email not being sent to admins when the reporter is a remote user
- Reverse Proxy limiting `max_body_length` was incorrectly defined and only checked `Content-Length` headers which may not be sufficient in some circumstances

### Added
- Expiring/ephemeral activites. All activities can have expires_at value set, which controls when they should be deleted automatically.
- Mastodon API: in post_status, the expires_in parameter lets you set the number of seconds until an activity expires. It must be at least one hour.
- Mastodon API: all status JSON responses contain a `pleroma.expires_at` item which states when an activity will expire. The value is only shown to the user who created the activity. To everyone else it's empty.
- Configuration: `ActivityExpiration.enabled` controls whether expired activites will get deleted at the appropriate time. Enabled by default.
- Conversations: Add Pleroma-specific conversation endpoints and status posting extensions. Run the `bump_all_conversations` task again to create the necessary data.
- MRF: Support for priming the mediaproxy cache (`Pleroma.Web.ActivityPub.MRF.MediaProxyWarmingPolicy`)
- MRF: Support for excluding specific domains from Transparency.
- MRF: Support for filtering posts based on who they mention (`Pleroma.Web.ActivityPub.MRF.MentionPolicy`)
- Mastodon API: Support for the [`tagged` filter](https://github.com/tootsuite/mastodon/pull/9755) in [`GET /api/v1/accounts/:id/statuses`](https://docs.joinmastodon.org/api/rest/accounts/#get-api-v1-accounts-id-statuses)
- Mastodon API, streaming: Add support for passing the token in the `Sec-WebSocket-Protocol` header
- Mastodon API, extension: Ability to reset avatar, profile banner, and background
- Mastodon API: Add support for `fields_attributes` API parameter (setting custom fields)
- Mastodon API: Add support for categories for custom emojis by reusing the group feature. <https://github.com/tootsuite/mastodon/pull/11196>
- Mastodon API: Add support for muting/unmuting notifications
- Mastodon API: Add support for the `blocked_by` attribute in the relationship API (`GET /api/v1/accounts/relationships`). <https://github.com/tootsuite/mastodon/pull/10373>
- Mastodon API: Add support for the `domain_blocking` attribute in the relationship API (`GET /api/v1/accounts/relationships`).
- Mastodon API: Add `pleroma.deactivated` to the Account entity
- Mastodon API: added `/auth/password` endpoint for password reset with rate limit.
- Mastodon API: /api/v1/accounts/:id/statuses now supports nicknames or user id
- Mastodon API: Improve support for the user profile custom fields
- Mastodon API: Add support for `fields_attributes` API parameter (setting custom fields)
- Mastodon API: Added an endpoint to get multiple statuses by IDs (`GET /api/v1/statuses/?ids[]=1&ids[]=2`)
- Admin API: Return users' tags when querying reports
- Admin API: Return avatar and display name when querying users
- Admin API: Allow querying user by ID
- Admin API: Added support for `tuples`.
- Admin API: Added endpoints to run mix tasks pleroma.config migrate_to_db & pleroma.config migrate_from_db
- Added synchronization of following/followers counters for external users
- Configuration: `enabled` option for `Pleroma.Emails.Mailer`, defaulting to `false`.
- Configuration: Pleroma.Plugs.RateLimiter `bucket_name`, `params` options.
- Configuration: `user_bio_length` and `user_name_length` options.
- Addressable lists
- Twitter API: added rate limit for `/api/account/password_reset` endpoint.
- ActivityPub: Add an internal service actor for fetching ActivityPub objects.
- ActivityPub: Optional signing of ActivityPub object fetches.
- Admin API: Endpoint for fetching latest user's statuses
- Pleroma API: Add `/api/v1/pleroma/accounts/confirmation_resend?email=<email>` for resending account confirmation.
- Pleroma API: Email change endpoint.
- Admin API: Added moderation log
- Web response cache (currently, enabled for ActivityPub)
- Reverse Proxy: Do not retry failed requests to limit pressure on the peer

### Changed
- Configuration: Filter.AnonymizeFilename added ability to retain file extension with custom text
- Admin API: changed json structure for saving config settings.
- RichMedia: parsers and their order are configured in `rich_media` config.
- RichMedia: add the rich media ttl based on image expiration time.

## [1.0.7] - 2019-09-26
### Fixed
- Broken federation on Erlang 22 (previous versions of hackney http client were using an option that got deprecated)
### Changed
- ActivityPub: The first page in inboxes/outboxes is no longer embedded.

## [1.0.6] - 2019-08-14
### Fixed
- MRF: fix use of unserializable keyword lists in describe() implementations
- ActivityPub S2S: POST requests are now signed with `(request-target)` pseudo-header.

## [1.0.5] - 2019-08-13
### Fixed
- Mastodon API: follower/following counters not being nullified, when `hide_follows`/`hide_followers` is set
- Mastodon API: `muted` in the Status entity, using author's account to determine if the thread was muted
- Mastodon API: return the actual profile URL in the Account entity's `url` property when appropriate
- Templates: properly style anchor tags
- Objects being re-embedded to activities after being updated (e.g faved/reposted). Running 'mix pleroma.database prune_objects' again is advised.
- Not being able to access the Mastodon FE login page on private instances
- MRF: ensure that subdomain_match calls are case-insensitive
- Fix internal server error when using the healthcheck API.

### Added
- **Breaking:** MRF describe API, which adds support for exposing configuration information about MRF policies to NodeInfo.
  Custom modules will need to be updated by adding, at the very least, `def describe, do: {:ok, %{}}` to the MRF policy modules.
- Relays: Added a task to list relay subscriptions.
- MRF: Support for filtering posts based on ActivityStreams vocabulary (`Pleroma.Web.ActivityPub.MRF.VocabularyPolicy`)
- MRF (Simple Policy): Support for wildcard domains.
- Support for wildcard domains in user domain blocks setting.
- Configuration: `quarantined_instances` support wildcard domains.
- Mix Tasks: `mix pleroma.database fix_likes_collections`
- Configuration: `federation_incoming_replies_max_depth` option

### Removed
- Federation: Remove `likes` from objects.
- **Breaking:** ActivityPub: The `accept_blocks` configuration setting.

## [1.0.4] - 2019-08-01
### Fixed
- Invalid SemVer version generation, when the current branch does not have commits ahead of tag/checked out on a tag

## [1.0.3] - 2019-07-31
### Security
- OStatus: eliminate the possibility of a protocol downgrade attack.
- OStatus: prevent following locked accounts, bypassing the approval process.
- TwitterAPI: use CommonAPI to handle remote follows instead of OStatus.

## [1.0.2] - 2019-07-28
### Fixed
- Not being able to pin unlisted posts
- Mastodon API: represent poll IDs as strings
- MediaProxy: fix matching filenames
- MediaProxy: fix filename encoding
- Migrations: fix a sporadic migration failure
- Metadata rendering errors resulting in the entire page being inaccessible
- Federation/MediaProxy not working with instances that have wrong certificate order
- ActivityPub S2S: remote user deletions now work the same as local user deletions.

### Changed
- Configuration: OpenGraph and TwitterCard providers enabled by default
- Configuration: Filter.AnonymizeFilename added ability to retain file extension with custom text

## [1.0.1] - 2019-07-14
### Security
- OStatus: fix an object spoofing vulnerability.

## [1.0.0] - 2019-06-29
### Security
- Mastodon API: Fix display names not being sanitized
- Rich media: Do not crawl private IP ranges

### Added
- Digest email for inactive users
- Add a generic settings store for frontends / clients to use.
- Explicit addressing option for posting.
- Optional SSH access mode. (Needs `erlang-ssh` package on some distributions).
- [MongooseIM](https://github.com/esl/MongooseIM) http authentication support.
- LDAP authentication
- External OAuth provider authentication
- Support for building a release using [`mix release`](https://hexdocs.pm/mix/master/Mix.Tasks.Release.html)
- A [job queue](https://git.pleroma.social/pleroma/pleroma_job_queue) for federation, emails, web push, etc.
- [Prometheus](https://prometheus.io/) metrics
- Support for Mastodon's remote interaction
- Mix Tasks: `mix pleroma.database bump_all_conversations`
- Mix Tasks: `mix pleroma.database remove_embedded_objects`
- Mix Tasks: `mix pleroma.database update_users_following_followers_counts`
- Mix Tasks: `mix pleroma.user toggle_confirmed`
- Mix Tasks: `mix pleroma.config migrate_to_db`
- Mix Tasks: `mix pleroma.config migrate_from_db`
- Federation: Support for `Question` and `Answer` objects
- Federation: Support for reports
- Configuration: `poll_limits` option
- Configuration: `pack_extensions` option
- Configuration: `safe_dm_mentions` option
- Configuration: `link_name` option
- Configuration: `fetch_initial_posts` option
- Configuration: `notify_email` option
- Configuration: Media proxy `whitelist` option
- Configuration: `report_uri` option
- Configuration: `email_notifications` option
- Configuration: `limit_to_local_content` option
- Pleroma API: User subscriptions
- Pleroma API: Healthcheck endpoint
- Pleroma API: `/api/v1/pleroma/mascot` per-user frontend mascot configuration endpoints
- Admin API: Endpoints for listing/revoking invite tokens
- Admin API: Endpoints for making users follow/unfollow each other
- Admin API: added filters (role, tags, email, name) for users endpoint
- Admin API: Endpoints for managing reports
- Admin API: Endpoints for deleting and changing the scope of individual reported statuses
- Admin API: Endpoints to view and change config settings.
- AdminFE: initial release with basic user management accessible at /pleroma/admin/
- Mastodon API: Add chat token to `verify_credentials` response
- Mastodon API: Add background image setting to `update_credentials`
- Mastodon API: [Scheduled statuses](https://docs.joinmastodon.org/api/rest/scheduled-statuses/)
- Mastodon API: `/api/v1/notifications/destroy_multiple` (glitch-soc extension)
- Mastodon API: `/api/v1/pleroma/accounts/:id/favourites` (API extension)
- Mastodon API: [Reports](https://docs.joinmastodon.org/api/rest/reports/)
- Mastodon API: `POST /api/v1/accounts` (account creation API)
- Mastodon API: [Polls](https://docs.joinmastodon.org/api/rest/polls/)
- ActivityPub C2S: OAuth endpoints
- Metadata: RelMe provider
- OAuth: added support for refresh tokens
- Emoji packs and emoji pack manager
- Object pruning (`mix pleroma.database prune_objects`)
- OAuth: added job to clean expired access tokens
- MRF: Support for rejecting reports from specific instances (`mrf_simple`)
- MRF: Support for stripping avatars and banner images from specific instances (`mrf_simple`)
- MRF: Support for running subchains.
- Configuration: `skip_thread_containment` option
- Configuration: `rate_limit` option. See `Pleroma.Plugs.RateLimiter` documentation for details.
- MRF: Support for filtering out likely spam messages by rejecting posts from new users that contain links.
- Configuration: `ignore_hosts` option
- Configuration: `ignore_tld` option
- Configuration: default syslog tag "Pleroma" is now lowercased to "pleroma"

### Changed
- **Breaking:** bind to 127.0.0.1 instead of 0.0.0.0 by default
- **Breaking:** Configuration: move from Pleroma.Mailer to Pleroma.Emails.Mailer
- Thread containment / test for complete visibility will be skipped by default.
- Enforcement of OAuth scopes
- Add multiple use/time expiring invite token
- Restyled OAuth pages to fit with Pleroma's default theme
- Link/mention/hashtag detection is now handled by [auto_linker](https://git.pleroma.social/pleroma/auto_linker)
- NodeInfo: Return `safe_dm_mentions` feature flag
- Federation: Expand the audience of delete activities to all recipients of the deleted object
- Federation: Removed `inReplyToStatusId` from objects
- Configuration: Dedupe enabled by default
- Configuration: Default log level in `prod` environment is now set to `warn`
- Configuration: Added `extra_cookie_attrs` for setting non-standard cookie attributes. Defaults to ["SameSite=Lax"] so that remote follows work.
- Timelines: Messages involving people you have blocked will be excluded from the timeline in all cases instead of just repeats.
- Admin API: Move the user related API to `api/pleroma/admin/users`
- Admin API: `POST /api/pleroma/admin/users` will take list of users
- Pleroma API: Support for emoji tags in `/api/pleroma/emoji` resulting in a breaking API change
- Mastodon API: Support for `exclude_types`, `limit` and `min_id` in `/api/v1/notifications`
- Mastodon API: Add `languages` and `registrations` to `/api/v1/instance`
- Mastodon API: Provide plaintext versions of cw/content in the Status entity
- Mastodon API: Add `pleroma.conversation_id`, `pleroma.in_reply_to_account_acct` fields to the Status entity
- Mastodon API: Add `pleroma.tags`, `pleroma.relationship{}`, `pleroma.is_moderator`, `pleroma.is_admin`, `pleroma.confirmation_pending`, `pleroma.hide_followers`, `pleroma.hide_follows`, `pleroma.hide_favorites` fields to the User entity
- Mastodon API: Add `pleroma.show_role`, `pleroma.no_rich_text` fields to the Source subentity
- Mastodon API: Add support for updating `no_rich_text`, `hide_followers`, `hide_follows`, `hide_favorites`, `show_role` in `PATCH /api/v1/update_credentials`
- Mastodon API: Add `pleroma.is_seen` to the Notification entity
- Mastodon API: Add `pleroma.local` to the Status entity
- Mastodon API: Add `preview` parameter to `POST /api/v1/statuses`
- Mastodon API: Add `with_muted` parameter to timeline endpoints
- Mastodon API: Actual reblog hiding instead of a dummy
- Mastodon API: Remove attachment limit in the Status entity
- Mastodon API: Added support max_id & since_id for bookmark timeline endpoints.
- Deps: Updated Cowboy to 2.6
- Deps: Updated Ecto to 3.0.7
- Don't ship finmoji by default, they can be installed as an emoji pack
- Hide deactivated users and their statuses
- Posts which are marked sensitive or tagged nsfw no longer have link previews.
- HTTP connection timeout is now set to 10 seconds.
- Respond with a 404 Not implemented JSON error message when requested API is not implemented
- Rich Media: crawl only https URLs.

### Fixed
- Follow requests don't get 'stuck' anymore.
- Added an FTS index on objects. Running `vacuum analyze` and setting a larger `work_mem` is recommended.
- Followers counter not being updated when a follower is blocked
- Deactivated users being able to request an access token
- Limit on request body in rich media/relme parsers being ignored resulting in a possible memory leak
- Proper Twitter Card generation instead of a dummy
- Deletions failing for users with a large number of posts
- NodeInfo: Include admins in `staffAccounts`
- ActivityPub: Crashing when requesting empty local user's outbox
- Federation: Handling of objects without `summary` property
- Federation: Add a language tag to activities as required by ActivityStreams 2.0
- Federation: Do not federate avatar/banner if set to default allowing other servers/clients to use their defaults
- Federation: Cope with missing or explicitly nulled address lists
- Federation: Explicitly ensure activities addressed to `as:Public` become addressed to the followers collection
- Federation: Better cope with actors which do not declare a followers collection and use `as:Public` with these semantics
- Federation: Follow requests from remote users who have been blocked will be automatically rejected if appropriate
- MediaProxy: Parse name from content disposition headers even for non-whitelisted types
- MediaProxy: S3 link encoding
- Rich Media: Reject any data which cannot be explicitly encoded into JSON
- Pleroma API: Importing follows from Mastodon 2.8+
- Twitter API: Exposing default scope, `no_rich_text` of the user to anyone
- Twitter API: Returning the `role` object in user entity despite `show_role = false`
- Mastodon API: `/api/v1/favourites` serving only public activities
- Mastodon API: Reblogs having `in_reply_to_id` - `null` even when they are replies
- Mastodon API: Streaming API broadcasting wrong activity id
- Mastodon API: 500 errors when requesting a card for a private conversation
- Mastodon API: Handling of `reblogs` in `/api/v1/accounts/:id/follow`
- Mastodon API: Correct `reblogged`, `favourited`, and `bookmarked` values in the reblog status JSON
- Mastodon API: Exposing default scope of the user to anyone
- Mastodon API: Make `irreversible` field default to `false` [`POST /api/v1/filters`]
- Mastodon API: Replace missing non-nullable Card attributes with empty strings
- User-Agent is now sent correctly for all HTTP requests.
- MRF: Simple policy now properly delists imported or relayed statuses

## Removed
- Configuration: `config :pleroma, :fe` in favor of the more flexible `config :pleroma, :frontend_configurations`

## [0.9.99999] - 2019-05-31
### Security
- Mastodon API: Fix lists leaking private posts

## [0.9.9999] - 2019-04-05
### Security
- Mastodon API: Fix content warnings skipping HTML sanitization

## [0.9.999] - 2019-03-13
Frontend changes only.
### Added
- Added floating action button for posting status on mobile
### Changed
- Changed user-settings icon to a pencil
### Fixed
- Keyboard shortcuts activating when typing a message
- Gaps when scrolling down on a timeline after showing new

## [0.9.99] - 2019-03-08
### Changed
- Update the frontend to the 0.9.99 tag
### Fixed
- Sign the date header in federation to fix Mastodon federation.

## [0.9.9] - 2019-02-22
This is our first stable release.<|MERGE_RESOLUTION|>--- conflicted
+++ resolved
@@ -15,12 +15,9 @@
 
 ### Added
 - `activeMonth` and `activeHalfyear` fields in NodeInfo usage.users object
-<<<<<<< HEAD
 - Experimental support for Finch. Put `config :tesla, :adapter, {Tesla.Adapter.Finch, name: MyFinch}` in your secrets file to use it. Reverse Proxy will still use Hackney.
-=======
 - AdminAPI: allow moderators to manage reports, users, invites, and custom emojis
 - AdminAPI: restrict moderators to access sensitive data: change user credentials, get password reset token, read private statuses and chats, etc
->>>>>>> a6594280
 
 ### Fixed
 - Subscription(Bell) Notifications: Don't create from Pipeline Ingested replies
