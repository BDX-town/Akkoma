--- conflicted
+++ resolved
@@ -4,8 +4,6 @@
 
 The format is based on [Keep a Changelog](https://keepachangelog.com/en/1.0.0/).
 
-<<<<<<< HEAD
-=======
 ## 2025.01
 
 ## Added
@@ -27,7 +25,6 @@
   adopting a proposed AP spec errata and restoring federation
   with e.g. IceShrimp.NET and fedify-based implementations
 
->>>>>>> ae40ccb8
 ## 3.13.3 
 
 ## BREAKING
