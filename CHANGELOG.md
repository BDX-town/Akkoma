# Changelog

All notable changes to this project will be documented in this file.

The format is based on [Keep a Changelog](https://keepachangelog.com/en/1.0.0/).

<<<<<<< HEAD
## UNRELEASED

### BREAKING
- The HTML content for new posts (both Client-to-Server as well as Server-to-Server communication) will now use a different formatting to represent MFM. See [FEP-c16b](https://codeberg.org/fediverse/fep/src/branch/main/fep/c16b/fep-c16b.md) for more details.

### Fixed

### Changed

### Added

### Removed
=======
## Unreleased

## 2025.01.01

Hotfix: Federation could break if a null value found its way into `should_federate?\1`

## 2025.01

## Added
- New config option `:instance, :cleanup_attachments_delay`
- It is now possible to display custom source URLs in akkoma-fe;
  the settings are part of the frontend configuration

## Fixed
- Media proxy no longer attempts to proxy embedded images
- Fix significant uneccessary overhead of attachment cleanup;
  it no longer attempts to cleanup attachments of deleted remote posts
- Fix “Delete & Redraft” often losing attachments if attachment cleanup was enabled
- ObjectAge policy no longer lets unlisted posts slip through
- ObjectAge policy no longer leaks belated DMs and follower-only posts
- the NodeINfo endpoint now uses the correct content type

## Changed
- Anonymous objects now federate completely without an id
  adopting a proposed AP spec errata and restoring federation
  with e.g. IceShrimp.NET and fedify-based implementations
>>>>>>> ad92e504

## 3.13.3 

## BREAKING
- Minimum PostgreSQL version is raised to 12
- Swagger UI moved from `/akkoma/swaggerui/` to `/pleroma/swaggerui/`

## Added
- Implement [FEP-67ff](https://codeberg.org/fediverse/fep/src/branch/main/fep/67ff/fep-67ff.md) (federation documentation)
- Meilisearch: it is now possible to use separate keys for search and admin actions
- New standalone `prune_orphaned_activities` mix task with configurable batch limit
- The `prune_objects` mix task now accepts a `--limit` parameter for initial object pruning

## Fixed
- Meilisearch: order of results returned from our REST API now actually matches how Meilisearch ranks results
- Emoji are now federated as anonymous objects, fixing issues with
  some strict servers e.g. rejecting e.g. remote emoji reactions
- AP objects with additional JSON-LD profiles beyond ActivityStreams can now be fetched
- Single-selection polls no longer expose the voter_count; MastoAPI demands it be null
  and this confused some clients leading to vote distributions >100%

## Changed
- Refactored Rich Media to cache the content in the database. Fetching operations that could block status rendering have been eliminated.

## 2024.04.1 (Security)

## Fixed
- Issue allowing non-owners to use media objects in posts
- Issue allowing use of non-media objects as attachments and crashing timeline rendering
- Issue allowing webfinger spoofing in certain situations

## 2024.04

## Added
- Support for [FEP-fffd](https://codeberg.org/fediverse/fep/src/branch/main/fep/fffd/fep-fffd.md) (proxy objects)
- Verified support for elixir 1.16
- Uploadfilter `Pleroma.Upload.Filter.Exiftool.ReadDescription` returns description values to the FE so they can pre fill the image description field
  NOTE: this filter MUST be placed before `Exiftool.StripMetadata` to work

## Changed
- Inbound pipeline error handing was modified somewhat, which should lead to less incomprehensible log spam. Hopefully.
- Uploadfilter `Pleroma.Upload.Filter.Exiftool` was replaced by `Pleroma.Upload.Filter.Exiftool.StripMetadata`;
  the latter strips all non-essential metadata by default but can be configured.
  To regain the old behaviour of only stripping GPS data set `purge: ["gps:all"]`.
- Uploadfilter `Pleroma.Upload.Filter.Exiftool` has been renamed to `Pleroma.Upload.Filter.Exiftool.StripMetadata`
- MRF.InlineQuotePolicy now prefers to insert display URLs instead of ActivityPub IDs
- Old accounts are no longer listed in WebFinger as aliases; this was breaking spec

## Fixed
- Issue preventing fetching anything from IPv6-only instances
- Issue allowing post content to leak via opengraph tags despite :estrict\_unauthenticated being set
- Move activities no longer operate on stale user data
- Missing definitions in our JSON-LD context
- Issue mangling newlines in code blocks for RSS/Atom feeds
- static\_fe squeezing non-square avatars and emoji
- Issue leading to properly JSON-LD compacted emoji reactions being rejected
- We now use a standard-compliant Accept header when fetching ActivityPub objects
- /api/pleroma/notification\_settings was rejecting body parameters;
  this also broke changing this setting via akkoma-fe
- Issue leading to Mastodon bot accounts being rejected
- Scope misdetection of remote posts resulting from not recognising
  JSON-LD-compacted forms of public scope; affected e.g. federation with bovine
- Ratelimits encountered when fetching objects are now respected; 429 responses will cause a backoff when we get one.

## Removed
- ActivityPub Client-To-Server write API endpoints have been disabled;
  read endpoints are planned to be removed next release unless a clear need is demonstrated

## 2024.03

## Added
- CLI tasks best-effort checking for past abuse of the recent spoofing exploit
- new `:mrf_steal_emoji, :download_unknown_size` option; defaults to `false`

## Changed
- `Pleroma.Upload, :base_url` now MUST be configured explicitly if used;
  use of the same domain as the instance is **strongly** discouraged
- `:media_proxy, :base_url` now MUST be configured explicitly if used;
  use of the same domain as the instance is **strongly** discouraged
- StealEmoji:
  - now uses the pack.json format;
    existing users must migrate with an out-of-band script (check release notes)
  - only steals shortcodes recognised as valid
  - URLs of stolen emoji is no longer predictable
- The `Dedupe` upload filter is now always active;
  `AnonymizeFilenames` is again opt-in
- received AP data is sanity checked before we attempt to parse it as a user
- Uploads, emoji and media proxy now restrict Content-Type headers to a safe subset
- Akkoma will no longer fetch and parse objects hosted on the same domain

## Fixed
- Critical security issue allowing Akkoma to be used as a vector for
  (depending on configuration) impersonation of other users or creation
  of bogus users and posts on the upload domain
- Critical security issue letting Akkoma fall for the above impersonation
  payloads due to lack of strict id checking
- Critical security issue allowing domains redirect to to pose as the initial domain
  (e.g. with media proxy's fallback redirects)
- refetched objects can no longer attribute themselves to third-party actors
  (this had no externally visible effect since actor info is read from the Create activity)
- our litepub JSON-LD schema is now served with the correct content type
- remote APNG attachments are now recognised as images

## Upgrade Notes

- As mentioned in "Changed", `Pleroma.Upload, :base_url` **MUST** be configured. Uploads will fail without it.
  - Akkoma will refuse to start if this is not set.
- Same with media proxy.

## 2024.02

## Added
- Full compatibility with Erlang OTP26
- handling of GET /api/v1/preferences
- Akkoma API is now documented
- ability to auto-approve follow requests from users you are already following
- The SimplePolicy MRF can now strip user backgrounds from selected remote hosts

## Changed
- OTP builds are now built on erlang OTP26
- The base Phoenix framework is now updated to 1.7
- An `outbox` field has been added to actor profiles to comply with AP spec
- User profile backgrounds do now federate with other Akkoma instances and Sharkey

## Fixed
- Documentation issue in which a non-existing nginx file was referenced
- Issue where a bad inbox URL could break federation
- Issue where hashtag rel values would be scrubbed
- Issue where short domains listed in `transparency_obfuscate_domains` were not actually obfuscated

## 2023.08

## Added

- Added a new configuration option to the MediaProxy feature that allows the blocking of specific domains from using the media proxy or being explicitly allowed by the Content-Security-Policy.
  - Please make sure instances you wanted to block media from are not in the MediaProxy `whitelist`, and instead use `blocklist`.
- `OnlyMedia` Upload Filter to simplify restricting uploads to audio, image, and video types
- ARM64 OTP builds
  - Ubuntu22 builds are available for develop and stable
  - other distributions are stable only
- Support for Elixir 1.15
  - 1.14 is still supported
  - OTP26 is currently "unsupported". It will probably work, but due to the way
    it handles map ordering, the test suite will not pass for it as yet.

## Changed

- Alpine OTP builds are now from alpine 3.18, which is OpenSSLv3 compatible.
  If you use alpine OTP builds you will have to update your local system.
- Debian OTP builds are now from a base of bookworm, which is OpenSSLv3 compatible.
  If you use debian OTP builds you will have to update your local system to
  bookworm (currently: stable).
- Ubuntu and debian builds are compatible again! (for now...)
- Blocks/Mutes now return from max ID to min ID, in line with mastodon.
- The AnonymizeFilename filter is now enabled by default.

## Fixed

- Deactivated users can no longer show up in the emoji reaction list
- Embedded posts can no longer bypass `:restrict\_unauthenticated`
- GET/HEAD requests will now work when requesting AWS-based instances.

## Security

- Add `no_new_privs` hardening to OpenRC and systemd service files
- XML parsers cannot load any entities (thanks @Mae@is.badat.dev!)
- Reduced permissions of config files and directories, distros requiring greater permissions like group-read need to pre-create the directories

## Removed

- Builds for debian oldstable (bullseye)
  - If you are on oldstable you should NOT attempt to update OTP builds without
    first updating your machine.

## 2023.05

## Added
- Custom options for users to accept/reject private messages
  - options: everybody, nobody, people\_i\_follow
- MRF to reject notes from accounts newer than a given age
  - this will have the side-effect of rejecting legitimate messages if your
    post gets boosted outside of your local bubble and people your instance
    does not know about reply to it.

## Fixed
- Support for `streams` public key URIs
- Bookmarks are cleaned up on DB prune now

## Security
- Fixed mediaproxy being a bit of a silly billy

## 2023.04

## Added
- Nodeinfo keys for unauthenticated timeline visibility
- Option to disable federated timeline
- Option to make the bubble timeline publicly accessible
- Ability to swap between installed standard frontends
  - *mastodon frontends are still not counted as standard frontends due to the complexity in serving them correctly*. 

### Upgrade Notes
- Elixir 1.14 is now required. If your distribution does not package this, you can
  use [asdf](https://asdf-vm.com/). At time of writing, elixir 1.14.3 / erlang 25.3
  is confirmed to work.

## 2023.03

## Fixed
- Allowed contentMap to be updated on edit
- Filter creation now accepts expires\_at

### Changed
- Restoring the database from a dump now goes much faster without need for work-arounds
- Misskey reaction matching uses `content` parameter now

### Added
- Extend the mix task `prune_objects` with option `--prune-orphaned-activities` to also prune orphaned activities, allowing to reclaim even more database space

### Removed
- Possibility of using the `style` parameter on `span` elements. This will break certain MFM parameters.
- Option for "default" image description.

## 2023.02

### Added
- Prometheus metrics exporting from `/api/v1/akkoma/metrics`
- Ability to alter http pool size
- Translation of statuses via ArgosTranslate
- Argon2 password hashing
- Ability to "verify" links in profile fields via rel=me
- Mix tasks to dump/load config to/from json for bulk editing
- Followed hashtag list at /api/v1/followed\_tags, API parity with mastodon
- Ability to set posting language in the post form, API parity with mastodon
- Ability to match domains in MRF by a trailing wildcard
  - Currently supported formats:
    - `example.com` (implicitly matches `*.example.com`)
    - `*.example.com`
    - `example.*` (implicitly matches `*.example.*`)

### Removed
- Non-finch HTTP adapters
- Legacy redirect from /api/pleroma/admin to /api/v1/pleroma/admin
- Legacy redirects from /api/pleroma to /api/v1/pleroma
- :crypt dependency

### Changed
- Return HTTP error 413 when uploading an avatar or banner that's above the configured upload limit instead of a 500.
- Non-admin users now cannot register `admin` scope tokens (not security-critical, they didn't work before, but you _could_ create them)
  - Admin scopes will be dropped on create
- Rich media will now backoff for 20 minutes after a failure
- Quote posts are now considered as part of the same thread as the post they are quoting
- Extend the mix task `prune_objects` with options to keep more relevant posts
- Simplified HTTP signature processing
- Rich media will now hard-exit after 5 seconds, to prevent timeline hangs
- HTTP Content Security Policy is now far more strict to prevent any potential XSS/CSS leakages
- Follow requests are now paginated, matches mastodon API spec, so use the Link header to paginate.

### Fixed 
- /api/v1/accounts/lookup will now respect restrict\_unauthenticated
- Unknown atoms in the config DB will no longer crash akkoma on boot

### Upgrade notes
- Ensure `config :tesla, :adapter` is either unset, or set to `{Tesla.Adapter.Finch, name: MyFinch}` in your .exs config
- Pleroma-FE will need to be updated to handle the new /api/v1/pleroma endpoints for  custom emoji

## 2022.12

## Added
- Config: HTTP timeout options, :pool\_timeout and :receive\_timeout
- Added statistic gathering about instances which do/don't have signed fetches when they request from us
- Ability to set a default post expiry time, after which the post will be deleted. If used in concert with ActivityExpiration MRF, the expiry which comes _sooner_ will be applied.
- Regular task to prune local transient activities
- Task to manually run the transient prune job (pleroma.database prune\_task)
- Ability to follow hashtags
- Option to extend `reject` in MRF-Simple to apply to entire threads, where the originating instance is rejected
- Extra information to failed HTTP requests

## Changed
- MastoAPI: Accept BooleanLike input on `/api/v1/accounts/:id/follow` (fixes follows with mastodon.py)
- Relays from akkoma are now off by default
- NormalizeMarkup MRF is now on by default
- Follow/Block/Mute imports now spin off into *n* tasks to avoid the oban timeout
- Transient activities recieved from remote servers are no longer persisted in the database
- Overhauled static-fe view for logged-out users
- Blocked instances will now not be sent _any_ requests, even fetch ones that would get rejected by MRF anyhow

## Removed
- FollowBotPolicy
- Passing of undo/block into MRF

## Upgrade Notes
- If you have an old instance, you will probably want to run `mix pleroma.database prune_task` in the foreground to catch it up with the history of your instance.

## 2022.11

## Added
- Officially supported docker release
- Ability to remove followers unilaterally without a block
- Scraping of nodeinfo from remote instances to display instance info
- `requested_by` in relationships when the user has requested to follow you

## Changed
- Follows no longer override domain blocks, a domain block is final
- Deletes are now the lowest priority to publish and will be handled after creates
- Domain blocks are now subdomain-matches by default

## Fixed
- Registrations via ldap are now compatible with the latest OTP24

## Update notes
- If you use LDAP and run from source, please update your elixir/erlang
  to the latest. The changes in OTP24.3 are breaking.
- You can now remove the leading `*.` from domain blocks, but you do not have to.

## 2022.10

### Added
- Ability to sync frontend profiles between clients, with a name attached
- Status card generation will now use the media summary if it is available

### Changed
- Emoji updated to latest 15.0 draft
- **Breaking**: `/api/v1/pleroma/backups` endpoints now requires `read:backups` scope instead of `read:accounts`
- Verify that the signature on posts is not domain blocked, and belongs to the correct user

### Fixed
- OAuthPlug no longer joins with the database every call and uses the user cache
- Undo activities no longer try to look up by ID, and render correctly
- prevent false-errors from meilisearch

## 2022.09

### Added
- support for fedibird-fe, and non-breaking API parity for it to function
- support for setting instance languages in metadata
- support for reusing oauth tokens, and not requiring new authorizations
- the ability to obfuscate domains in your MRF descriptions
- automatic translation of statuses via DeepL or LibreTranslate
- ability to edit posts
- ability to react with remote emoji

### Changed
- MFM parsing is now done on the backend by a modified version of ilja's parser -> https://akkoma.dev/AkkomaGang/mfm-parser
- InlineQuotePolicy is now on by default
- Enable remote users to interact with posts

### Fixed
- Compatibility with latest meilisearch
- Resolution of nested mix tasks (i.e search.meilisearch) in OTP releases
- Elasticsearch returning likes and repeats, displaying as posts
- Ensure key generation happens at registration-time to prevent potential race-conditions
- Ensured websockets get closed on logout
- Allowed GoToSocial-style `?query_string` signatures

### Removed
- Non-finch HTTP adapters. `:tesla, :adapter` is now highly recommended to be set to the default.

## 2022.08

### Added
- extended runtime module support, see config cheatsheet
- quote posting; quotes are limited to public posts

### Changed
- quarantining is now considered absolutely; public activities are no longer
  an exception.
- also merged quarantine and mrf reject - quarantine is now deprecated
- flavours:
  - amd64 is built for debian stable. Compatible with ubuntu 20.
  - ubuntu-jammy is built for... well, ubuntu 22 (LTS)
  - amd64-musl is built for alpine 3.16

### Fixed
- Updated mastoFE path, for the newer version

### Removed
- Scrobbling support
  - `/api/v1/pleroma/scrobble`
  - `/api/v1/pleroma/accounts/{id}/scrobbles`
- Deprecated endpoints
  - `/api/v1/pleroma/chats`
  - `/api/v1/notifications/dismiss`
  - `/api/v1/search`
  - `/api/v1/statuses/{id}/card` 
- Chats, they were half-baked. Just use PMs.
- Prometheus, it causes massive slowdown

## 2022.07

### Added
- Added move account API
- Added ability to set instance accent-color via theme-color
- A fallback page for when a user does not have a frontend installed
- Support for OTP musl11

### Removed
- SSH frontend, to be potentially re-enabled via a bridge rather than wired into the main system
- Gopher frontend, as above
- All pre-compiled javascript

### Fixed
- ES8 support for bulk indexing activities

### Upgrade Notes
- The bundled frontend has been removed, you will need to run the `pleroma.frontend install` mix task to install your frontend of choice. Configuration by default is set to `pleroma-fe`.
- Admin-FE users will have to ensure that :admin is set _BEFORE_ restart, or
you might end up in a situation where you don't have an ability to get it.

## 2.5.2

### Added
- Allow posting and recieving of misskey markdown (requires text/x.misskeymarkdown in `allowed_post_formats`)

### Changed
- Set frontend URLs to akkoma-maintained ones

### Fixed
- Updated `no_empty` MRF to not error when recieving misskey markdown

### Security
- Ensure local-only statuses do not get leaked

## 2.5.1

### Added
- Elasticsearch Search provider support
- Enabled custom emoji reactions to posts via `/api/v1/pleroma/statuses/:id/reactions/:shortcode:`
- Added continuous integration builds for x86 glibc and musl

### Fixed
- Enabled support for non-standard AP entities, such as those used by bookwyrm

## 2.5.0 - 10/06/2022

### Changed
- Allow users to remove their emails if instance does not need email to register

### Added
- `activeMonth` and `activeHalfyear` fields in NodeInfo usage.users object
- Experimental support for Finch. Put `config :tesla, :adapter, {Tesla.Adapter.Finch, name: MyFinch}` in your secrets file to use it. Reverse Proxy will still use Hackney.
- AdminAPI: allow moderators to manage reports, users, invites, and custom emojis
- AdminAPI: restrict moderators to access sensitive data: change user credentials, get password reset token, read private statuses and chats, etc
- PleromaAPI: Add remote follow API endpoint at `POST /api/v1/pleroma/remote_interaction`
- MastoAPI: Add `GET /api/v1/accounts/lookup`
- MastoAPI: Profile Directory support
- MastoAPI: Support v2 Suggestions (handpicked accounts only)
- Ability to log slow Ecto queries by configuring `:pleroma, :telemetry, :slow_queries_logging`
- Added Phoenix LiveDashboard at `/phoenix/live_dashboard`
- Added `/manifest.json` for progressive web apps.
- Readded mastoFE
- Added support for custom emoji reactions
- Added `emoji_url` in notifications to allow for custom emoji rendering
- Make backend-rendered pages translatable. This includes emails. Pages returned as a HTTP response are translated using the language specified in the `userLanguage` cookie, or the `Accept-Language` header. Emails are translated using the `language` field when registering. This language can be changed by `PATCH /api/v1/accounts/update_credentials` with the `language` field.

### Fixed
- Subscription(Bell) Notifications: Don't create from Pipeline Ingested replies
- Handle Reject for already-accepted Follows properly
- Display OpenGraph data on alternative notice routes.
- Fix replies count for remote replies
- ChatAPI: Add link headers
- Limited number of search results to 40 to prevent DoS attacks
- ActivityPub: fixed federation of attachment dimensions
- Fixed benchmarks
- Elixir 1.13 support
- Fixed crash when pinned_objects is nil
- Fixed slow timelines when there are a lot of deactivated users
- Fixed account deletion API

### Removed

### Security
- Private `/objects/` and `/activities/` leaking if cached by authenticated user
- SweetXML library DTD bomb

## 2.4.2 - 2022-01-10

### Fixed
- Federation issues caused by HTTP pool checkout timeouts
- Compatibility with Elixir 1.13

### Upgrade notes

1. Restart Pleroma

### Changed
- Make `mix pleroma.database set_text_search_config` run concurrently and indefinitely

### Added
- AdminAPI: Missing configuration description for StealEmojiPolicy

### Fixed
- MastodonAPI: Stream out Create activities
- MRF ObjectAgePolicy: Fix pattern matching on "published"
- TwitterAPI: Make `change_password` and `change_email` require params on body instead of query
- Subscription(Bell) Notifications: Don't create from Pipeline Ingested replies
- AdminAPI: Fix rendering reports containing a `nil` object
- Mastodon API: Activity Search fallbacks on status fetching after a DB Timeout/Error
- Mastodon API: Fix crash in Streamer related to reblogging
- AdminAPI: List available frontends when `static/frontends` folder is missing
- Make activity search properly use language-aware GIN indexes
- AdminAPI: Fix suggestions for MRF Policies

## 2.4.0 - 2021-08-08

### Changed

- **Breaking:** Configuration: `:chat, enabled` moved to `:shout, enabled` and `:instance, chat_limit` moved to `:shout, limit`
- **Breaking** Entries for simple_policy, transparency_exclusions and quarantined_instances now list both the instance and a reason.
- Support for Erlang/OTP 24
- The `application` metadata returned with statuses is no longer hardcoded. Apps that want to display these details will now have valid data for new posts after this change.
- HTTPSecurityPlug now sends a response header to opt out of Google's FLoC (Federated Learning of Cohorts) targeted advertising.
- Email address is now returned if requesting user is the owner of the user account so it can be exposed in client and FE user settings UIs.
- Improved Twittercard and OpenGraph meta tag generation including thumbnails and image dimension metadata when available.
- AdminAPI: sort users so the newest are at the top.
- ActivityPub Client-to-Server(C2S): Limitation on the type of Activity/Object are lifted as they are now passed through ObjectValidators
- MRF (`AntiFollowbotPolicy`): Bot accounts are now also considered followbots. Users can still allow bots to follow them by first following the bot.

### Added

- MRF (`FollowBotPolicy`): New MRF Policy which makes a designated local Bot account attempt to follow all users in public Notes received by your instance. Users who require approving follower requests or have #nobot in their profile are excluded.
- Return OAuth token `id` (primary key) in POST `/oauth/token`.
- AdminAPI: return `created_at` date with users.
- AdminAPI: add DELETE `/api/v1/pleroma/admin/instances/:instance` to delete all content from a remote instance.
- `AnalyzeMetadata` upload filter for extracting image/video attachment dimensions and generating blurhashes for images. Blurhashes for videos are not generated at this time.
- Attachment dimensions and blurhashes are federated when available.
- Mastodon API: support `poll` notification.
- Pinned posts federation
- Possibility to discover users like `user@example.org`, while Akkoma is working on `akkoma.example.org`. Additional configuration required.

### Fixed
- Don't crash so hard when email settings are invalid.
- Checking activated Upload Filters for required commands.
- Remote users can no longer reappear after being deleted.
- Deactivated users may now be deleted.
- Deleting an activity with a lot of likes/boosts no longer causes a database timeout.
- Mix task `pleroma.database prune_objects`
- Fixed rendering of JSON errors on ActivityPub endpoints.
- Linkify: Parsing crash with URLs ending in unbalanced closed paren, no path separator, and no query parameters
- Try to save exported ConfigDB settings (migrate_from_db) in the system temp directory if default location is not writable.
- Uploading custom instance thumbnail via AdminAPI/AdminFE generated invalid URL to the image
- Applying ConcurrentLimiter settings via AdminAPI
- User login failures if their `notification_settings` were in a NULL state.
- Mix task `pleroma.user delete_activities` query transaction timeout is now :infinity
- MRF (`SimplePolicy`): Embedded objects are now checked. If any embedded object would be rejected, its parent is rejected. This fixes Announces leaking posts from blocked domains.
- Fixed some Markdown issues, including trailing slash in links.

### Removed
- **Breaking**: Remove deprecated `/api/qvitter/statuses/notifications/read` (replaced by `/api/v1/pleroma/notifications/read`)

## [2.3.0] - 2021-03-01

### Security

- Fixed client user agent leaking through MediaProxy

### Removed

- `:auth, :enforce_oauth_admin_scope_usage` configuration option.

### Changed

- **Breaking**: Changed `mix pleroma.user toggle_confirmed` to `mix pleroma.user confirm`
- **Breaking**: Changed `mix pleroma.user toggle_activated` to `mix pleroma.user activate/deactivate`
- **Breaking:** NSFW hashtag is no longer added on sensitive posts
- Polls now always return a `voters_count`, even if they are single-choice.
- Admin Emails: The ap id is used as the user link in emails now.
- Improved registration workflow for email confirmation and account approval modes.
- Search: When using Postgres 11+, Pleroma will use the `websearch_to_tsvector` function to parse search queries.
- Emoji: Support the full Unicode 13.1 set of Emoji for reactions, plus regional indicators.
- Deprecated `Pleroma.Uploaders.S3, :public_endpoint`. Now `Pleroma.Upload, :base_url` is the standard configuration key for all uploaders.
- Improved Apache webserver support: updated sample configuration, MediaProxy cache invalidation verified with the included sample script
- Improve OAuth 2.0 provider support. A missing `fqn` field was added to the response, but does not expose the user's email address.
- Provide redirect of external posts from `/notice/:id` to their original URL
- Admins no longer receive notifications for reports if they are the actor making the report.
- Improved Mailer configuration setting descriptions for AdminFE.
- Updated default avatar to look nicer.

<details>
  <summary>API Changes</summary>

- **Breaking:** AdminAPI changed User field `confirmation_pending` to `is_confirmed`
- **Breaking:** AdminAPI changed User field `approval_pending` to `is_approved`
- **Breaking**: AdminAPI changed User field `deactivated` to `is_active`
- **Breaking:** AdminAPI `GET /api/pleroma/admin/users/:nickname_or_id/statuses` changed response format and added the number of total users posts.
- **Breaking:** AdminAPI `GET /api/pleroma/admin/instances/:instance/statuses` changed response format and added the number of total users posts.
- Admin API: Reports now ordered by newest
- Pleroma API: `GET /api/v1/pleroma/chats` is deprecated in favor of `GET /api/v2/pleroma/chats`.
- Pleroma API: Reroute `/api/pleroma/*` to `/api/v1/pleroma/*`

</details>
- Improved hashtag timeline performance (requires a background migration).

### Added

- Reports now generate notifications for admins and mods.
- Support for local-only statuses.
- Support pagination of blocks and mutes.
- Account backup.
- Configuration: Add `:instance, autofollowing_nicknames` setting to provide a way to make accounts automatically follow new users that register on the local Pleroma instance.
- `[:activitypub, :blockers_visible]` config to control visibility of blockers.
- Ability to view remote timelines, with ex. `/api/v1/timelines/public?instance=lain.com` and streams `public:remote` and `public:remote:media`.
- The site title is now injected as a `title` tag like preloads or metadata.
- Password reset tokens now are not accepted after a certain age.
- Mix tasks to help with displaying and removing ConfigDB entries. See `mix pleroma.config`.
- OAuth form improvements: users are remembered by their cookie, the CSS is overridable by the admin, and the style has been improved.
- OAuth improvements and fixes: more secure session-based authentication (by token that could be revoked anytime), ability to revoke belonging OAuth token from any client etc.
- Ability to set ActivityPub aliases for follower migration.
- Configurable background job limits for RichMedia (link previews) and MediaProxyWarmingPolicy
- Ability to define custom HTTP headers per each frontend
- MRF (`NoEmptyPolicy`): New MRF Policy which will deny empty statuses or statuses of only mentions from being created by local users
- New users will receive a simple email confirming their registration if no other emails will be dispatched. (e.g., Welcome, Confirmation, or Approval Required)

<details>
  <summary>API Changes</summary>
- Admin API: (`GET /api/pleroma/admin/users`) filter users by `unconfirmed` status and `actor_type`.
- Admin API: OpenAPI spec for the user-related operations
- Pleroma API: `GET /api/v2/pleroma/chats` added. It is exactly like `GET /api/v1/pleroma/chats` except supports pagination.
- Pleroma API: Add `idempotency_key` to the chat message entity that can be used for optimistic message sending.
- Pleroma API: (`GET /api/v1/pleroma/federation_status`) Add a way to get a list of unreachable instances.
- Mastodon API: User and conversation mutes can now auto-expire if `expires_in` parameter was given while adding the mute.
- Admin API: An endpoint to manage frontends.
- Streaming API: Add follow relationships updates.
- WebPush: Introduce `pleroma:chat_mention` and `pleroma:emoji_reaction` notification types.
- Mastodon API: Add monthly active users to `/api/v1/instance` (`pleroma.stats.mau`).
- Mastodon API: Home, public, hashtag & list timelines accept `only_media`, `remote` & `local` parameters for filtration.
- Mastodon API: `/api/v1/accounts/:id` & `/api/v1/mutes` endpoints accept `with_relationships` parameter and return filled `pleroma.relationship` field.
- Mastodon API: Endpoint to remove a conversation (`DELETE /api/v1/conversations/:id`).
- Mastodon API: `expires_in` in the scheduled post `params` field on `/api/v1/statuses` and `/api/v1/scheduled_statuses/:id` endpoints.
</details>

### Fixed

- Users with `is_discoverable` field set to false (default value) will appear in in-service search results but be hidden from external services (search bots etc.).
- Streaming API: Posts and notifications are not dropped, when CLI task is executing.
- Creating incorrect IPv4 address-style HTTP links when encountering certain numbers.
- Reblog API Endpoint: Do not set visibility parameter to public by default and let CommonAPI to infer it from status, so a user can reblog their private status without explicitly setting reblog visibility to private.
- Tag URLs in statuses are now absolute
- Removed duplicate jobs to purge expired activities
- File extensions of some attachments were incorrectly changed. This feature has been disabled for now.
- Mix task pleroma.instance creates missing parent directories if the configuration or SQL output paths are changed.

<details>
  <summary>API Changes</summary>
  - Mastodon API: Current user is now included in conversation if it's the only participant.
  - Mastodon API: Fixed last_status.account being not filled with account data.
  - Mastodon API: Fix not being able to add or remove multiple users at once in lists.
  - Mastodon API: Fixed own_votes being not returned with poll data.
  - Mastodon API: Fixed creation of scheduled posts with polls.
  - Mastodon API: Support for expires_in/expires_at in the Filters.
</details>

## [2.2.2] - 2021-01-18

### Fixed

- StealEmojiPolicy creates dir for emojis, if it doesn't exist.
- Updated `elixir_make` to a non-retired version

### Upgrade notes

1. Restart Pleroma

## [2.2.1] - 2020-12-22

### Changed
- Updated Pleroma FE

### Fixed

- Config generation: rename `Pleroma.Upload.Filter.ExifTool` to `Pleroma.Upload.Filter.Exiftool`.
- S3 Uploads with Elixir 1.11.
- Mix task pleroma.user delete_activities for source installations.
- Search: RUM index search speed has been fixed.
- Rich Media Previews sometimes showed the wrong preview due to a bug following redirects.
- Fixes for the autolinker.
- Forwarded reports duplication from Pleroma instances.
- Emoji Reaction activity filtering from blocked and muted accounts.

- <details>
    <summary>API</summary>
  - Statuses were not displayed for Mastodon forwarded reports.
  </details>

### Upgrade notes

1. Restart Pleroma

## [2.2.0] - 2020-11-12

### Security

- Fixed the possibility of using file uploads to spoof posts.

### Changed

- **Breaking** Requires `libmagic` (or `file`) to guess file types.
- **Breaking:** App metrics endpoint (`/api/pleroma/app_metrics`) is disabled by default, check `docs/API/prometheus.md` on enabling and configuring.
- **Breaking:** Pleroma Admin API: emoji packs and files routes changed.
- **Breaking:** Sensitive/NSFW statuses no longer disable link previews.
- Search: Users are now findable by their urls.
- Renamed `:await_up_timeout` in `:connections_pool` namespace to `:connect_timeout`, old name is deprecated.
- Renamed `:timeout` in `pools` namespace to `:recv_timeout`, old name is deprecated.
- The `discoverable` field in the `User` struct will now add a NOINDEX metatag to profile pages when false.
- Users with the `is_discoverable` field set to false will not show up in searches ([bug](https://git.pleroma.social/pleroma/pleroma/-/issues/2301)).
- Minimum lifetime for ephmeral activities changed to 10 minutes and made configurable (`:min_lifetime` option).
- Introduced optional dependencies on `ffmpeg`, `ImageMagick`, `exiftool` software packages. Please refer to `docs/installation/optional/media_graphics_packages.md`.
- <details>
  <summary>API Changes</summary>
- API: Empty parameter values for integer parameters are now ignored in non-strict validaton mode.
</details>

### Removed

- **Breaking:** `Pleroma.Workers.Cron.StatsWorker` setting from Oban `:crontab` (moved to a simpler implementation).
- **Breaking:** `Pleroma.Workers.Cron.ClearOauthTokenWorker` setting from Oban `:crontab` (moved to scheduled jobs).
- **Breaking:** `Pleroma.Workers.Cron.PurgeExpiredActivitiesWorker` setting from Oban `:crontab` (moved to scheduled jobs).
- Removed `:managed_config` option. In practice, it was accidentally removed with 2.0.0 release when frontends were
switched to a new configuration mechanism, however it was not officially removed until now.

### Added

- Media preview proxy (requires `ffmpeg` and `ImageMagick` to be installed and media proxy to be enabled; see `:media_preview_proxy` config for more details).
- Mix tasks for controlling user account confirmation status in bulk (`mix pleroma.user confirm_all` and `mix pleroma.user unconfirm_all`)
- Mix task for sending confirmation emails to all unconfirmed users (`mix pleroma.email resend_confirmation_emails`)
- Mix task option for force-unfollowing relays
- App metrics: ability to restrict access to specified IP whitelist.

<details>
  <summary>API Changes</summary>

- Admin API: Importing emoji from a zip file
- Pleroma API: Importing the mutes users from CSV files.
- Pleroma API: Pagination for remote/local packs and emoji.

</details>

### Fixed

- Add documented-but-missing chat pagination.
- Allow sending out emails again.
- Allow sending chat messages to yourself
- OStatus / static FE endpoints: fixed inaccessibility for anonymous users on non-federating instances, switched to handling per `:restrict_unauthenticated` setting.
- Fix remote users with a whitespace name.

### Upgrade notes

1. Install libmagic and development headers (`libmagic-dev` on Ubuntu/Debian, `file-dev` on Alpine Linux)
2. Run database migrations (inside Pleroma directory):
  - OTP: `./bin/pleroma_ctl migrate`
  - From Source: `mix ecto.migrate`
3. Restart Pleroma

## [2.1.2] - 2020-09-17

### Security

- Fix most MRF rules either crashing or not being applied to objects passed into the Common Pipeline (ChatMessage, Question, Answer, Audio, Event).

### Fixed

- Welcome Chat messages preventing user registration with MRF Simple Policy applied to the local instance.
- Mastodon API: the public timeline returning an error when the `reply_visibility` parameter is set to `self` for an unauthenticated user.
- Mastodon Streaming API: Handler crashes on authentication failures, resulting in error logs.
- Mastodon Streaming API: Error logs on client pings.
- Rich media: Log spam on failures. Now the error is only logged once per attempt.

### Changed

- Rich Media: A HEAD request is now done to the url, to ensure it has the appropriate content type and size before proceeding with a GET.

### Upgrade notes

1. Restart Pleroma

## [2.1.1] - 2020-09-08

### Security
- Fix possible DoS in Mastodon API user search due to an error in match clauses, leading to an infinite recursion and subsequent OOM with certain inputs.
- Fix metadata leak for accounts and statuses on private instances.
- Fix possible DoS in Admin API search using an atom leak vulnerability. Authentication with admin rights was required to exploit.

### Changed

- **Breaking:** The metadata providers RelMe and Feed are no longer configurable. RelMe should always be activated and Feed only provides a <link> header tag for the actual RSS/Atom feed when the instance is public.
- Improved error message when cmake is not available at build stage.

### Added
- Rich media failure tracking (along with `:failure_backoff` option).

<details>
  <summary>Admin API Changes</summary>

- Add `PATCH /api/pleroma/admin/instance_document/:document_name` to modify the Terms of Service and Instance Panel HTML pages via Admin API
</details>

### Fixed
- Default HTTP adapter not respecting pool setting, leading to possible OOM.
- Fixed uploading webp images when the Exiftool Upload Filter is enabled by skipping them
- Mastodon API: Search parameter `following` now correctly returns the followings rather than the followers
- Mastodon API: Timelines hanging for (`number of posts with links * rich media timeout`) in the worst case.
  Reduced to just rich media timeout.
- Mastodon API: Cards being wrong for preview statuses due to cache key collision.
- Password resets no longer processed for deactivated accounts.
- Favicon scraper raising exceptions on URLs longer than 255 characters.

## [2.1.0] - 2020-08-28

### Changed

- **Breaking:** The default descriptions on uploads are now empty. The old behavior (filename as default) can be configured, see the cheat sheet.
- **Breaking:** Added the ObjectAgePolicy to the default set of MRFs. This will delist and strip the follower collection of any message received that is older than 7 days. This will stop users from seeing very old messages in the timelines. The messages can still be viewed on the user's page and in conversations. They also still trigger notifications.
- **Breaking:** Elixir >=1.9 is now required (was >= 1.8)
- **Breaking:** Configuration: `:auto_linker, :opts` moved to `:pleroma, Pleroma.Formatter`. Old config namespace is deprecated.
- **Breaking:** Configuration: `:instance, welcome_user_nickname` moved to `:welcome, :direct_message, :sender_nickname`, `:instance, :welcome_message` moved to `:welcome, :direct_message, :message`. Old config namespace is deprecated.
- **Breaking:** LDAP: Fallback to local database authentication has been removed for security reasons and lack of a mechanism to ensure the passwords are synchronized when LDAP passwords are updated.
- **Breaking** Changed defaults for `:restrict_unauthenticated` so that when `:instance, :public` is set to `false` then all `:restrict_unauthenticated` items be effectively set to `true`. If you'd like to allow unauthenticated access to specific API endpoints on a private instance, please explicitly set `:restrict_unauthenticated` to non-default value in `config/prod.secret.exs`.
- In Conversations, return only direct messages as `last_status`
- Using the `only_media` filter on timelines will now exclude reblog media
- MFR policy to set global expiration for all local Create activities
- OGP rich media parser merged with TwitterCard
- Configuration: `:instance, rewrite_policy` moved to `:mrf, policies`, `:instance, :mrf_transparency` moved to `:mrf, :transparency`, `:instance, :mrf_transparency_exclusions` moved to `:mrf, :transparency_exclusions`. Old config namespace is deprecated.
- Configuration: `:media_proxy, whitelist` format changed to host with scheme (e.g. `http://example.com` instead of `example.com`). Domain format is deprecated.

<details>
  <summary>API Changes</summary>

- **Breaking:** Pleroma API: The routes to update avatar, banner and background have been removed.
- **Breaking:** Image description length is limited now.
- **Breaking:** Emoji API: changed methods and renamed routes.
- **Breaking:** Notification Settings API for suppressing notifications has been simplified down to `block_from_strangers`.
- **Breaking:** Notification Settings API option for hiding push notification contents has been renamed to `hide_notification_contents`.
- MastodonAPI: Allow removal of avatar, banner and background.
- Streaming: Repeats of a user's posts will no longer be pushed to the user's stream.
- Mastodon API: Added `pleroma.metadata.fields_limits` to /api/v1/instance
- Mastodon API: On deletion, returns the original post text.
- Mastodon API: Add `pleroma.unread_count` to the Marker entity.
- Mastodon API: Added `pleroma.metadata.post_formats` to /api/v1/instance
- Mastodon API (legacy): Allow query parameters for `/api/v1/domain_blocks`, e.g. `/api/v1/domain_blocks?domain=badposters.zone`
- Mastodon API: Make notifications about statuses from muted users and threads read automatically
- Pleroma API: `/api/pleroma/captcha` responses now include `seconds_valid` with an integer value.

</details>

<details>
  <summary>Admin API Changes</summary>

- **Breaking** Changed relay `/api/pleroma/admin/relay` endpoints response format.
- Status visibility stats: now can return stats per instance.
- Mix task to refresh counter cache (`mix pleroma.refresh_counter_cache`)

</details>

### Removed

- **Breaking:** removed `with_move` parameter from notifications timeline.

### Added

- Frontends: Add mix task to install frontends.
- Frontends: Add configurable frontends for primary and admin fe.
- Configuration: Added a blacklist for email servers.
- Chats: Added `accepts_chat_messages` field to user, exposed in APIs and federation.
- Chats: Added support for federated chats. For details, see the docs.
- ActivityPub: Added support for existing AP ids for instances migrated from Mastodon.
- Instance: Add `background_image` to configuration and `/api/v1/instance`
- Instance: Extend `/api/v1/instance` with Pleroma-specific information.
- NodeInfo: `pleroma:api/v1/notifications:include_types_filter` to the `features` list.
- NodeInfo: `pleroma_emoji_reactions` to the `features` list.
- Configuration: `:restrict_unauthenticated` setting, restrict access for unauthenticated users to timelines (public and federate), user profiles and statuses.
- Configuration: Add `:database_config_whitelist` setting to whitelist settings which can be configured from AdminFE.
- Configuration: `filename_display_max_length` option to set filename truncate limit, if filename display enabled (0 = no limit).
- New HTTP adapter [gun](https://github.com/ninenines/gun). Gun adapter requires minimum OTP version of 22.2 otherwise Pleroma won’t start. For hackney OTP update is not required.
- Mix task to create trusted OAuth App.
- Mix task to reset MFA for user accounts
- Notifications: Added `follow_request` notification type.
- Added `:reject_deletes` group to SimplePolicy
- MRF (`EmojiStealPolicy`): New MRF Policy which allows to automatically download emojis from remote instances
- Support pagination in emoji packs API (for packs and for files in pack)
- Support for viewing instances favicons next to posts and accounts
- Added Pleroma.Upload.Filter.Exiftool as an alternate EXIF stripping mechanism targeting GPS/location metadata.
- "By approval" registrations mode.
- Configuration: Added `:welcome` settings for the welcome message to newly registered users. You can send a welcome message as a direct message, chat or email.
- Ability to hide favourites and emoji reactions in the API with `[:instance, :show_reactions]` config.

<details>
  <summary>API Changes</summary>

- Mastodon API: Add pleroma.parent_visible field to statuses.
- Mastodon API: Extended `/api/v1/instance`.
- Mastodon API: Support for `include_types` in `/api/v1/notifications`.
- Mastodon API: Added `/api/v1/notifications/:id/dismiss` endpoint.
- Mastodon API: Add support for filtering replies in public and home timelines.
- Mastodon API: Support for `bot` field in `/api/v1/accounts/update_credentials`.
- Mastodon API: Support irreversible property for filters.
- Mastodon API: Add pleroma.favicon field to accounts.
- Admin API: endpoints for create/update/delete OAuth Apps.
- Admin API: endpoint for status view.
- OTP: Add command to reload emoji packs
</details>

### Fixed
- Fix list pagination and other list issues.
- Support pagination in conversations API
- **Breaking**: SimplePolicy `:reject` and `:accept` allow deletions again
- Fix follower/blocks import when nicknames starts with @
- Filtering of push notifications on activities from blocked domains
- Resolving Peertube accounts with Webfinger
- `blob:` urls not being allowed by connect-src CSP
- Mastodon API: fix `GET /api/v1/notifications` not returning the full result set
- Rich Media Previews for Twitter links
- Admin API: fix `GET /api/pleroma/admin/users/:nickname/credentials` returning 404 when getting the credentials of a remote user while `:instance, :limit_to_local_content` is set to `:unauthenticated`
- Fix CSP policy generation to include remote Captcha services
- Fix edge case where MediaProxy truncates media, usually caused when Caddy is serving content for the other Federated instance.
- Emoji Packs could not be listed when instance was set to `public: false`
- Fix whole_word always returning false on filter get requests
- Migrations not working on OTP releases if the database was connected over ssl
- Fix relay following

## [2.0.7] - 2020-06-13

### Security
- Fix potential DoSes exploiting atom leaks in rich media parser and the `UserAllowListPolicy` MRF policy

### Fixed
- CSP: not allowing images/media from every host when mediaproxy is disabled
- CSP: not adding mediaproxy base url to image/media hosts
- StaticFE missing the CSS file

### Upgrade notes

1. Restart Pleroma

## [2.0.6] - 2020-06-09

### Security
- CSP: harden `image-src` and `media-src` when MediaProxy is used

### Fixed
- AP C2S: Fix pagination in inbox/outbox
- Various compilation errors on OTP 23
- Mastodon API streaming: Repeats from muted threads not being filtered

### Changed
- Various database performance improvements

### Upgrade notes
1. Run database migrations (inside Pleroma directory):
  - OTP: `./bin/pleroma_ctl migrate`
  - From Source: `mix ecto.migrate`
2. Restart Pleroma

## [2.0.5] - 2020-05-13

### Security
- Fix possible private status leaks in Mastodon Streaming API

### Fixed
- Crashes when trying to block a user if block federation is disabled
- Not being able to start the instance without `erlang-eldap` installed
- Users with bios over the limit getting rejected
- Follower counters not being updated on incoming follow accepts

### Upgrade notes

1. Restart Pleroma

## [2.0.4] - 2020-05-10

### Security
- AP C2S: Fix a potential DoS by creating nonsensical objects that break timelines

### Fixed
- Peertube user lookups not working
- `InsertSkeletonsForDeletedUsers` migration failing on some instances
- Healthcheck reporting the number of memory currently used, rather than allocated in total
- LDAP not being usable in OTP releases
- Default apache configuration having tls chain issues

### Upgrade notes

#### Apache only

1. Remove the following line from your config:
```
    SSLCertificateFile      /etc/letsencrypt/live/${servername}/cert.pem
```

#### Everyone

1. Restart Pleroma

## [2.0.3] - 2020-05-02

### Security
- Disallow re-registration of previously deleted users, which allowed viewing direct messages addressed to them
- Mastodon API: Fix `POST /api/v1/follow_requests/:id/authorize` allowing to force a follow from a local user even if they didn't request to follow
- CSP: Sandbox uploads

### Fixed
- Notifications from blocked domains
- Potential federation issues with Mastodon versions before 3.0.0
- HTTP Basic Authentication permissions issue
- Follow/Block imports not being able to find the user if the nickname started with an `@`
- Instance stats counting internal users
- Inability to run a From Source release without git
- ObjectAgePolicy didn't filter out old messages
- `blob:` urls not being allowed by CSP

### Added
- NodeInfo: ObjectAgePolicy settings to the `federation` list.
- Follow request notifications
<details>
  <summary>API Changes</summary>
- Admin API: `GET /api/pleroma/admin/need_reboot`.
</details>

### Upgrade notes

1. Restart Pleroma
2. Run database migrations (inside Pleroma directory):
  - OTP: `./bin/pleroma_ctl migrate`
  - From Source: `mix ecto.migrate`
3. Reset status visibility counters (inside Pleroma directory):
  - OTP: `./bin/pleroma_ctl refresh_counter_cache`
  - From Source: `mix pleroma.refresh_counter_cache`


## [2.0.2] - 2020-04-08
### Added
- Support for Funkwhale's `Audio` activity
- Admin API: `PATCH /api/pleroma/admin/users/:nickname/update_credentials`

### Fixed
- Blocked/muted users still generating push notifications
- Input textbox for bio ignoring newlines
- OTP: Inability to use PostgreSQL databases with SSL
- `user delete_activities` breaking when trying to delete already deleted posts
- Incorrect URL for Funkwhale channels

### Upgrade notes
1. Restart Pleroma

## [2.0.1] - 2020-03-15
### Security
- Static-FE: Fix remote posts not being sanitized

### Fixed
- Rate limiter crashes when there is no explicitly specified ip in the config
- 500 errors when no `Accept` header is present if Static-FE is enabled
- Instance panel not being updated immediately due to wrong `Cache-Control` headers
- Statuses posted with BBCode/Markdown having unncessary newlines in Pleroma-FE
- OTP: Fix some settings not being migrated to in-database config properly
- No `Cache-Control` headers on attachment/media proxy requests
- Character limit enforcement being off by 1
- Mastodon Streaming API: hashtag timelines not working

### Changed
- BBCode and Markdown formatters will no longer return any `\n` and only use `<br/>` for newlines
- Mastodon API: Allow registration without email if email verification is not enabled

### Upgrade notes
#### Nginx only
1. Remove `proxy_ignore_headers Cache-Control;` and `proxy_hide_header  Cache-Control;` from your config.

#### Everyone
1. Run database migrations (inside Pleroma directory):
  - OTP: `./bin/pleroma_ctl migrate`
  - From Source: `mix ecto.migrate`
2. Restart Pleroma

## [2.0.0] - 2019-03-08
### Security
- Mastodon API: Fix being able to request enormous amount of statuses in timelines leading to DoS. Now limited to 40 per request.

### Removed
- **Breaking**: Removed 1.0+ deprecated configurations `Pleroma.Upload, :strip_exif` and `:instance, :dedupe_media`
- **Breaking**: OStatus protocol support
- **Breaking**: MDII uploader
- **Breaking**: Using third party engines for user recommendation
<details>
  <summary>API Changes</summary>

- **Breaking**: AdminAPI: migrate_from_db endpoint
</details>

### Changed
- **Breaking:** Pleroma won't start if it detects unapplied migrations
- **Breaking:** Elixir >=1.8 is now required (was >= 1.7)
- **Breaking:** `Pleroma.Plugs.RemoteIp` and `:rate_limiter` enabled by default. Please ensure your reverse proxy forwards the real IP!
- **Breaking:** attachment links (`config :pleroma, :instance, no_attachment_links` and `config :pleroma, Pleroma.Upload, link_name`) disabled by default
- **Breaking:** OAuth: defaulted `[:auth, :enforce_oauth_admin_scope_usage]` setting to `true` which demands `admin` OAuth scope to perform admin actions (in addition to `is_admin` flag on User); make sure to use bundled or newer versions of AdminFE & PleromaFE to access admin / moderator features.
- **Breaking:** Dynamic configuration has been rearchitected. The `:pleroma, :instance, dynamic_configuration` setting has been replaced with `config :pleroma, configurable_from_database`. Please backup your configuration to a file and run the migration task to ensure consistency with the new schema.
- **Breaking:** `:instance, no_attachment_links` has been replaced with `:instance, attachment_links` which still takes a boolean value but doesn't use double negative language.
- Replaced [pleroma_job_queue](https://git.pleroma.social/pleroma/pleroma_job_queue) and `Pleroma.Web.Federator.RetryQueue` with [Oban](https://github.com/sorentwo/oban) (see [`docs/config.md`](docs/config.md) on migrating customized worker / retry settings)
- Introduced [quantum](https://github.com/quantum-elixir/quantum-core) job scheduler
- Enabled `:instance, extended_nickname_format` in the default config
- Add `rel="ugc"` to all links in statuses, to prevent SEO spam
- Extract RSS functionality from OStatus
- MRF (Simple Policy): Also use `:accept`/`:reject` on the actors rather than only their activities
- OStatus: Extract RSS functionality
- Deprecated `User.Info` embedded schema (fields moved to `User`)
- Store status data inside Flag activity
- Deprecated (reorganized as `UserRelationship` entity) User fields with user AP IDs (`blocks`, `mutes`, `muted_reblogs`, `muted_notifications`, `subscribers`).
- Rate limiter is now disabled for localhost/socket (unless remoteip plug is enabled)
- Logger: default log level changed from `warn` to `info`.
- Config mix task `migrate_to_db` truncates `config` table before migrating the config file.
- Allow account registration without an email
- Default to `prepare: :unnamed` in the database configuration.
- Instance stats are now loaded on startup instead of being empty until next hourly job.
<details>
  <summary>API Changes</summary>

- **Breaking** EmojiReactions: Change endpoints and responses to align with Mastodon
- **Breaking** Admin API: `PATCH /api/pleroma/admin/users/:nickname/force_password_reset` is now `PATCH /api/pleroma/admin/users/force_password_reset` (accepts `nicknames` array in the request body)
- **Breaking:** Admin API: Return link alongside with token on password reset
- **Breaking:** Admin API: `PUT /api/pleroma/admin/reports/:id` is now `PATCH /api/pleroma/admin/reports`, see admin_api.md for details
- **Breaking:** `/api/pleroma/admin/users/invite_token` now uses `POST`, changed accepted params and returns full invite in json instead of only token string.
- **Breaking** replying to reports is now "report notes", endpoint changed from `POST /api/pleroma/admin/reports/:id/respond` to `POST /api/pleroma/admin/reports/:id/notes`
- Mastodon API: stopped sanitizing display names, field names and subject fields since they are supposed to be treated as plaintext
- Admin API: Return `total` when querying for reports
- Mastodon API: Return `pleroma.direct_conversation_id` when creating a direct message (`POST /api/v1/statuses`)
- Admin API: Return link alongside with token on password reset
- Admin API: Support authentication via `x-admin-token` HTTP header
- Mastodon API: Add `pleroma.direct_conversation_id` to the status endpoint (`GET /api/v1/statuses/:id`)
- Mastodon API: `pleroma.thread_muted` to the Status entity
- Mastodon API: Mark the direct conversation as read for the author when they send a new direct message
- Mastodon API, streaming: Add `pleroma.direct_conversation_id` to the `conversation` stream event payload.
- Admin API: Render whole status in grouped reports
- Mastodon API: User timelines will now respect blocks, unless you are getting the user timeline of somebody you blocked (which would be empty otherwise).
- Mastodon API: Favoriting / Repeating a post multiple times will now return the identical response every time. Before, executing that action twice would return an error ("already favorited") on the second try.
- Mastodon API: Limit timeline requests to 3 per timeline per 500ms per user/ip by default.
- Admin API: `PATCH /api/pleroma/admin/users/:nickname/credentials` and `GET /api/pleroma/admin/users/:nickname/credentials`
</details>

### Added
- `:chat_limit` option to limit chat characters.
- `cleanup_attachments` option to remove attachments along with statuses. Does not affect duplicate files and attachments without status. Enabling this will increase load to database when deleting statuses on larger instances.
- Refreshing poll results for remote polls
- Authentication: Added rate limit for password-authorized actions / login existence checks
- Static Frontend: Add the ability to render user profiles and notices server-side without requiring JS app.
- Mix task to re-count statuses for all users (`mix pleroma.count_statuses`)
- Mix task to list all users (`mix pleroma.user list`)
- Mix task to send a test email (`mix pleroma.email test`)
- Support for `X-Forwarded-For` and similar HTTP headers which used by reverse proxies to pass a real user IP address to the backend. Must not be enabled unless your instance is behind at least one reverse proxy (such as Nginx, Apache HTTPD or Varnish Cache).
- MRF: New module which handles incoming posts based on their age. By default, all incoming posts that are older than 2 days will be unlisted and not shown to their followers.
- User notification settings: Add `privacy_option` option.
- Support for custom Elixir modules (such as MRF policies)
- User settings: Add _This account is a_ option.
- A new users admin digest email
- OAuth: admin scopes support (relevant setting: `[:auth, :enforce_oauth_admin_scope_usage]`).
- Add an option `authorized_fetch_mode` to require HTTP signatures for AP fetches.
- ActivityPub: support for `replies` collection (output for outgoing federation & fetching on incoming federation).
- Mix task to refresh counter cache (`mix pleroma.refresh_counter_cache`)
<details>
  <summary>API Changes</summary>

- Job queue stats to the healthcheck page
- Admin API: Add ability to fetch reports, grouped by status `GET /api/pleroma/admin/grouped_reports`
- Admin API: Add ability to require password reset
- Mastodon API: Account entities now include `follow_requests_count` (planned Mastodon 3.x addition)
- Pleroma API: `GET /api/v1/pleroma/accounts/:id/scrobbles` to get a list of recently scrobbled items
- Pleroma API: `POST /api/v1/pleroma/scrobble` to scrobble a media item
- Mastodon API: Add `upload_limit`, `avatar_upload_limit`, `background_upload_limit`, and `banner_upload_limit` to `/api/v1/instance`
- Mastodon API: Add `pleroma.unread_conversation_count` to the Account entity
- OAuth: support for hierarchical permissions / [Mastodon 2.4.3 OAuth permissions](https://docs.joinmastodon.org/api/permissions/)
- Metadata Link: Atom syndication Feed
- Mix task to re-count statuses for all users (`mix pleroma.count_statuses`)
- Mastodon API: Add `exclude_visibilities` parameter to the timeline and notification endpoints
- Admin API: `/users/:nickname/toggle_activation` endpoint is now deprecated in favor of: `/users/activate`, `/users/deactivate`, both accept `nicknames` array
- Admin API: Multiple endpoints now require `nicknames` array, instead of singe `nickname`:
  - `POST/DELETE /api/pleroma/admin/users/:nickname/permission_group/:permission_group` are deprecated in favor of: `POST/DELETE /api/pleroma/admin/users/permission_group/:permission_group`
  - `DELETE /api/pleroma/admin/users` (`nickname` query param or `nickname` sent in JSON body) is deprecated in favor of: `DELETE /api/pleroma/admin/users` (`nicknames` query array param or `nicknames` sent in JSON body)
- Admin API: Add `GET /api/pleroma/admin/relay` endpoint - lists all followed relays
- Pleroma API: `POST /api/v1/pleroma/conversations/read` to mark all conversations as read
- ActivityPub: Support `Move` activities
- Mastodon API: Add `/api/v1/markers` for managing timeline read markers
- Mastodon API: Add the `recipients` parameter to `GET /api/v1/conversations`
- Configuration: `feed` option for user atom feed.
- Pleroma API: Add Emoji reactions
- Admin API: Add `/api/pleroma/admin/instances/:instance/statuses` - lists all statuses from a given instance
- Admin API: Add `/api/pleroma/admin/users/:nickname/statuses` - lists all statuses from a given user
- Admin API: `PATCH /api/pleroma/users/confirm_email` to confirm email for multiple users, `PATCH /api/pleroma/users/resend_confirmation_email` to resend confirmation email for multiple users
- ActivityPub: Configurable `type` field of the actors.
- Mastodon API: `/api/v1/accounts/:id` has `source/pleroma/actor_type` field.
- Mastodon API: `/api/v1/update_credentials` accepts `actor_type` field.
- Captcha: Support native provider
- Captcha: Enable by default
- Mastodon API: Add support for `account_id` param to filter notifications by the account
- Mastodon API: Add `emoji_reactions` property to Statuses
- Mastodon API: Change emoji reaction reply format
- Notifications: Added `pleroma:emoji_reaction` notification type
- Mastodon API: Change emoji reaction reply format once more
- Configuration: `feed.logo` option for tag feed.
- Tag feed: `/tags/:tag.rss` - list public statuses by hashtag.
- Mastodon API: Add `reacted` property to `emoji_reactions`
- Pleroma API: Add reactions for a single emoji.
- ActivityPub: `[:activitypub, :note_replies_output_limit]` setting sets the number of note self-replies to output on outgoing federation.
- Admin API: `GET /api/pleroma/admin/stats` to get status count by visibility scope
- Admin API: `GET /api/pleroma/admin/statuses` - list all statuses (accepts `godmode` and `local_only`)
</details>

### Fixed
- Report emails now include functional links to profiles of remote user accounts
- Not being able to log in to some third-party apps when logged in to MastoFE
- MRF: `Delete` activities being exempt from MRF policies
- OTP releases: Not being able to configure OAuth expired token cleanup interval
- OTP releases: Not being able to configure HTML sanitization policy
- OTP releases: Not being able to change upload limit (again)
- Favorites timeline now ordered by favorite date instead of post date
- Support for cancellation of a follow request
<details>
  <summary>API Changes</summary>

- Mastodon API: Fix private and direct statuses not being filtered out from the public timeline for an authenticated user (`GET /api/v1/timelines/public`)
- Mastodon API: Inability to get some local users by nickname in `/api/v1/accounts/:id_or_nickname`
- AdminAPI: If some status received reports both in the "new" format and "old" format it was considered reports on two different statuses (in the context of grouped reports)
- Admin API: Error when trying to update reports in the "old" format
- Mastodon API: Marking a conversation as read (`POST /api/v1/conversations/:id/read`) now no longer brings it to the top in the user's direct conversation list
</details>

## [1.1.9] - 2020-02-10
### Fixed
- OTP: Inability to set the upload limit (again)
- Not being able to pin polls
- Streaming API: incorrect handling of reblog mutes
- Rejecting the user when field length limit is exceeded
- OpenGraph provider: html entities in descriptions

## [1.1.8] - 2020-01-10
### Fixed
- Captcha generation issues
- Returned Kocaptcha endpoint to configuration
- Captcha validity is now 5 minutes

## [1.1.7] - 2019-12-13
### Fixed
- OTP: Inability to set the upload limit
- OTP: Inability to override node name/distribution type to run 2 Pleroma instances on the same machine

### Added
- Integrated captcha provider

### Changed
- Captcha enabled by default
- Default Captcha provider changed from `Pleroma.Captcha.Kocaptcha` to `Pleroma.Captcha.Native`
- Better `Cache-Control` header for static content

### Bundled Pleroma-FE Changes
#### Added
- Icons in the navigation panel

#### Fixed
- Improved support unauthenticated view of private instances

#### Removed
- Whitespace hack on empty post content

## [1.1.6] - 2019-11-19
### Fixed
- Not being able to log into to third party apps when the browser is logged into mastofe
- Email confirmation not being required even when enabled
- Mastodon API: conversations API crashing when one status is malformed

### Bundled Pleroma-FE Changes
#### Added
- About page
- Meme arrows

#### Fixed
- Image modal not closing unless clicked outside of image
- Attachment upload spinner not being centered
- Showing follow counters being 0 when they are actually hidden

## [1.1.5] - 2019-11-09
### Fixed
- Polls having different numbers in timelines/notifications/poll api endpoints due to cache desyncronization
- Pleroma API: OAuth token endpoint not being found when ".json" suffix is appended

### Changed
- Frontend bundle updated to [044c9ad0](https://git.pleroma.social/pleroma/pleroma-fe/commit/044c9ad0562af059dd961d50961a3880fca9c642)

## [1.1.4] - 2019-11-01
### Fixed
- Added a migration that fills up empty user.info fields to prevent breakage after previous unsafe migrations.
- Failure to migrate from pre-1.0.0 versions
- Mastodon API: Notification stream not including follow notifications

## [1.1.3] - 2019-10-25
### Fixed
- Blocked users showing up in notifications collapsed as if they were muted
- `pleroma_ctl` not working on Debian's default shell

## [1.1.2] - 2019-10-18
### Fixed
- `pleroma_ctl` trying to connect to a running instance when generating the config, which of course doesn't exist.

## [1.1.1] - 2019-10-18
### Fixed
- One of the migrations between 1.0.0 and 1.1.0 wiping user info of the relay user because of unexpected behavior of postgresql's `jsonb_set`, resulting in inability to post in the default configuration. If you were affected, please run the following query in postgres console, the relay user will be recreated automatically:
```
delete from users where ap_id = 'https://your.instance.hostname/relay';
```
- Bad user search matches

## [1.1.0] - 2019-10-14
**Breaking:** The stable branch has been changed from `master` to `stable`. If you want to keep using 1.0, the `release/1.0` branch will receive security updates for 6 months after 1.1 release.

**OTP Note:** `pleroma_ctl` in 1.0 defaults to `master` and doesn't support specifying arbitrary branches, making `./pleroma_ctl update` fail. To fix this, fetch a version of `pleroma_ctl` from 1.1 using the command below and proceed with the update normally:
```
curl -Lo ./bin/pleroma_ctl 'https://git.pleroma.social/pleroma/pleroma/raw/develop/rel/files/bin/pleroma_ctl'
```
### Security
- Mastodon API: respect post privacy in `/api/v1/statuses/:id/{favourited,reblogged}_by`

### Removed
- **Breaking:** GNU Social API with Qvitter extensions support
- Emoji: Remove longfox emojis.
- Remove `Reply-To` header from report emails for admins.
- ActivityPub: The `/objects/:uuid/likes` endpoint.

### Changed
- **Breaking:** Configuration: A setting to explicitly disable the mailer was added, defaulting to true, if you are using a mailer add `config :pleroma, Pleroma.Emails.Mailer, enabled: true` to your config
- **Breaking:** Configuration: `/media/` is now removed when `base_url` is configured, append `/media/` to your `base_url` config to keep the old behaviour if desired
- **Breaking:** `/api/pleroma/notifications/read` is moved to `/api/v1/pleroma/notifications/read` and now supports `max_id` and responds with Mastodon API entities.
- Configuration: added `config/description.exs`, from which `docs/config.md` is generated
- Configuration: OpenGraph and TwitterCard providers enabled by default
- Configuration: Filter.AnonymizeFilename added ability to retain file extension with custom text
- Federation: Return 403 errors when trying to request pages from a user's follower/following collections if they have `hide_followers`/`hide_follows` set
- NodeInfo: Return `skipThreadContainment` in `metadata` for the `skip_thread_containment` option
- NodeInfo: Return `mailerEnabled` in `metadata`
- Mastodon API: Unsubscribe followers when they unfollow a user
- Mastodon API: `pleroma.thread_muted` key in the Status entity
- AdminAPI: Add "godmode" while fetching user statuses (i.e. admin can see private statuses)
- Improve digest email template
– Pagination: (optional) return `total` alongside with `items` when paginating
- The `Pleroma.FlakeId` module has been replaced with the `flake_id` library.

### Fixed
- Following from Osada
- Favorites timeline doing database-intensive queries
- Metadata rendering errors resulting in the entire page being inaccessible
- `federation_incoming_replies_max_depth` option being ignored in certain cases
- Mastodon API: Handling of search timeouts (`/api/v1/search` and `/api/v2/search`)
- Mastodon API: Misskey's endless polls being unable to render
- Mastodon API: Embedded relationships not being properly rendered in the Account entity of Status entity
- Mastodon API: Notifications endpoint crashing if one notification failed to render
- Mastodon API: `exclude_replies` is correctly handled again.
- Mastodon API: Add `account_id`, `type`, `offset`, and `limit` to search API (`/api/v1/search` and `/api/v2/search`)
- Mastodon API, streaming: Fix filtering of notifications based on blocks/mutes/thread mutes
- Mastodon API: Fix private and direct statuses not being filtered out from the public timeline for an authenticated user (`GET /api/v1/timelines/public`)
- Mastodon API: Ensure the `account` field is not empty when rendering Notification entities.
- Mastodon API: Inability to get some local users by nickname in `/api/v1/accounts/:id_or_nickname`
- Mastodon API: Blocks are now treated consistently between the Streaming API and the Timeline APIs
- Rich Media: Parser failing when no TTL can be found by image TTL setters
- Rich Media: The crawled URL is now spliced into the rich media data.
- ActivityPub S2S: sharedInbox usage has been mostly aligned with the rules in the AP specification.
- ActivityPub C2S: follower/following collection pages being inaccessible even when authentifucated if `hide_followers`/ `hide_follows` was set
- ActivityPub: Deactivated user deletion
- ActivityPub: Fix `/users/:nickname/inbox` crashing without an authenticated user
- MRF: fix ability to follow a relay when AntiFollowbotPolicy was enabled
- ActivityPub: Correct addressing of Undo.
- ActivityPub: Correct addressing of profile update activities.
- ActivityPub: Polls are now refreshed when necessary.
- Report emails now include functional links to profiles of remote user accounts
- Existing user id not being preserved on insert conflict
- Pleroma.Upload base_url was not automatically whitelisted by MediaProxy. Now your custom CDN or file hosting will be accessed directly as expected.
- Report email not being sent to admins when the reporter is a remote user
- Reverse Proxy limiting `max_body_length` was incorrectly defined and only checked `Content-Length` headers which may not be sufficient in some circumstances

### Added
- Expiring/ephemeral activites. All activities can have expires_at value set, which controls when they should be deleted automatically.
- Mastodon API: in post_status, the expires_in parameter lets you set the number of seconds until an activity expires. It must be at least one hour.
- Mastodon API: all status JSON responses contain a `pleroma.expires_at` item which states when an activity will expire. The value is only shown to the user who created the activity. To everyone else it's empty.
- Configuration: `ActivityExpiration.enabled` controls whether expired activites will get deleted at the appropriate time. Enabled by default.
- Conversations: Add Pleroma-specific conversation endpoints and status posting extensions. Run the `bump_all_conversations` task again to create the necessary data.
- MRF: Support for priming the mediaproxy cache (`Pleroma.Web.ActivityPub.MRF.MediaProxyWarmingPolicy`)
- MRF: Support for excluding specific domains from Transparency.
- MRF: Support for filtering posts based on who they mention (`Pleroma.Web.ActivityPub.MRF.MentionPolicy`)
- Mastodon API: Support for the [`tagged` filter](https://github.com/tootsuite/mastodon/pull/9755) in [`GET /api/v1/accounts/:id/statuses`](https://docs.joinmastodon.org/api/rest/accounts/#get-api-v1-accounts-id-statuses)
- Mastodon API, streaming: Add support for passing the token in the `Sec-WebSocket-Protocol` header
- Mastodon API, extension: Ability to reset avatar, profile banner, and background
- Mastodon API: Add support for `fields_attributes` API parameter (setting custom fields)
- Mastodon API: Add support for categories for custom emojis by reusing the group feature. <https://github.com/tootsuite/mastodon/pull/11196>
- Mastodon API: Add support for muting/unmuting notifications
- Mastodon API: Add support for the `blocked_by` attribute in the relationship API (`GET /api/v1/accounts/relationships`). <https://github.com/tootsuite/mastodon/pull/10373>
- Mastodon API: Add support for the `domain_blocking` attribute in the relationship API (`GET /api/v1/accounts/relationships`).
- Mastodon API: Add `pleroma.deactivated` to the Account entity
- Mastodon API: added `/auth/password` endpoint for password reset with rate limit.
- Mastodon API: /api/v1/accounts/:id/statuses now supports nicknames or user id
- Mastodon API: Improve support for the user profile custom fields
- Mastodon API: Add support for `fields_attributes` API parameter (setting custom fields)
- Mastodon API: Added an endpoint to get multiple statuses by IDs (`GET /api/v1/statuses/?ids[]=1&ids[]=2`)
- Admin API: Return users' tags when querying reports
- Admin API: Return avatar and display name when querying users
- Admin API: Allow querying user by ID
- Admin API: Added support for `tuples`.
- Admin API: Added endpoints to run mix tasks pleroma.config migrate_to_db & pleroma.config migrate_from_db
- Added synchronization of following/followers counters for external users
- Configuration: `enabled` option for `Pleroma.Emails.Mailer`, defaulting to `false`.
- Configuration: Pleroma.Plugs.RateLimiter `bucket_name`, `params` options.
- Configuration: `user_bio_length` and `user_name_length` options.
- Addressable lists
- Twitter API: added rate limit for `/api/account/password_reset` endpoint.
- ActivityPub: Add an internal service actor for fetching ActivityPub objects.
- ActivityPub: Optional signing of ActivityPub object fetches.
- Admin API: Endpoint for fetching latest user's statuses
- Pleroma API: Add `/api/v1/pleroma/accounts/confirmation_resend?email=<email>` for resending account confirmation.
- Pleroma API: Email change endpoint.
- Admin API: Added moderation log
- Web response cache (currently, enabled for ActivityPub)
- Reverse Proxy: Do not retry failed requests to limit pressure on the peer

### Changed
- Configuration: Filter.AnonymizeFilename added ability to retain file extension with custom text
- Admin API: changed json structure for saving config settings.
- RichMedia: parsers and their order are configured in `rich_media` config.
- RichMedia: add the rich media ttl based on image expiration time.

## [1.0.7] - 2019-09-26
### Fixed
- Broken federation on Erlang 22 (previous versions of hackney http client were using an option that got deprecated)
### Changed
- ActivityPub: The first page in inboxes/outboxes is no longer embedded.

## [1.0.6] - 2019-08-14
### Fixed
- MRF: fix use of unserializable keyword lists in describe() implementations
- ActivityPub S2S: POST requests are now signed with `(request-target)` pseudo-header.

## [1.0.5] - 2019-08-13
### Fixed
- Mastodon API: follower/following counters not being nullified, when `hide_follows`/`hide_followers` is set
- Mastodon API: `muted` in the Status entity, using author's account to determine if the thread was muted
- Mastodon API: return the actual profile URL in the Account entity's `url` property when appropriate
- Templates: properly style anchor tags
- Objects being re-embedded to activities after being updated (e.g faved/reposted). Running 'mix pleroma.database prune_objects' again is advised.
- Not being able to access the Mastodon FE login page on private instances
- MRF: ensure that subdomain_match calls are case-insensitive
- Fix internal server error when using the healthcheck API.

### Added
- **Breaking:** MRF describe API, which adds support for exposing configuration information about MRF policies to NodeInfo.
  Custom modules will need to be updated by adding, at the very least, `def describe, do: {:ok, %{}}` to the MRF policy modules.
- Relays: Added a task to list relay subscriptions.
- MRF: Support for filtering posts based on ActivityStreams vocabulary (`Pleroma.Web.ActivityPub.MRF.VocabularyPolicy`)
- MRF (Simple Policy): Support for wildcard domains.
- Support for wildcard domains in user domain blocks setting.
- Configuration: `quarantined_instances` support wildcard domains.
- Mix Tasks: `mix pleroma.database fix_likes_collections`
- Configuration: `federation_incoming_replies_max_depth` option

### Removed
- Federation: Remove `likes` from objects.
- **Breaking:** ActivityPub: The `accept_blocks` configuration setting.

## [1.0.4] - 2019-08-01
### Fixed
- Invalid SemVer version generation, when the current branch does not have commits ahead of tag/checked out on a tag

## [1.0.3] - 2019-07-31
### Security
- OStatus: eliminate the possibility of a protocol downgrade attack.
- OStatus: prevent following locked accounts, bypassing the approval process.
- TwitterAPI: use CommonAPI to handle remote follows instead of OStatus.

## [1.0.2] - 2019-07-28
### Fixed
- Not being able to pin unlisted posts
- Mastodon API: represent poll IDs as strings
- MediaProxy: fix matching filenames
- MediaProxy: fix filename encoding
- Migrations: fix a sporadic migration failure
- Metadata rendering errors resulting in the entire page being inaccessible
- Federation/MediaProxy not working with instances that have wrong certificate order
- ActivityPub S2S: remote user deletions now work the same as local user deletions.

### Changed
- Configuration: OpenGraph and TwitterCard providers enabled by default
- Configuration: Filter.AnonymizeFilename added ability to retain file extension with custom text

## [1.0.1] - 2019-07-14
### Security
- OStatus: fix an object spoofing vulnerability.

## [1.0.0] - 2019-06-29
### Security
- Mastodon API: Fix display names not being sanitized
- Rich media: Do not crawl private IP ranges

### Added
- Digest email for inactive users
- Add a generic settings store for frontends / clients to use.
- Explicit addressing option for posting.
- Optional SSH access mode. (Needs `erlang-ssh` package on some distributions).
- [MongooseIM](https://github.com/esl/MongooseIM) http authentication support.
- LDAP authentication
- External OAuth provider authentication
- Support for building a release using [`mix release`](https://hexdocs.pm/mix/master/Mix.Tasks.Release.html)
- A [job queue](https://git.pleroma.social/pleroma/pleroma_job_queue) for federation, emails, web push, etc.
- [Prometheus](https://prometheus.io/) metrics
- Support for Mastodon's remote interaction
- Mix Tasks: `mix pleroma.database bump_all_conversations`
- Mix Tasks: `mix pleroma.database remove_embedded_objects`
- Mix Tasks: `mix pleroma.database update_users_following_followers_counts`
- Mix Tasks: `mix pleroma.user toggle_confirmed`
- Mix Tasks: `mix pleroma.config migrate_to_db`
- Mix Tasks: `mix pleroma.config migrate_from_db`
- Federation: Support for `Question` and `Answer` objects
- Federation: Support for reports
- Configuration: `poll_limits` option
- Configuration: `pack_extensions` option
- Configuration: `safe_dm_mentions` option
- Configuration: `link_name` option
- Configuration: `fetch_initial_posts` option
- Configuration: `notify_email` option
- Configuration: Media proxy `whitelist` option
- Configuration: `report_uri` option
- Configuration: `email_notifications` option
- Configuration: `limit_to_local_content` option
- Pleroma API: User subscriptions
- Pleroma API: Healthcheck endpoint
- Pleroma API: `/api/v1/pleroma/mascot` per-user frontend mascot configuration endpoints
- Admin API: Endpoints for listing/revoking invite tokens
- Admin API: Endpoints for making users follow/unfollow each other
- Admin API: added filters (role, tags, email, name) for users endpoint
- Admin API: Endpoints for managing reports
- Admin API: Endpoints for deleting and changing the scope of individual reported statuses
- Admin API: Endpoints to view and change config settings.
- AdminFE: initial release with basic user management accessible at /pleroma/admin/
- Mastodon API: Add chat token to `verify_credentials` response
- Mastodon API: Add background image setting to `update_credentials`
- Mastodon API: [Scheduled statuses](https://docs.joinmastodon.org/api/rest/scheduled-statuses/)
- Mastodon API: `/api/v1/notifications/destroy_multiple` (glitch-soc extension)
- Mastodon API: `/api/v1/pleroma/accounts/:id/favourites` (API extension)
- Mastodon API: [Reports](https://docs.joinmastodon.org/api/rest/reports/)
- Mastodon API: `POST /api/v1/accounts` (account creation API)
- Mastodon API: [Polls](https://docs.joinmastodon.org/api/rest/polls/)
- ActivityPub C2S: OAuth endpoints
- Metadata: RelMe provider
- OAuth: added support for refresh tokens
- Emoji packs and emoji pack manager
- Object pruning (`mix pleroma.database prune_objects`)
- OAuth: added job to clean expired access tokens
- MRF: Support for rejecting reports from specific instances (`mrf_simple`)
- MRF: Support for stripping avatars and banner images from specific instances (`mrf_simple`)
- MRF: Support for running subchains.
- Configuration: `skip_thread_containment` option
- Configuration: `rate_limit` option. See `Pleroma.Plugs.RateLimiter` documentation for details.
- MRF: Support for filtering out likely spam messages by rejecting posts from new users that contain links.
- Configuration: `ignore_hosts` option
- Configuration: `ignore_tld` option
- Configuration: default syslog tag "Pleroma" is now lowercased to "pleroma"

### Changed
- **Breaking:** bind to 127.0.0.1 instead of 0.0.0.0 by default
- **Breaking:** Configuration: move from Pleroma.Mailer to Pleroma.Emails.Mailer
- Thread containment / test for complete visibility will be skipped by default.
- Enforcement of OAuth scopes
- Add multiple use/time expiring invite token
- Restyled OAuth pages to fit with Pleroma's default theme
- Link/mention/hashtag detection is now handled by [auto_linker](https://git.pleroma.social/pleroma/auto_linker)
- NodeInfo: Return `safe_dm_mentions` feature flag
- Federation: Expand the audience of delete activities to all recipients of the deleted object
- Federation: Removed `inReplyToStatusId` from objects
- Configuration: Dedupe enabled by default
- Configuration: Default log level in `prod` environment is now set to `warn`
- Configuration: Added `extra_cookie_attrs` for setting non-standard cookie attributes. Defaults to ["SameSite=Lax"] so that remote follows work.
- Timelines: Messages involving people you have blocked will be excluded from the timeline in all cases instead of just repeats.
- Admin API: Move the user related API to `api/pleroma/admin/users`
- Admin API: `POST /api/pleroma/admin/users` will take list of users
- Pleroma API: Support for emoji tags in `/api/pleroma/emoji` resulting in a breaking API change
- Mastodon API: Support for `exclude_types`, `limit` and `min_id` in `/api/v1/notifications`
- Mastodon API: Add `languages` and `registrations` to `/api/v1/instance`
- Mastodon API: Provide plaintext versions of cw/content in the Status entity
- Mastodon API: Add `pleroma.conversation_id`, `pleroma.in_reply_to_account_acct` fields to the Status entity
- Mastodon API: Add `pleroma.tags`, `pleroma.relationship{}`, `pleroma.is_moderator`, `pleroma.is_admin`, `pleroma.confirmation_pending`, `pleroma.hide_followers`, `pleroma.hide_follows`, `pleroma.hide_favorites` fields to the User entity
- Mastodon API: Add `pleroma.show_role`, `pleroma.no_rich_text` fields to the Source subentity
- Mastodon API: Add support for updating `no_rich_text`, `hide_followers`, `hide_follows`, `hide_favorites`, `show_role` in `PATCH /api/v1/update_credentials`
- Mastodon API: Add `pleroma.is_seen` to the Notification entity
- Mastodon API: Add `pleroma.local` to the Status entity
- Mastodon API: Add `preview` parameter to `POST /api/v1/statuses`
- Mastodon API: Add `with_muted` parameter to timeline endpoints
- Mastodon API: Actual reblog hiding instead of a dummy
- Mastodon API: Remove attachment limit in the Status entity
- Mastodon API: Added support max_id & since_id for bookmark timeline endpoints.
- Deps: Updated Cowboy to 2.6
- Deps: Updated Ecto to 3.0.7
- Don't ship finmoji by default, they can be installed as an emoji pack
- Hide deactivated users and their statuses
- Posts which are marked sensitive or tagged nsfw no longer have link previews.
- HTTP connection timeout is now set to 10 seconds.
- Respond with a 404 Not implemented JSON error message when requested API is not implemented
- Rich Media: crawl only https URLs.

### Fixed
- Follow requests don't get 'stuck' anymore.
- Added an FTS index on objects. Running `vacuum analyze` and setting a larger `work_mem` is recommended.
- Followers counter not being updated when a follower is blocked
- Deactivated users being able to request an access token
- Limit on request body in rich media/relme parsers being ignored resulting in a possible memory leak
- Proper Twitter Card generation instead of a dummy
- Deletions failing for users with a large number of posts
- NodeInfo: Include admins in `staffAccounts`
- ActivityPub: Crashing when requesting empty local user's outbox
- Federation: Handling of objects without `summary` property
- Federation: Add a language tag to activities as required by ActivityStreams 2.0
- Federation: Do not federate avatar/banner if set to default allowing other servers/clients to use their defaults
- Federation: Cope with missing or explicitly nulled address lists
- Federation: Explicitly ensure activities addressed to `as:Public` become addressed to the followers collection
- Federation: Better cope with actors which do not declare a followers collection and use `as:Public` with these semantics
- Federation: Follow requests from remote users who have been blocked will be automatically rejected if appropriate
- MediaProxy: Parse name from content disposition headers even for non-whitelisted types
- MediaProxy: S3 link encoding
- Rich Media: Reject any data which cannot be explicitly encoded into JSON
- Pleroma API: Importing follows from Mastodon 2.8+
- Twitter API: Exposing default scope, `no_rich_text` of the user to anyone
- Twitter API: Returning the `role` object in user entity despite `show_role = false`
- Mastodon API: `/api/v1/favourites` serving only public activities
- Mastodon API: Reblogs having `in_reply_to_id` - `null` even when they are replies
- Mastodon API: Streaming API broadcasting wrong activity id
- Mastodon API: 500 errors when requesting a card for a private conversation
- Mastodon API: Handling of `reblogs` in `/api/v1/accounts/:id/follow`
- Mastodon API: Correct `reblogged`, `favourited`, and `bookmarked` values in the reblog status JSON
- Mastodon API: Exposing default scope of the user to anyone
- Mastodon API: Make `irreversible` field default to `false` [`POST /api/v1/filters`]
- Mastodon API: Replace missing non-nullable Card attributes with empty strings
- User-Agent is now sent correctly for all HTTP requests.
- MRF: Simple policy now properly delists imported or relayed statuses

## Removed
- Configuration: `config :pleroma, :fe` in favor of the more flexible `config :pleroma, :frontend_configurations`

## [0.9.99999] - 2019-05-31
### Security
- Mastodon API: Fix lists leaking private posts

## [0.9.9999] - 2019-04-05
### Security
- Mastodon API: Fix content warnings skipping HTML sanitization

## [0.9.999] - 2019-03-13
Frontend changes only.
### Added
- Added floating action button for posting status on mobile
### Changed
- Changed user-settings icon to a pencil
### Fixed
- Keyboard shortcuts activating when typing a message
- Gaps when scrolling down on a timeline after showing new

## [0.9.99] - 2019-03-08
### Changed
- Update the frontend to the 0.9.99 tag
### Fixed
- Sign the date header in federation to fix Mastodon federation.

## [0.9.9] - 2019-02-22
This is our first stable release.<|MERGE_RESOLUTION|>--- conflicted
+++ resolved
@@ -4,21 +4,10 @@
 
 The format is based on [Keep a Changelog](https://keepachangelog.com/en/1.0.0/).
 
-<<<<<<< HEAD
-## UNRELEASED
-
-### BREAKING
+## Unreleased
+
+## BREAKING
 - The HTML content for new posts (both Client-to-Server as well as Server-to-Server communication) will now use a different formatting to represent MFM. See [FEP-c16b](https://codeberg.org/fediverse/fep/src/branch/main/fep/c16b/fep-c16b.md) for more details.
-
-### Fixed
-
-### Changed
-
-### Added
-
-### Removed
-=======
-## Unreleased
 
 ## 2025.01.01
 
@@ -44,7 +33,6 @@
 - Anonymous objects now federate completely without an id
   adopting a proposed AP spec errata and restoring federation
   with e.g. IceShrimp.NET and fedify-based implementations
->>>>>>> ad92e504
 
 ## 3.13.3 
 
