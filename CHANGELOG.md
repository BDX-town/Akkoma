--- conflicted
+++ resolved
@@ -7,12 +7,9 @@
 ## UNRELEASED
 
 ## Added
-<<<<<<< HEAD
 - New config option `:instance, :cleanup_attachments_delay`
-=======
 - It is now possible to display custom source URLs in akkoma-fe;
   the settings are part of the frontend configuration
->>>>>>> f2e45d4d
 
 ## Fixed
 - Media proxy no longer attempts to proxy embedded images
