# Changelog
All notable changes to this project will be documented in this file.

The format is based on [Keep a Changelog](https://keepachangelog.com/en/1.0.0/).

## [Unreleased]
### Removed
- **Breaking**: Removed 1.0+ deprecated configurations `Pleroma.Upload, :strip_exif` and `:instance, :dedupe_media`
- **Breaking**: OStatus protocol support

### Changed
- **Breaking:** Elixir >=1.8 is now required (was >= 1.7)
- Replaced [pleroma_job_queue](https://git.pleroma.social/pleroma/pleroma_job_queue) and `Pleroma.Web.Federator.RetryQueue` with [Oban](https://github.com/sorentwo/oban) (see [`docs/config.md`](docs/config.md) on migrating customized worker / retry settings)
- Introduced [quantum](https://github.com/quantum-elixir/quantum-core) job scheduler
- Enabled `:instance, extended_nickname_format` in the default config
- Add `rel="ugc"` to all links in statuses, to prevent SEO spam
- Extract RSS functionality from OStatus
- MRF (Simple Policy): Also use `:accept`/`:reject` on the actors rather than only their activities
- OStatus: Extract RSS functionality
- Deprecated `User.Info` embedded schema (fields moved to `User`)
- Store status data inside Flag activity
<details>
  <summary>API Changes</summary>

- **Breaking** Admin API: `PATCH /api/pleroma/admin/users/:nickname/force_password_reset` is now `PATCH /api/pleroma/admin/users/force_password_reset` (accepts `nicknames` array in the request body)
- **Breaking:** Admin API: Return link alongside with token on password reset
- **Breaking:** `/api/pleroma/admin/users/invite_token` now uses `POST`, changed accepted params and returns full invite in json instead of only token string.
- Admin API: Return `total` when querying for reports
- Mastodon API: Return `pleroma.direct_conversation_id` when creating a direct message (`POST /api/v1/statuses`)
- Admin API: Return link alongside with token on password reset
- Mastodon API: Add `pleroma.direct_conversation_id` to the status endpoint (`GET /api/v1/statuses/:id`)
- Mastodon API: `pleroma.thread_muted` to the Status entity
- Mastodon API: Mark the direct conversation as read for the author when they send a new direct message
- Mastodon API, streaming: Add `pleroma.direct_conversation_id` to the `conversation` stream event payload.
</details>

### Added
- Refreshing poll results for remote polls
- Authentication: Added rate limit for password-authorized actions / login existence checks
- Mix task to re-count statuses for all users (`mix pleroma.count_statuses`)
- Support for `X-Forwarded-For` and similar HTTP headers which used by reverse proxies to pass a real user IP address to the backend. Must not be enabled unless your instance is behind at least one reverse proxy (such as Nginx, Apache HTTPD or Varnish Cache).
<details>
  <summary>API Changes</summary>

- Job queue stats to the healthcheck page
- Admin API: Add ability to require password reset
- Mastodon API: Account entities now include `follow_requests_count` (planned Mastodon 3.x addition)
- Pleroma API: `GET /api/v1/pleroma/accounts/:id/scrobbles` to get a list of recently scrobbled items
- Pleroma API: `POST /api/v1/pleroma/scrobble` to scrobble a media item
- Mastodon API: Add `upload_limit`, `avatar_upload_limit`, `background_upload_limit`, and `banner_upload_limit` to `/api/v1/instance`
- Mastodon API: Add `pleroma.unread_conversation_count` to the Account entity
- OAuth: support for hierarchical permissions / [Mastodon 2.4.3 OAuth permissions](https://docs.joinmastodon.org/api/permissions/)
- Metadata Link: Atom syndication Feed
- Mix task to re-count statuses for all users (`mix pleroma.count_statuses`)
- Mastodon API: Add `exclude_visibilities` parameter to the timeline and notification endpoints
- Admin API: `/users/:nickname/toggle_activation` endpoint is now deprecated in favor of: `/users/activate`, `/users/deactivate`, both accept `nicknames` array
- Admin API: `POST/DELETE /api/pleroma/admin/users/:nickname/permission_group/:permission_group` are deprecated in favor of: `POST/DELETE /api/pleroma/admin/users/permission_group/:permission_group` (both accept `nicknames` array), `DELETE /api/pleroma/admin/users` (`nickname` query param or `nickname` sent in JSON body) is deprecated in favor of: `DELETE /api/pleroma/admin/users` (`nicknames` query array param or `nicknames` sent in JSON body).
- Admin API: Add `GET /api/pleroma/admin/relay` endpoint - lists all followed relays
- Pleroma API: `POST /api/v1/pleroma/conversations/read` to mark all conversations as read
- Mastodon API: Add `/api/v1/markers` for managing timeline read markers
- Mastodon API: Add the `recipients` parameter to `GET /api/v1/conversations`
<<<<<<< HEAD
- Pleroma API: Add Emoji reactions
=======
- Configuration: `feed` option for user atom feed.
>>>>>>> 3a1aaadc
</details>

### Fixed
- Report emails now include functional links to profiles of remote user accounts
<details>
  <summary>API Changes</summary>

- Mastodon API: Fix private and direct statuses not being filtered out from the public timeline for an authenticated user (`GET /api/v1/timelines/public`)
- Mastodon API: Inability to get some local users by nickname in `/api/v1/accounts/:id_or_nickname`
</details>

## [1.1.2] - 2019-10-18
### Fixed
- `pleroma_ctl` trying to connect to a running instance when generating the config, which of course doesn't exist.

## [1.1.1] - 2019-10-18
### Fixed
- One of the migrations between 1.0.0 and 1.1.0 wiping user info of the relay user because of unexpected behavior of postgresql's `jsonb_set`, resulting in inability to post in the default configuration. If you were affected, please run the following query in postgres console, the relay user will be recreated automatically:
```
delete from users where ap_id = 'https://your.instance.hostname/relay';
```
- Bad user search matches

## [1.1.0] - 2019-10-14
**Breaking:** The stable branch has been changed from `master` to `stable`. If you want to keep using 1.0, the `release/1.0` branch will receive security updates for 6 months after 1.1 release.

**OTP Note:** `pleroma_ctl` in 1.0 defaults to `master` and doesn't support specifying arbitrary branches, making `./pleroma_ctl update` fail. To fix this, fetch a version of `pleroma_ctl` from 1.1 using the command below and proceed with the update normally:
```
curl -Lo ./bin/pleroma_ctl 'https://git.pleroma.social/pleroma/pleroma/raw/develop/rel/files/bin/pleroma_ctl'
```
### Security
- Mastodon API: respect post privacy in `/api/v1/statuses/:id/{favourited,reblogged}_by`

### Removed
- **Breaking:** GNU Social API with Qvitter extensions support
- Emoji: Remove longfox emojis.
- Remove `Reply-To` header from report emails for admins.
- ActivityPub: The `/objects/:uuid/likes` endpoint.

### Changed
- **Breaking:** Configuration: A setting to explicitly disable the mailer was added, defaulting to true, if you are using a mailer add `config :pleroma, Pleroma.Emails.Mailer, enabled: true` to your config
- **Breaking:** Configuration: `/media/` is now removed when `base_url` is configured, append `/media/` to your `base_url` config to keep the old behaviour if desired
- **Breaking:** `/api/pleroma/notifications/read` is moved to `/api/v1/pleroma/notifications/read` and now supports `max_id` and responds with Mastodon API entities.
- Configuration: added `config/description.exs`, from which `docs/config.md` is generated
- Configuration: OpenGraph and TwitterCard providers enabled by default
- Configuration: Filter.AnonymizeFilename added ability to retain file extension with custom text
- Federation: Return 403 errors when trying to request pages from a user's follower/following collections if they have `hide_followers`/`hide_follows` set
- NodeInfo: Return `skipThreadContainment` in `metadata` for the `skip_thread_containment` option
- NodeInfo: Return `mailerEnabled` in `metadata`
- Mastodon API: Unsubscribe followers when they unfollow a user
- Mastodon API: `pleroma.thread_muted` key in the Status entity
- AdminAPI: Add "godmode" while fetching user statuses (i.e. admin can see private statuses)
- Improve digest email template
– Pagination: (optional) return `total` alongside with `items` when paginating
- The `Pleroma.FlakeId` module has been replaced with the `flake_id` library.

### Fixed
- Following from Osada
- Favorites timeline doing database-intensive queries
- Metadata rendering errors resulting in the entire page being inaccessible
- `federation_incoming_replies_max_depth` option being ignored in certain cases
- Mastodon API: Handling of search timeouts (`/api/v1/search` and `/api/v2/search`)
- Mastodon API: Misskey's endless polls being unable to render
- Mastodon API: Embedded relationships not being properly rendered in the Account entity of Status entity
- Mastodon API: Notifications endpoint crashing if one notification failed to render
- Mastodon API: `exclude_replies` is correctly handled again.
- Mastodon API: Add `account_id`, `type`, `offset`, and `limit` to search API (`/api/v1/search` and `/api/v2/search`)
- Mastodon API, streaming: Fix filtering of notifications based on blocks/mutes/thread mutes
- Mastodon API: Fix private and direct statuses not being filtered out from the public timeline for an authenticated user (`GET /api/v1/timelines/public`)
- Mastodon API: Ensure the `account` field is not empty when rendering Notification entities.
- Mastodon API: Inability to get some local users by nickname in `/api/v1/accounts/:id_or_nickname`
- Mastodon API: Blocks are now treated consistently between the Streaming API and the Timeline APIs
- Rich Media: Parser failing when no TTL can be found by image TTL setters
- Rich Media: The crawled URL is now spliced into the rich media data.
- ActivityPub S2S: sharedInbox usage has been mostly aligned with the rules in the AP specification.
- ActivityPub C2S: follower/following collection pages being inaccessible even when authentifucated if `hide_followers`/ `hide_follows` was set
- ActivityPub: Deactivated user deletion
- ActivityPub: Fix `/users/:nickname/inbox` crashing without an authenticated user
- MRF: fix ability to follow a relay when AntiFollowbotPolicy was enabled
- ActivityPub: Correct addressing of Undo.
- ActivityPub: Correct addressing of profile update activities.
- ActivityPub: Polls are now refreshed when necessary.
- Report emails now include functional links to profiles of remote user accounts
- Existing user id not being preserved on insert conflict
- Pleroma.Upload base_url was not automatically whitelisted by MediaProxy. Now your custom CDN or file hosting will be accessed directly as expected.
- Report email not being sent to admins when the reporter is a remote user
- Reverse Proxy limiting `max_body_length` was incorrectly defined and only checked `Content-Length` headers which may not be sufficient in some circumstances

### Added
- Expiring/ephemeral activites. All activities can have expires_at value set, which controls when they should be deleted automatically.
- Mastodon API: in post_status, the expires_in parameter lets you set the number of seconds until an activity expires. It must be at least one hour.
- Mastodon API: all status JSON responses contain a `pleroma.expires_at` item which states when an activity will expire. The value is only shown to the user who created the activity. To everyone else it's empty.
- Configuration: `ActivityExpiration.enabled` controls whether expired activites will get deleted at the appropriate time. Enabled by default.
- Conversations: Add Pleroma-specific conversation endpoints and status posting extensions. Run the `bump_all_conversations` task again to create the necessary data.
- MRF: Support for priming the mediaproxy cache (`Pleroma.Web.ActivityPub.MRF.MediaProxyWarmingPolicy`)
- MRF: Support for excluding specific domains from Transparency.
- MRF: Support for filtering posts based on who they mention (`Pleroma.Web.ActivityPub.MRF.MentionPolicy`)
- Mastodon API: Support for the [`tagged` filter](https://github.com/tootsuite/mastodon/pull/9755) in [`GET /api/v1/accounts/:id/statuses`](https://docs.joinmastodon.org/api/rest/accounts/#get-api-v1-accounts-id-statuses)
- Mastodon API, streaming: Add support for passing the token in the `Sec-WebSocket-Protocol` header
- Mastodon API, extension: Ability to reset avatar, profile banner, and background
- Mastodon API: Add support for `fields_attributes` API parameter (setting custom fields)
- Mastodon API: Add support for categories for custom emojis by reusing the group feature. <https://github.com/tootsuite/mastodon/pull/11196>
- Mastodon API: Add support for muting/unmuting notifications
- Mastodon API: Add support for the `blocked_by` attribute in the relationship API (`GET /api/v1/accounts/relationships`). <https://github.com/tootsuite/mastodon/pull/10373>
- Mastodon API: Add support for the `domain_blocking` attribute in the relationship API (`GET /api/v1/accounts/relationships`).
- Mastodon API: Add `pleroma.deactivated` to the Account entity
- Mastodon API: added `/auth/password` endpoint for password reset with rate limit.
- Mastodon API: /api/v1/accounts/:id/statuses now supports nicknames or user id
- Mastodon API: Improve support for the user profile custom fields
- Mastodon API: Add support for `fields_attributes` API parameter (setting custom fields)
- Mastodon API: Added an endpoint to get multiple statuses by IDs (`GET /api/v1/statuses/?ids[]=1&ids[]=2`)
- Admin API: Return users' tags when querying reports
- Admin API: Return avatar and display name when querying users
- Admin API: Allow querying user by ID
- Admin API: Added support for `tuples`.
- Admin API: Added endpoints to run mix tasks pleroma.config migrate_to_db & pleroma.config migrate_from_db
- Added synchronization of following/followers counters for external users
- Configuration: `enabled` option for `Pleroma.Emails.Mailer`, defaulting to `false`.
- Configuration: Pleroma.Plugs.RateLimiter `bucket_name`, `params` options.
- Configuration: `user_bio_length` and `user_name_length` options.
- Addressable lists
- Twitter API: added rate limit for `/api/account/password_reset` endpoint.
- ActivityPub: Add an internal service actor for fetching ActivityPub objects.
- ActivityPub: Optional signing of ActivityPub object fetches.
- Admin API: Endpoint for fetching latest user's statuses
- Pleroma API: Add `/api/v1/pleroma/accounts/confirmation_resend?email=<email>` for resending account confirmation.
- Pleroma API: Email change endpoint.
- Admin API: Added moderation log
- Web response cache (currently, enabled for ActivityPub)
- Reverse Proxy: Do not retry failed requests to limit pressure on the peer

### Changed
- Configuration: Filter.AnonymizeFilename added ability to retain file extension with custom text
- Admin API: changed json structure for saving config settings.
- RichMedia: parsers and their order are configured in `rich_media` config.
- RichMedia: add the rich media ttl based on image expiration time.

## [1.0.7] - 2019-09-26
### Fixed
- Broken federation on Erlang 22 (previous versions of hackney http client were using an option that got deprecated)
### Changed
- ActivityPub: The first page in inboxes/outboxes is no longer embedded.

## [1.0.6] - 2019-08-14
### Fixed
- MRF: fix use of unserializable keyword lists in describe() implementations
- ActivityPub S2S: POST requests are now signed with `(request-target)` pseudo-header.

## [1.0.5] - 2019-08-13
### Fixed
- Mastodon API: follower/following counters not being nullified, when `hide_follows`/`hide_followers` is set
- Mastodon API: `muted` in the Status entity, using author's account to determine if the thread was muted
- Mastodon API: return the actual profile URL in the Account entity's `url` property when appropriate
- Templates: properly style anchor tags
- Objects being re-embedded to activities after being updated (e.g faved/reposted). Running 'mix pleroma.database prune_objects' again is advised.
- Not being able to access the Mastodon FE login page on private instances
- MRF: ensure that subdomain_match calls are case-insensitive
- Fix internal server error when using the healthcheck API.

### Added
- **Breaking:** MRF describe API, which adds support for exposing configuration information about MRF policies to NodeInfo.
  Custom modules will need to be updated by adding, at the very least, `def describe, do: {:ok, %{}}` to the MRF policy modules.
- Relays: Added a task to list relay subscriptions.
- MRF: Support for filtering posts based on ActivityStreams vocabulary (`Pleroma.Web.ActivityPub.MRF.VocabularyPolicy`)
- MRF (Simple Policy): Support for wildcard domains.
- Support for wildcard domains in user domain blocks setting.
- Configuration: `quarantined_instances` support wildcard domains.
- Mix Tasks: `mix pleroma.database fix_likes_collections`
- Configuration: `federation_incoming_replies_max_depth` option

### Removed
- Federation: Remove `likes` from objects.
- **Breaking:** ActivityPub: The `accept_blocks` configuration setting.

## [1.0.4] - 2019-08-01
### Fixed
- Invalid SemVer version generation, when the current branch does not have commits ahead of tag/checked out on a tag

## [1.0.3] - 2019-07-31
### Security
- OStatus: eliminate the possibility of a protocol downgrade attack.
- OStatus: prevent following locked accounts, bypassing the approval process.
- TwitterAPI: use CommonAPI to handle remote follows instead of OStatus.

## [1.0.2] - 2019-07-28
### Fixed
- Not being able to pin unlisted posts
- Mastodon API: represent poll IDs as strings
- MediaProxy: fix matching filenames
- MediaProxy: fix filename encoding
- Migrations: fix a sporadic migration failure
- Metadata rendering errors resulting in the entire page being inaccessible
- Federation/MediaProxy not working with instances that have wrong certificate order
- ActivityPub S2S: remote user deletions now work the same as local user deletions.

### Changed
- Configuration: OpenGraph and TwitterCard providers enabled by default
- Configuration: Filter.AnonymizeFilename added ability to retain file extension with custom text

## [1.0.1] - 2019-07-14
### Security
- OStatus: fix an object spoofing vulnerability.

## [1.0.0] - 2019-06-29
### Security
- Mastodon API: Fix display names not being sanitized
- Rich media: Do not crawl private IP ranges

### Added
- Digest email for inactive users
- Add a generic settings store for frontends / clients to use.
- Explicit addressing option for posting.
- Optional SSH access mode. (Needs `erlang-ssh` package on some distributions).
- [MongooseIM](https://github.com/esl/MongooseIM) http authentication support.
- LDAP authentication
- External OAuth provider authentication
- Support for building a release using [`mix release`](https://hexdocs.pm/mix/master/Mix.Tasks.Release.html)
- A [job queue](https://git.pleroma.social/pleroma/pleroma_job_queue) for federation, emails, web push, etc.
- [Prometheus](https://prometheus.io/) metrics
- Support for Mastodon's remote interaction
- Mix Tasks: `mix pleroma.database bump_all_conversations`
- Mix Tasks: `mix pleroma.database remove_embedded_objects`
- Mix Tasks: `mix pleroma.database update_users_following_followers_counts`
- Mix Tasks: `mix pleroma.user toggle_confirmed`
- Mix Tasks: `mix pleroma.config migrate_to_db`
- Mix Tasks: `mix pleroma.config migrate_from_db`
- Federation: Support for `Question` and `Answer` objects
- Federation: Support for reports
- Configuration: `poll_limits` option
- Configuration: `pack_extensions` option
- Configuration: `safe_dm_mentions` option
- Configuration: `link_name` option
- Configuration: `fetch_initial_posts` option
- Configuration: `notify_email` option
- Configuration: Media proxy `whitelist` option
- Configuration: `report_uri` option
- Configuration: `email_notifications` option
- Configuration: `limit_to_local_content` option
- Pleroma API: User subscriptions
- Pleroma API: Healthcheck endpoint
- Pleroma API: `/api/v1/pleroma/mascot` per-user frontend mascot configuration endpoints
- Admin API: Endpoints for listing/revoking invite tokens
- Admin API: Endpoints for making users follow/unfollow each other
- Admin API: added filters (role, tags, email, name) for users endpoint
- Admin API: Endpoints for managing reports
- Admin API: Endpoints for deleting and changing the scope of individual reported statuses
- Admin API: Endpoints to view and change config settings.
- AdminFE: initial release with basic user management accessible at /pleroma/admin/
- Mastodon API: Add chat token to `verify_credentials` response
- Mastodon API: Add background image setting to `update_credentials`
- Mastodon API: [Scheduled statuses](https://docs.joinmastodon.org/api/rest/scheduled-statuses/)
- Mastodon API: `/api/v1/notifications/destroy_multiple` (glitch-soc extension)
- Mastodon API: `/api/v1/pleroma/accounts/:id/favourites` (API extension)
- Mastodon API: [Reports](https://docs.joinmastodon.org/api/rest/reports/)
- Mastodon API: `POST /api/v1/accounts` (account creation API)
- Mastodon API: [Polls](https://docs.joinmastodon.org/api/rest/polls/)
- ActivityPub C2S: OAuth endpoints
- Metadata: RelMe provider
- OAuth: added support for refresh tokens
- Emoji packs and emoji pack manager
- Object pruning (`mix pleroma.database prune_objects`)
- OAuth: added job to clean expired access tokens
- MRF: Support for rejecting reports from specific instances (`mrf_simple`)
- MRF: Support for stripping avatars and banner images from specific instances (`mrf_simple`)
- MRF: Support for running subchains.
- Configuration: `skip_thread_containment` option
- Configuration: `rate_limit` option. See `Pleroma.Plugs.RateLimiter` documentation for details.
- MRF: Support for filtering out likely spam messages by rejecting posts from new users that contain links.
- Configuration: `ignore_hosts` option
- Configuration: `ignore_tld` option
- Configuration: default syslog tag "Pleroma" is now lowercased to "pleroma"

### Changed
- **Breaking:** bind to 127.0.0.1 instead of 0.0.0.0 by default
- **Breaking:** Configuration: move from Pleroma.Mailer to Pleroma.Emails.Mailer
- Thread containment / test for complete visibility will be skipped by default.
- Enforcement of OAuth scopes
- Add multiple use/time expiring invite token
- Restyled OAuth pages to fit with Pleroma's default theme
- Link/mention/hashtag detection is now handled by [auto_linker](https://git.pleroma.social/pleroma/auto_linker)
- NodeInfo: Return `safe_dm_mentions` feature flag
- Federation: Expand the audience of delete activities to all recipients of the deleted object
- Federation: Removed `inReplyToStatusId` from objects
- Configuration: Dedupe enabled by default
- Configuration: Default log level in `prod` environment is now set to `warn`
- Configuration: Added `extra_cookie_attrs` for setting non-standard cookie attributes. Defaults to ["SameSite=Lax"] so that remote follows work.
- Timelines: Messages involving people you have blocked will be excluded from the timeline in all cases instead of just repeats.
- Admin API: Move the user related API to `api/pleroma/admin/users`
- Admin API: `POST /api/pleroma/admin/users` will take list of users
- Pleroma API: Support for emoji tags in `/api/pleroma/emoji` resulting in a breaking API change
- Mastodon API: Support for `exclude_types`, `limit` and `min_id` in `/api/v1/notifications`
- Mastodon API: Add `languages` and `registrations` to `/api/v1/instance`
- Mastodon API: Provide plaintext versions of cw/content in the Status entity
- Mastodon API: Add `pleroma.conversation_id`, `pleroma.in_reply_to_account_acct` fields to the Status entity
- Mastodon API: Add `pleroma.tags`, `pleroma.relationship{}`, `pleroma.is_moderator`, `pleroma.is_admin`, `pleroma.confirmation_pending`, `pleroma.hide_followers`, `pleroma.hide_follows`, `pleroma.hide_favorites` fields to the User entity
- Mastodon API: Add `pleroma.show_role`, `pleroma.no_rich_text` fields to the Source subentity
- Mastodon API: Add support for updating `no_rich_text`, `hide_followers`, `hide_follows`, `hide_favorites`, `show_role` in `PATCH /api/v1/update_credentials`
- Mastodon API: Add `pleroma.is_seen` to the Notification entity
- Mastodon API: Add `pleroma.local` to the Status entity
- Mastodon API: Add `preview` parameter to `POST /api/v1/statuses`
- Mastodon API: Add `with_muted` parameter to timeline endpoints
- Mastodon API: Actual reblog hiding instead of a dummy
- Mastodon API: Remove attachment limit in the Status entity
- Mastodon API: Added support max_id & since_id for bookmark timeline endpoints.
- Deps: Updated Cowboy to 2.6
- Deps: Updated Ecto to 3.0.7
- Don't ship finmoji by default, they can be installed as an emoji pack
- Hide deactivated users and their statuses
- Posts which are marked sensitive or tagged nsfw no longer have link previews.
- HTTP connection timeout is now set to 10 seconds.
- Respond with a 404 Not implemented JSON error message when requested API is not implemented
- Rich Media: crawl only https URLs.

### Fixed
- Follow requests don't get 'stuck' anymore.
- Added an FTS index on objects. Running `vacuum analyze` and setting a larger `work_mem` is recommended.
- Followers counter not being updated when a follower is blocked
- Deactivated users being able to request an access token
- Limit on request body in rich media/relme parsers being ignored resulting in a possible memory leak
- Proper Twitter Card generation instead of a dummy
- Deletions failing for users with a large number of posts
- NodeInfo: Include admins in `staffAccounts`
- ActivityPub: Crashing when requesting empty local user's outbox
- Federation: Handling of objects without `summary` property
- Federation: Add a language tag to activities as required by ActivityStreams 2.0
- Federation: Do not federate avatar/banner if set to default allowing other servers/clients to use their defaults
- Federation: Cope with missing or explicitly nulled address lists
- Federation: Explicitly ensure activities addressed to `as:Public` become addressed to the followers collection
- Federation: Better cope with actors which do not declare a followers collection and use `as:Public` with these semantics
- Federation: Follow requests from remote users who have been blocked will be automatically rejected if appropriate
- MediaProxy: Parse name from content disposition headers even for non-whitelisted types
- MediaProxy: S3 link encoding
- Rich Media: Reject any data which cannot be explicitly encoded into JSON
- Pleroma API: Importing follows from Mastodon 2.8+
- Twitter API: Exposing default scope, `no_rich_text` of the user to anyone
- Twitter API: Returning the `role` object in user entity despite `show_role = false`
- Mastodon API: `/api/v1/favourites` serving only public activities
- Mastodon API: Reblogs having `in_reply_to_id` - `null` even when they are replies
- Mastodon API: Streaming API broadcasting wrong activity id
- Mastodon API: 500 errors when requesting a card for a private conversation
- Mastodon API: Handling of `reblogs` in `/api/v1/accounts/:id/follow`
- Mastodon API: Correct `reblogged`, `favourited`, and `bookmarked` values in the reblog status JSON
- Mastodon API: Exposing default scope of the user to anyone
- Mastodon API: Make `irreversible` field default to `false` [`POST /api/v1/filters`]
- Mastodon API: Replace missing non-nullable Card attributes with empty strings
- User-Agent is now sent correctly for all HTTP requests.
- MRF: Simple policy now properly delists imported or relayed statuses

## Removed
- Configuration: `config :pleroma, :fe` in favor of the more flexible `config :pleroma, :frontend_configurations`

## [0.9.99999] - 2019-05-31
### Security
- Mastodon API: Fix lists leaking private posts

## [0.9.9999] - 2019-04-05
### Security
- Mastodon API: Fix content warnings skipping HTML sanitization

## [0.9.999] - 2019-03-13
Frontend changes only.
### Added
- Added floating action button for posting status on mobile
### Changed
- Changed user-settings icon to a pencil
### Fixed
- Keyboard shortcuts activating when typing a message
- Gaps when scrolling down on a timeline after showing new

## [0.9.99] - 2019-03-08
### Changed
- Update the frontend to the 0.9.99 tag
### Fixed
- Sign the date header in federation to fix Mastodon federation.

## [0.9.9] - 2019-02-22
This is our first stable release.<|MERGE_RESOLUTION|>--- conflicted
+++ resolved
@@ -59,11 +59,9 @@
 - Pleroma API: `POST /api/v1/pleroma/conversations/read` to mark all conversations as read
 - Mastodon API: Add `/api/v1/markers` for managing timeline read markers
 - Mastodon API: Add the `recipients` parameter to `GET /api/v1/conversations`
-<<<<<<< HEAD
 - Pleroma API: Add Emoji reactions
-=======
 - Configuration: `feed` option for user atom feed.
->>>>>>> 3a1aaadc
+- Pleroma API: Add Emoji reactions
 </details>
 
 ### Fixed
