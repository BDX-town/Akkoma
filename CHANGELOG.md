# Changelog
All notable changes to this project will be documented in this file.

The format is based on [Keep a Changelog](https://keepachangelog.com/en/1.0.0/).

## [unreleased]
### Added
- Digest email for inactive users
- Add a generic settings store for frontends / clients to use.
- Explicit addressing option for posting.
- Optional SSH access mode. (Needs `erlang-ssh` package on some distributions).
- [MongooseIM](https://github.com/esl/MongooseIM) http authentication support.
- LDAP authentication
- External OAuth provider authentication
- A [job queue](https://git.pleroma.social/pleroma/pleroma_job_queue) for federation, emails, web push, etc.
- [Prometheus](https://prometheus.io/) metrics
- Support for Mastodon's remote interaction
- Mix Tasks: `mix pleroma.database bump_all_conversations`
- Mix Tasks: `mix pleroma.database remove_embedded_objects`
- Mix Tasks: `mix pleroma.database update_users_following_followers_counts`
- Mix Tasks: `mix pleroma.user toggle_confirmed`
- Federation: Support for `Question` and `Answer` objects
- Federation: Support for reports
- Configuration: `poll_limits` option
- Configuration: `safe_dm_mentions` option
- Configuration: `link_name` option
- Configuration: `fetch_initial_posts` option
- Configuration: `notify_email` option
- Configuration: Media proxy `whitelist` option
- Configuration: `report_uri` option
<<<<<<< HEAD
- Configuration: `email_notifications` option
=======
- Configuration: `limit_unauthenticated_to_local_content` option
>>>>>>> 62cdf701
- Pleroma API: User subscriptions
- Pleroma API: Healthcheck endpoint
- Pleroma API: `/api/v1/pleroma/mascot` per-user frontend mascot configuration endpoints
- Admin API: Endpoints for listing/revoking invite tokens
- Admin API: Endpoints for making users follow/unfollow each other
- Admin API: added filters (role, tags, email, name) for users endpoint
- Admin API: Endpoints for managing reports
- Admin API: Endpoints for deleting and changing the scope of individual reported statuses
- AdminFE: initial release with basic user management accessible at /pleroma/admin/
- Mastodon API: [Scheduled statuses](https://docs.joinmastodon.org/api/rest/scheduled-statuses/)
- Mastodon API: `/api/v1/notifications/destroy_multiple` (glitch-soc extension)
- Mastodon API: `/api/v1/pleroma/accounts/:id/favourites` (API extension)
- Mastodon API: [Reports](https://docs.joinmastodon.org/api/rest/reports/)
- Mastodon API: `POST /api/v1/accounts` (account creation API)
- Mastodon API: [Polls](https://docs.joinmastodon.org/api/rest/polls/)
- ActivityPub C2S: OAuth endpoints
- Metadata: RelMe provider
- OAuth: added support for refresh tokens
- Emoji packs and emoji pack manager
- Object pruning (`mix pleroma.database prune_objects`)
- OAuth: added job to clean expired access tokens
- MRF: Support for rejecting reports from specific instances (`mrf_simple`)
- MRF: Support for stripping avatars and banner images from specific instances (`mrf_simple`)
- MRF: Support for running subchains.
- Configuration: `skip_thread_containment` option

### Changed
- **Breaking:** Configuration: move from Pleroma.Mailer to Pleroma.Emails.Mailer
- Enforcement of OAuth scopes
- Add multiple use/time expiring invite token
- Restyled OAuth pages to fit with Pleroma's default theme
- Link/mention/hashtag detection is now handled by [auto_linker](https://git.pleroma.social/pleroma/auto_linker)
- NodeInfo: Return `safe_dm_mentions` feature flag
- Federation: Expand the audience of delete activities to all recipients of the deleted object
- Federation: Removed `inReplyToStatusId` from objects
- Configuration: Dedupe enabled by default
- Configuration: Added `extra_cookie_attrs` for setting non-standard cookie attributes. Defaults to ["SameSite=Lax"] so that remote follows work.
- Timelines: Messages involving people you have blocked will be excluded from the timeline in all cases instead of just repeats.
- Admin API: Move the user related API to `api/pleroma/admin/users`
- Pleroma API: Support for emoji tags in `/api/pleroma/emoji` resulting in a breaking API change
- Mastodon API: Support for `exclude_types`, `limit` and `min_id` in `/api/v1/notifications`
- Mastodon API: Add `languages` and `registrations` to `/api/v1/instance`
- Mastodon API: Provide plaintext versions of cw/content in the Status entity
- Mastodon API: Add `pleroma.conversation_id`, `pleroma.in_reply_to_account_acct` fields to the Status entity
- Mastodon API: Add `pleroma.tags`, `pleroma.relationship{}`, `pleroma.is_moderator`, `pleroma.is_admin`, `pleroma.confirmation_pending`, `pleroma.hide_followers`, `pleroma.hide_follows`, `pleroma.hide_favorites` fields to the User entity
- Mastodon API: Add `pleroma.show_role`, `pleroma.no_rich_text` fields to the Source subentity
- Mastodon API: Add support for updating `no_rich_text`, `hide_followers`, `hide_follows`, `hide_favorites`, `show_role` in `PATCH /api/v1/update_credentials`
- Mastodon API: Add `pleroma.is_seen` to the Notification entity
- Mastodon API: Add `pleroma.local` to the Status entity
- Mastodon API: Add `preview` parameter to `POST /api/v1/statuses`
- Mastodon API: Add `with_muted` parameter to timeline endpoints
- Mastodon API: Actual reblog hiding instead of a dummy
- Mastodon API: Remove attachment limit in the Status entity
- Mastodon API: Added support max_id & since_id for bookmark timeline endpoints.
- Deps: Updated Cowboy to 2.6
- Deps: Updated Ecto to 3.0.7
- Don't ship finmoji by default, they can be installed as an emoji pack
- Hide deactivated users and their statuses
- Posts which are marked sensitive or tagged nsfw no longer have link previews.
- HTTP connection timeout is now set to 10 seconds.
- Respond with a 404 Not implemented JSON error message when requested API is not implemented

### Fixed
- Follow requests don't get 'stuck' anymore.
- Added an FTS index on objects. Running `vacuum analyze` and setting a larger `work_mem` is recommended.
- Followers counter not being updated when a follower is blocked
- Deactivated users being able to request an access token
- Limit on request body in rich media/relme parsers being ignored resulting in a possible memory leak
- Proper Twitter Card generation instead of a dummy
- Deletions failing for users with a large number of posts
- NodeInfo: Include admins in `staffAccounts`
- ActivityPub: Crashing when requesting empty local user's outbox
- Federation: Handling of objects without `summary` property
- Federation: Add a language tag to activities as required by ActivityStreams 2.0
- Federation: Do not federate avatar/banner if set to default allowing other servers/clients to use their defaults
- Federation: Cope with missing or explicitly nulled address lists
- Federation: Explicitly ensure activities addressed to `as:Public` become addressed to the followers collection
- Federation: Better cope with actors which do not declare a followers collection and use `as:Public` with these semantics
- Federation: Follow requests from remote users who have been blocked will be automatically rejected if appropriate
- MediaProxy: Parse name from content disposition headers even for non-whitelisted types
- MediaProxy: S3 link encoding
- Rich Media: Reject any data which cannot be explicitly encoded into JSON
- Pleroma API: Importing follows from Mastodon 2.8+
- Twitter API: Exposing default scope, `no_rich_text` of the user to anyone
- Twitter API: Returning the `role` object in user entity despite `show_role = false`
- Mastodon API: `/api/v1/favourites` serving only public activities
- Mastodon API: Reblogs having `in_reply_to_id` - `null` even when they are replies
- Mastodon API: Streaming API broadcasting wrong activity id
- Mastodon API: 500 errors when requesting a card for a private conversation
- Mastodon API: Handling of `reblogs` in `/api/v1/accounts/:id/follow`
- Mastodon API: Correct `reblogged`, `favourited`, and `bookmarked` values in the reblog status JSON
- Mastodon API: Exposing default scope of the user to anyone
- Mastodon API: Make `irreversible` field default to `false` [`POST /api/v1/filters`]
- Mastodon API: Replace missing non-nullable Card attributes with empty strings
- User-Agent is now sent correctly for all HTTP requests.
- MRF: Simple policy now properly delists imported or relayed statuses

## Removed
- Configuration: `config :pleroma, :fe` in favor of the more flexible `config :pleroma, :frontend_configurations`

## [0.9.99999] - 2019-05-31
### Security
- Mastodon API: Fix lists leaking private posts

## [0.9.9999] - 2019-04-05
### Security
- Mastodon API: Fix content warnings skipping HTML sanitization

## [0.9.999] - 2019-03-13
Frontend changes only.
### Added
- Added floating action button for posting status on mobile
### Changed
- Changed user-settings icon to a pencil
### Fixed
- Keyboard shortcuts activating when typing a message
- Gaps when scrolling down on a timeline after showing new

## [0.9.99] - 2019-03-08
### Changed
- Update the frontend to the 0.9.99 tag
### Fixed
- Sign the date header in federation to fix Mastodon federation.

## [0.9.9] - 2019-02-22
This is our first stable release.<|MERGE_RESOLUTION|>--- conflicted
+++ resolved
@@ -28,11 +28,8 @@
 - Configuration: `notify_email` option
 - Configuration: Media proxy `whitelist` option
 - Configuration: `report_uri` option
-<<<<<<< HEAD
 - Configuration: `email_notifications` option
-=======
 - Configuration: `limit_unauthenticated_to_local_content` option
->>>>>>> 62cdf701
 - Pleroma API: User subscriptions
 - Pleroma API: Healthcheck endpoint
 - Pleroma API: `/api/v1/pleroma/mascot` per-user frontend mascot configuration endpoints
