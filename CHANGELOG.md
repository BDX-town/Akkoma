# Changelog
All notable changes to this project will be documented in this file.

The format is based on [Keep a Changelog](https://keepachangelog.com/en/1.0.0/).

## [Unreleased]
### Added
- MRF: Support for priming the mediaproxy cache (`Pleroma.Web.ActivityPub.MRF.MediaProxyWarmingPolicy`)
<<<<<<< HEAD
- Federation: Support for restricting max. reply-to depth on fetching 
=======
- Mastodon API: Support for the [`tagged` filter](https://github.com/tootsuite/mastodon/pull/9755) in [`GET /api/v1/accounts/:id/statuses`](https://docs.joinmastodon.org/api/rest/accounts/#get-api-v1-accounts-id-statuses)

### Fixed
- Not being able to pin unlisted posts

### Changed
- Configuration: Filter.AnonymizeFilename added ability to retain file extension with custom text
>>>>>>> 66380d36

## [1.0.0] - 2019-06-29
### Security
- Mastodon API: Fix display names not being sanitized
- Rich media: Do not crawl private IP ranges

### Added
- Add a generic settings store for frontends / clients to use.
- Explicit addressing option for posting.
- Optional SSH access mode. (Needs `erlang-ssh` package on some distributions).
- [MongooseIM](https://github.com/esl/MongooseIM) http authentication support.
- LDAP authentication
- External OAuth provider authentication
- Support for building a release using [`mix release`](https://hexdocs.pm/mix/master/Mix.Tasks.Release.html)
- A [job queue](https://git.pleroma.social/pleroma/pleroma_job_queue) for federation, emails, web push, etc.
- [Prometheus](https://prometheus.io/) metrics
- Support for Mastodon's remote interaction
- Mix Tasks: `mix pleroma.database bump_all_conversations`
- Mix Tasks: `mix pleroma.database remove_embedded_objects`
- Mix Tasks: `mix pleroma.database update_users_following_followers_counts`
- Mix Tasks: `mix pleroma.user toggle_confirmed`
- Mix Tasks: `mix pleroma.config migrate_to_db`
- Mix Tasks: `mix pleroma.config migrate_from_db`
- Federation: Support for `Question` and `Answer` objects
- Federation: Support for reports
- Configuration: `poll_limits` option
- Configuration: `pack_extensions` option
- Configuration: `safe_dm_mentions` option
- Configuration: `link_name` option
- Configuration: `fetch_initial_posts` option
- Configuration: `notify_email` option
- Configuration: Media proxy `whitelist` option
- Configuration: `report_uri` option
- Configuration: `limit_to_local_content` option
- Pleroma API: User subscriptions
- Pleroma API: Healthcheck endpoint
- Pleroma API: `/api/v1/pleroma/mascot` per-user frontend mascot configuration endpoints
- Admin API: Endpoints for listing/revoking invite tokens
- Admin API: Endpoints for making users follow/unfollow each other
- Admin API: added filters (role, tags, email, name) for users endpoint
- Admin API: Endpoints for managing reports
- Admin API: Endpoints for deleting and changing the scope of individual reported statuses
- Admin API: Endpoints to view and change config settings.
- AdminFE: initial release with basic user management accessible at /pleroma/admin/
- Mastodon API: Add chat token to `verify_credentials` response
- Mastodon API: Add background image setting to `update_credentials`
- Mastodon API: [Scheduled statuses](https://docs.joinmastodon.org/api/rest/scheduled-statuses/)
- Mastodon API: `/api/v1/notifications/destroy_multiple` (glitch-soc extension)
- Mastodon API: `/api/v1/pleroma/accounts/:id/favourites` (API extension)
- Mastodon API: [Reports](https://docs.joinmastodon.org/api/rest/reports/)
- Mastodon API: `POST /api/v1/accounts` (account creation API)
- Mastodon API: [Polls](https://docs.joinmastodon.org/api/rest/polls/)
- ActivityPub C2S: OAuth endpoints
- Metadata: RelMe provider
- OAuth: added support for refresh tokens
- Emoji packs and emoji pack manager
- Object pruning (`mix pleroma.database prune_objects`)
- OAuth: added job to clean expired access tokens
- MRF: Support for rejecting reports from specific instances (`mrf_simple`)
- MRF: Support for stripping avatars and banner images from specific instances (`mrf_simple`)
- MRF: Support for running subchains.
- Configuration: `skip_thread_containment` option
- Configuration: `rate_limit` option. See `Pleroma.Plugs.RateLimiter` documentation for details.
- MRF: Support for filtering out likely spam messages by rejecting posts from new users that contain links.
- Configuration: `ignore_hosts` option
- Configuration: `ignore_tld` option
- Configuration: default syslog tag "Pleroma" is now lowercased to "pleroma"

### Changed
- **Breaking:** bind to 127.0.0.1 instead of 0.0.0.0 by default
- **Breaking:** Configuration: move from Pleroma.Mailer to Pleroma.Emails.Mailer
- Thread containment / test for complete visibility will be skipped by default.
- Enforcement of OAuth scopes
- Add multiple use/time expiring invite token
- Restyled OAuth pages to fit with Pleroma's default theme
- Link/mention/hashtag detection is now handled by [auto_linker](https://git.pleroma.social/pleroma/auto_linker)
- NodeInfo: Return `safe_dm_mentions` feature flag
- Federation: Expand the audience of delete activities to all recipients of the deleted object
- Federation: Removed `inReplyToStatusId` from objects
- Configuration: Dedupe enabled by default
- Configuration: Default log level in `prod` environment is now set to `warn`
- Configuration: Added `extra_cookie_attrs` for setting non-standard cookie attributes. Defaults to ["SameSite=Lax"] so that remote follows work.
- Timelines: Messages involving people you have blocked will be excluded from the timeline in all cases instead of just repeats.
- Admin API: Move the user related API to `api/pleroma/admin/users`
- Pleroma API: Support for emoji tags in `/api/pleroma/emoji` resulting in a breaking API change
- Mastodon API: Support for `exclude_types`, `limit` and `min_id` in `/api/v1/notifications`
- Mastodon API: Add `languages` and `registrations` to `/api/v1/instance`
- Mastodon API: Provide plaintext versions of cw/content in the Status entity
- Mastodon API: Add `pleroma.conversation_id`, `pleroma.in_reply_to_account_acct` fields to the Status entity
- Mastodon API: Add `pleroma.tags`, `pleroma.relationship{}`, `pleroma.is_moderator`, `pleroma.is_admin`, `pleroma.confirmation_pending`, `pleroma.hide_followers`, `pleroma.hide_follows`, `pleroma.hide_favorites` fields to the User entity
- Mastodon API: Add `pleroma.show_role`, `pleroma.no_rich_text` fields to the Source subentity
- Mastodon API: Add support for updating `no_rich_text`, `hide_followers`, `hide_follows`, `hide_favorites`, `show_role` in `PATCH /api/v1/update_credentials`
- Mastodon API: Add `pleroma.is_seen` to the Notification entity
- Mastodon API: Add `pleroma.local` to the Status entity
- Mastodon API: Add `preview` parameter to `POST /api/v1/statuses`
- Mastodon API: Add `with_muted` parameter to timeline endpoints
- Mastodon API: Actual reblog hiding instead of a dummy
- Mastodon API: Remove attachment limit in the Status entity
- Mastodon API: Added support max_id & since_id for bookmark timeline endpoints.
- Deps: Updated Cowboy to 2.6
- Deps: Updated Ecto to 3.0.7
- Don't ship finmoji by default, they can be installed as an emoji pack
- Hide deactivated users and their statuses
- Posts which are marked sensitive or tagged nsfw no longer have link previews.
- HTTP connection timeout is now set to 10 seconds.
- Respond with a 404 Not implemented JSON error message when requested API is not implemented
- Rich Media: crawl only https URLs.

### Fixed
- Follow requests don't get 'stuck' anymore.
- Added an FTS index on objects. Running `vacuum analyze` and setting a larger `work_mem` is recommended.
- Followers counter not being updated when a follower is blocked
- Deactivated users being able to request an access token
- Limit on request body in rich media/relme parsers being ignored resulting in a possible memory leak
- Proper Twitter Card generation instead of a dummy
- Deletions failing for users with a large number of posts
- NodeInfo: Include admins in `staffAccounts`
- ActivityPub: Crashing when requesting empty local user's outbox
- Federation: Handling of objects without `summary` property
- Federation: Add a language tag to activities as required by ActivityStreams 2.0
- Federation: Do not federate avatar/banner if set to default allowing other servers/clients to use their defaults
- Federation: Cope with missing or explicitly nulled address lists
- Federation: Explicitly ensure activities addressed to `as:Public` become addressed to the followers collection
- Federation: Better cope with actors which do not declare a followers collection and use `as:Public` with these semantics
- Federation: Follow requests from remote users who have been blocked will be automatically rejected if appropriate
- MediaProxy: Parse name from content disposition headers even for non-whitelisted types
- MediaProxy: S3 link encoding
- Rich Media: Reject any data which cannot be explicitly encoded into JSON
- Pleroma API: Importing follows from Mastodon 2.8+
- Twitter API: Exposing default scope, `no_rich_text` of the user to anyone
- Twitter API: Returning the `role` object in user entity despite `show_role = false`
- Mastodon API: `/api/v1/favourites` serving only public activities
- Mastodon API: Reblogs having `in_reply_to_id` - `null` even when they are replies
- Mastodon API: Streaming API broadcasting wrong activity id
- Mastodon API: 500 errors when requesting a card for a private conversation
- Mastodon API: Handling of `reblogs` in `/api/v1/accounts/:id/follow`
- Mastodon API: Correct `reblogged`, `favourited`, and `bookmarked` values in the reblog status JSON
- Mastodon API: Exposing default scope of the user to anyone
- Mastodon API: Make `irreversible` field default to `false` [`POST /api/v1/filters`]
- Mastodon API: Replace missing non-nullable Card attributes with empty strings
- User-Agent is now sent correctly for all HTTP requests.
- MRF: Simple policy now properly delists imported or relayed statuses

## Removed
- Configuration: `config :pleroma, :fe` in favor of the more flexible `config :pleroma, :frontend_configurations`

## [0.9.99999] - 2019-05-31
### Security
- Mastodon API: Fix lists leaking private posts

## [0.9.9999] - 2019-04-05
### Security
- Mastodon API: Fix content warnings skipping HTML sanitization

## [0.9.999] - 2019-03-13
Frontend changes only.
### Added
- Added floating action button for posting status on mobile
### Changed
- Changed user-settings icon to a pencil
### Fixed
- Keyboard shortcuts activating when typing a message
- Gaps when scrolling down on a timeline after showing new

## [0.9.99] - 2019-03-08
### Changed
- Update the frontend to the 0.9.99 tag
### Fixed
- Sign the date header in federation to fix Mastodon federation.

## [0.9.9] - 2019-02-22
This is our first stable release.<|MERGE_RESOLUTION|>--- conflicted
+++ resolved
@@ -6,9 +6,7 @@
 ## [Unreleased]
 ### Added
 - MRF: Support for priming the mediaproxy cache (`Pleroma.Web.ActivityPub.MRF.MediaProxyWarmingPolicy`)
-<<<<<<< HEAD
 - Federation: Support for restricting max. reply-to depth on fetching 
-=======
 - Mastodon API: Support for the [`tagged` filter](https://github.com/tootsuite/mastodon/pull/9755) in [`GET /api/v1/accounts/:id/statuses`](https://docs.joinmastodon.org/api/rest/accounts/#get-api-v1-accounts-id-statuses)
 
 ### Fixed
@@ -16,7 +14,6 @@
 
 ### Changed
 - Configuration: Filter.AnonymizeFilename added ability to retain file extension with custom text
->>>>>>> 66380d36
 
 ## [1.0.0] - 2019-06-29
 ### Security
