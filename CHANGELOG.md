# Changelog
All notable changes to this project will be documented in this file.

The format is based on [Keep a Changelog](https://keepachangelog.com/en/1.0.0/).

## [Unreleased]
### Removed
- **Breaking**: Removed 1.0+ deprecated configurations `Pleroma.Upload, :strip_exif` and `:instance, :dedupe_media`
- **Breaking**: OStatus protocol support
- **Breaking**: MDII uploader
- **Breaking**: Using third party engines for user recommendation
<details>
  <summary>API Changes</summary>
- **Breaking**: AdminAPI: migrate_from_db endpoint
</details>

### Changed
- **Breaking:** Pleroma won't start if it detects unapplied migrations
- **Breaking:** Elixir >=1.8 is now required (was >= 1.7)
- **Breaking:** `Pleroma.Plugs.RemoteIp` and `:rate_limiter` enabled by default. Please ensure your reverse proxy forwards the real IP!
- **Breaking:** attachment links (`config :pleroma, :instance, no_attachment_links` and `config :pleroma, Pleroma.Upload, link_name`) disabled by default
- **Breaking:** OAuth: defaulted `[:auth, :enforce_oauth_admin_scope_usage]` setting to `true` which demands `admin` OAuth scope to perform admin actions (in addition to `is_admin` flag on User); make sure to use bundled or newer versions of AdminFE & PleromaFE to access admin / moderator features.
- **Breaking:** Dynamic configuration has been rearchitected. The `:pleroma, :instance, dynamic_configuration` setting has been replaced with `config :pleroma, configurable_from_database`. Please backup your configuration to a file and run the migration task to ensure consistency with the new schema.
- **Breaking:** `:instance, no_attachment_links` has been replaced with `:instance, attachment_links` which still takes a boolean value but doesn't use double negative language.
- Replaced [pleroma_job_queue](https://git.pleroma.social/pleroma/pleroma_job_queue) and `Pleroma.Web.Federator.RetryQueue` with [Oban](https://github.com/sorentwo/oban) (see [`docs/config.md`](docs/config.md) on migrating customized worker / retry settings)
- Introduced [quantum](https://github.com/quantum-elixir/quantum-core) job scheduler
- Enabled `:instance, extended_nickname_format` in the default config
- Add `rel="ugc"` to all links in statuses, to prevent SEO spam
- Extract RSS functionality from OStatus
- MRF (Simple Policy): Also use `:accept`/`:reject` on the actors rather than only their activities
- OStatus: Extract RSS functionality
- Deprecated `User.Info` embedded schema (fields moved to `User`)
- Store status data inside Flag activity
- Deprecated (reorganized as `UserRelationship` entity) User fields with user AP IDs (`blocks`, `mutes`, `muted_reblogs`, `muted_notifications`, `subscribers`).
- Rate limiter is now disabled for localhost/socket (unless remoteip plug is enabled)
- Logger: default log level changed from `warn` to `info`.
- Config mix task `migrate_to_db` truncates `config` table before migrating the config file.
<details>
  <summary>API Changes</summary>

- **Breaking** EmojiReactions: Change endpoints and responses to align with Mastodon
- **Breaking** Admin API: `PATCH /api/pleroma/admin/users/:nickname/force_password_reset` is now `PATCH /api/pleroma/admin/users/force_password_reset` (accepts `nicknames` array in the request body)
- **Breaking:** Admin API: Return link alongside with token on password reset
- **Breaking:** Admin API: `PUT /api/pleroma/admin/reports/:id` is now `PATCH /api/pleroma/admin/reports`, see admin_api.md for details
- **Breaking:** `/api/pleroma/admin/users/invite_token` now uses `POST`, changed accepted params and returns full invite in json instead of only token string.
- **Breaking** replying to reports is now "report notes", enpoint changed from `POST /api/pleroma/admin/reports/:id/respond` to `POST /api/pleroma/admin/reports/:id/notes`
- Mastodon API: stopped sanitizing display names, field names and subject fields since they are supposed to be treated as plaintext
- Admin API: Return `total` when querying for reports
- Mastodon API: Return `pleroma.direct_conversation_id` when creating a direct message (`POST /api/v1/statuses`)
- Admin API: Return link alongside with token on password reset
- Admin API: Support authentication via `x-admin-token` HTTP header
- Mastodon API: Add `pleroma.direct_conversation_id` to the status endpoint (`GET /api/v1/statuses/:id`)
- Mastodon API: `pleroma.thread_muted` to the Status entity
- Mastodon API: Mark the direct conversation as read for the author when they send a new direct message
- Mastodon API, streaming: Add `pleroma.direct_conversation_id` to the `conversation` stream event payload.
- Admin API: Render whole status in grouped reports
- Mastodon API: User timelines will now respect blocks, unless you are getting the user timeline of somebody you blocked (which would be empty otherwise).
- Mastodon API: Favoriting / Repeating a post multiple times will now return the identical response every time. Before, executing that action twice would return an error ("already favorited") on the second try.
</details>

### Added
- `:chat_limit` option to limit chat characters.
- `cleanup_attachments` option to remove attachments along with statuses. Does not affect duplicate files and attachments without status. Enabling this will increase load to database when deleting statuses on larger instances.
- Refreshing poll results for remote polls
- Authentication: Added rate limit for password-authorized actions / login existence checks
- Static Frontend: Add the ability to render user profiles and notices server-side without requiring JS app.
- Mix task to re-count statuses for all users (`mix pleroma.count_statuses`)
- Mix task to list all users (`mix pleroma.user list`)
- Mix task to send a test email (`mix pleroma.email test`)
- Support for `X-Forwarded-For` and similar HTTP headers which used by reverse proxies to pass a real user IP address to the backend. Must not be enabled unless your instance is behind at least one reverse proxy (such as Nginx, Apache HTTPD or Varnish Cache).
- MRF: New module which handles incoming posts based on their age. By default, all incoming posts that are older than 2 days will be unlisted and not shown to their followers.
- User notification settings: Add `privacy_option` option.
- Support for custom Elixir modules (such as MRF policies)
- User settings: Add _This account is a_ option.
- A new users admin digest email
- OAuth: admin scopes support (relevant setting: `[:auth, :enforce_oauth_admin_scope_usage]`).
<<<<<<< HEAD
- ActivityPub: support for `replies` collection (output for outgoing federation & fetching on incoming federation).
=======
- Add an option `authorized_fetch_mode` to require HTTP signatures for AP fetches.
>>>>>>> 114e7b76
<details>
  <summary>API Changes</summary>

- Job queue stats to the healthcheck page
- Admin API: Add ability to fetch reports, grouped by status `GET /api/pleroma/admin/grouped_reports`
- Admin API: Add ability to require password reset
- Mastodon API: Account entities now include `follow_requests_count` (planned Mastodon 3.x addition)
- Pleroma API: `GET /api/v1/pleroma/accounts/:id/scrobbles` to get a list of recently scrobbled items
- Pleroma API: `POST /api/v1/pleroma/scrobble` to scrobble a media item
- Mastodon API: Add `upload_limit`, `avatar_upload_limit`, `background_upload_limit`, and `banner_upload_limit` to `/api/v1/instance`
- Mastodon API: Add `pleroma.unread_conversation_count` to the Account entity
- OAuth: support for hierarchical permissions / [Mastodon 2.4.3 OAuth permissions](https://docs.joinmastodon.org/api/permissions/)
- Metadata Link: Atom syndication Feed
- Mix task to re-count statuses for all users (`mix pleroma.count_statuses`)
- Mastodon API: Add `exclude_visibilities` parameter to the timeline and notification endpoints
- Admin API: `/users/:nickname/toggle_activation` endpoint is now deprecated in favor of: `/users/activate`, `/users/deactivate`, both accept `nicknames` array
- Admin API: Multiple endpoints now require `nicknames` array, instead of singe `nickname`:
  - `POST/DELETE /api/pleroma/admin/users/:nickname/permission_group/:permission_group` are deprecated in favor of: `POST/DELETE /api/pleroma/admin/users/permission_group/:permission_group`
  - `DELETE /api/pleroma/admin/users` (`nickname` query param or `nickname` sent in JSON body) is deprecated in favor of: `DELETE /api/pleroma/admin/users` (`nicknames` query array param or `nicknames` sent in JSON body)
- Admin API: Add `GET /api/pleroma/admin/relay` endpoint - lists all followed relays
- Pleroma API: `POST /api/v1/pleroma/conversations/read` to mark all conversations as read
- ActivityPub: Support `Move` activities
- Mastodon API: Add `/api/v1/markers` for managing timeline read markers
- Mastodon API: Add the `recipients` parameter to `GET /api/v1/conversations`
- Configuration: `feed` option for user atom feed.
- Pleroma API: Add Emoji reactions
- Admin API: Add `/api/pleroma/admin/instances/:instance/statuses` - lists all statuses from a given instance
- Admin API: `PATCH /api/pleroma/users/confirm_email` to confirm email for multiple users, `PATCH /api/pleroma/users/resend_confirmation_email` to resend confirmation email for multiple users
- ActivityPub: Configurable `type` field of the actors.
- Mastodon API: `/api/v1/accounts/:id` has `source/pleroma/actor_type` field.
- Mastodon API: `/api/v1/update_credentials` accepts `actor_type` field.
- Captcha: Support native provider
- Captcha: Enable by default
- Mastodon API: Add support for `account_id` param to filter notifications by the account
- Mastodon API: Add `emoji_reactions` property to Statuses
- Mastodon API: Change emoji reaction reply format
- Notifications: Added `pleroma:emoji_reaction` notification type
- Mastodon API: Change emoji reaction reply format once more
- Configuration: `feed.logo` option for tag feed.
- Tag feed: `/tags/:tag.rss` - list public statuses by hashtag.
- Mastodon API: Add `reacted` property to `emoji_reactions`
<<<<<<< HEAD
- ActivityPub: `[:activitypub, :note_replies_output_limit]` setting sets the number of note self-replies to output on outgoing federation.
=======
- Pleroma API: Add reactions for a single emoji.
>>>>>>> 114e7b76
</details>

### Fixed
- Report emails now include functional links to profiles of remote user accounts
- Not being able to log in to some third-party apps when logged in to MastoFE
- MRF: `Delete` activities being exempt from MRF policies
- OTP releases: Not being able to configure OAuth expired token cleanup interval
- OTP releases: Not being able to configure HTML sanitization policy
- OTP releases: Not being able to change upload limit (again)
- Favorites timeline now ordered by favorite date instead of post date
- Support for cancellation of a follow request
<details>
  <summary>API Changes</summary>

- Mastodon API: Fix private and direct statuses not being filtered out from the public timeline for an authenticated user (`GET /api/v1/timelines/public`)
- Mastodon API: Inability to get some local users by nickname in `/api/v1/accounts/:id_or_nickname`
- AdminAPI: If some status received reports both in the "new" format and "old" format it was considered reports on two different statuses (in the context of grouped reports)
- Admin API: Error when trying to update reports in the "old" format
- Mastodon API: Marking a conversation as read (`POST /api/v1/conversations/:id/read`) now no longer brings it to the top in the user's direct conversation list
</details>

## [1.1.6] - 2019-11-19
### Fixed
- Not being able to log into to third party apps when the browser is logged into mastofe
- Email confirmation not being required even when enabled
- Mastodon API: conversations API crashing when one status is malformed

### Bundled Pleroma-FE Changes
#### Added
- About page
- Meme arrows

#### Fixed
- Image modal not closing unless clicked outside of image
- Attachment upload spinner not being centered
- Showing follow counters being 0 when they are actually hidden

## [1.1.5] - 2019-11-09
### Fixed
- Polls having different numbers in timelines/notifications/poll api endpoints due to cache desyncronization
- Pleroma API: OAuth token endpoint not being found when ".json" suffix is appended

### Changed
- Frontend bundle updated to [044c9ad0](https://git.pleroma.social/pleroma/pleroma-fe/commit/044c9ad0562af059dd961d50961a3880fca9c642)

## [1.1.4] - 2019-11-01
### Fixed
- Added a migration that fills up empty user.info fields to prevent breakage after previous unsafe migrations.
- Failure to migrate from pre-1.0.0 versions
- Mastodon API: Notification stream not including follow notifications

## [1.1.3] - 2019-10-25
### Fixed
- Blocked users showing up in notifications collapsed as if they were muted
- `pleroma_ctl` not working on Debian's default shell

## [1.1.2] - 2019-10-18
### Fixed
- `pleroma_ctl` trying to connect to a running instance when generating the config, which of course doesn't exist.

## [1.1.1] - 2019-10-18
### Fixed
- One of the migrations between 1.0.0 and 1.1.0 wiping user info of the relay user because of unexpected behavior of postgresql's `jsonb_set`, resulting in inability to post in the default configuration. If you were affected, please run the following query in postgres console, the relay user will be recreated automatically:
```
delete from users where ap_id = 'https://your.instance.hostname/relay';
```
- Bad user search matches

## [1.1.0] - 2019-10-14
**Breaking:** The stable branch has been changed from `master` to `stable`. If you want to keep using 1.0, the `release/1.0` branch will receive security updates for 6 months after 1.1 release.

**OTP Note:** `pleroma_ctl` in 1.0 defaults to `master` and doesn't support specifying arbitrary branches, making `./pleroma_ctl update` fail. To fix this, fetch a version of `pleroma_ctl` from 1.1 using the command below and proceed with the update normally:
```
curl -Lo ./bin/pleroma_ctl 'https://git.pleroma.social/pleroma/pleroma/raw/develop/rel/files/bin/pleroma_ctl'
```
### Security
- Mastodon API: respect post privacy in `/api/v1/statuses/:id/{favourited,reblogged}_by`

### Removed
- **Breaking:** GNU Social API with Qvitter extensions support
- Emoji: Remove longfox emojis.
- Remove `Reply-To` header from report emails for admins.
- ActivityPub: The `/objects/:uuid/likes` endpoint.

### Changed
- **Breaking:** Configuration: A setting to explicitly disable the mailer was added, defaulting to true, if you are using a mailer add `config :pleroma, Pleroma.Emails.Mailer, enabled: true` to your config
- **Breaking:** Configuration: `/media/` is now removed when `base_url` is configured, append `/media/` to your `base_url` config to keep the old behaviour if desired
- **Breaking:** `/api/pleroma/notifications/read` is moved to `/api/v1/pleroma/notifications/read` and now supports `max_id` and responds with Mastodon API entities.
- Configuration: added `config/description.exs`, from which `docs/config.md` is generated
- Configuration: OpenGraph and TwitterCard providers enabled by default
- Configuration: Filter.AnonymizeFilename added ability to retain file extension with custom text
- Federation: Return 403 errors when trying to request pages from a user's follower/following collections if they have `hide_followers`/`hide_follows` set
- NodeInfo: Return `skipThreadContainment` in `metadata` for the `skip_thread_containment` option
- NodeInfo: Return `mailerEnabled` in `metadata`
- Mastodon API: Unsubscribe followers when they unfollow a user
- Mastodon API: `pleroma.thread_muted` key in the Status entity
- AdminAPI: Add "godmode" while fetching user statuses (i.e. admin can see private statuses)
- Improve digest email template
– Pagination: (optional) return `total` alongside with `items` when paginating
- The `Pleroma.FlakeId` module has been replaced with the `flake_id` library.

### Fixed
- Following from Osada
- Favorites timeline doing database-intensive queries
- Metadata rendering errors resulting in the entire page being inaccessible
- `federation_incoming_replies_max_depth` option being ignored in certain cases
- Mastodon API: Handling of search timeouts (`/api/v1/search` and `/api/v2/search`)
- Mastodon API: Misskey's endless polls being unable to render
- Mastodon API: Embedded relationships not being properly rendered in the Account entity of Status entity
- Mastodon API: Notifications endpoint crashing if one notification failed to render
- Mastodon API: `exclude_replies` is correctly handled again.
- Mastodon API: Add `account_id`, `type`, `offset`, and `limit` to search API (`/api/v1/search` and `/api/v2/search`)
- Mastodon API, streaming: Fix filtering of notifications based on blocks/mutes/thread mutes
- Mastodon API: Fix private and direct statuses not being filtered out from the public timeline for an authenticated user (`GET /api/v1/timelines/public`)
- Mastodon API: Ensure the `account` field is not empty when rendering Notification entities.
- Mastodon API: Inability to get some local users by nickname in `/api/v1/accounts/:id_or_nickname`
- Mastodon API: Blocks are now treated consistently between the Streaming API and the Timeline APIs
- Rich Media: Parser failing when no TTL can be found by image TTL setters
- Rich Media: The crawled URL is now spliced into the rich media data.
- ActivityPub S2S: sharedInbox usage has been mostly aligned with the rules in the AP specification.
- ActivityPub C2S: follower/following collection pages being inaccessible even when authentifucated if `hide_followers`/ `hide_follows` was set
- ActivityPub: Deactivated user deletion
- ActivityPub: Fix `/users/:nickname/inbox` crashing without an authenticated user
- MRF: fix ability to follow a relay when AntiFollowbotPolicy was enabled
- ActivityPub: Correct addressing of Undo.
- ActivityPub: Correct addressing of profile update activities.
- ActivityPub: Polls are now refreshed when necessary.
- Report emails now include functional links to profiles of remote user accounts
- Existing user id not being preserved on insert conflict
- Pleroma.Upload base_url was not automatically whitelisted by MediaProxy. Now your custom CDN or file hosting will be accessed directly as expected.
- Report email not being sent to admins when the reporter is a remote user
- Reverse Proxy limiting `max_body_length` was incorrectly defined and only checked `Content-Length` headers which may not be sufficient in some circumstances

### Added
- Expiring/ephemeral activites. All activities can have expires_at value set, which controls when they should be deleted automatically.
- Mastodon API: in post_status, the expires_in parameter lets you set the number of seconds until an activity expires. It must be at least one hour.
- Mastodon API: all status JSON responses contain a `pleroma.expires_at` item which states when an activity will expire. The value is only shown to the user who created the activity. To everyone else it's empty.
- Configuration: `ActivityExpiration.enabled` controls whether expired activites will get deleted at the appropriate time. Enabled by default.
- Conversations: Add Pleroma-specific conversation endpoints and status posting extensions. Run the `bump_all_conversations` task again to create the necessary data.
- MRF: Support for priming the mediaproxy cache (`Pleroma.Web.ActivityPub.MRF.MediaProxyWarmingPolicy`)
- MRF: Support for excluding specific domains from Transparency.
- MRF: Support for filtering posts based on who they mention (`Pleroma.Web.ActivityPub.MRF.MentionPolicy`)
- Mastodon API: Support for the [`tagged` filter](https://github.com/tootsuite/mastodon/pull/9755) in [`GET /api/v1/accounts/:id/statuses`](https://docs.joinmastodon.org/api/rest/accounts/#get-api-v1-accounts-id-statuses)
- Mastodon API, streaming: Add support for passing the token in the `Sec-WebSocket-Protocol` header
- Mastodon API, extension: Ability to reset avatar, profile banner, and background
- Mastodon API: Add support for `fields_attributes` API parameter (setting custom fields)
- Mastodon API: Add support for categories for custom emojis by reusing the group feature. <https://github.com/tootsuite/mastodon/pull/11196>
- Mastodon API: Add support for muting/unmuting notifications
- Mastodon API: Add support for the `blocked_by` attribute in the relationship API (`GET /api/v1/accounts/relationships`). <https://github.com/tootsuite/mastodon/pull/10373>
- Mastodon API: Add support for the `domain_blocking` attribute in the relationship API (`GET /api/v1/accounts/relationships`).
- Mastodon API: Add `pleroma.deactivated` to the Account entity
- Mastodon API: added `/auth/password` endpoint for password reset with rate limit.
- Mastodon API: /api/v1/accounts/:id/statuses now supports nicknames or user id
- Mastodon API: Improve support for the user profile custom fields
- Mastodon API: Add support for `fields_attributes` API parameter (setting custom fields)
- Mastodon API: Added an endpoint to get multiple statuses by IDs (`GET /api/v1/statuses/?ids[]=1&ids[]=2`)
- Admin API: Return users' tags when querying reports
- Admin API: Return avatar and display name when querying users
- Admin API: Allow querying user by ID
- Admin API: Added support for `tuples`.
- Admin API: Added endpoints to run mix tasks pleroma.config migrate_to_db & pleroma.config migrate_from_db
- Added synchronization of following/followers counters for external users
- Configuration: `enabled` option for `Pleroma.Emails.Mailer`, defaulting to `false`.
- Configuration: Pleroma.Plugs.RateLimiter `bucket_name`, `params` options.
- Configuration: `user_bio_length` and `user_name_length` options.
- Addressable lists
- Twitter API: added rate limit for `/api/account/password_reset` endpoint.
- ActivityPub: Add an internal service actor for fetching ActivityPub objects.
- ActivityPub: Optional signing of ActivityPub object fetches.
- Admin API: Endpoint for fetching latest user's statuses
- Pleroma API: Add `/api/v1/pleroma/accounts/confirmation_resend?email=<email>` for resending account confirmation.
- Pleroma API: Email change endpoint.
- Admin API: Added moderation log
- Web response cache (currently, enabled for ActivityPub)
- Reverse Proxy: Do not retry failed requests to limit pressure on the peer

### Changed
- Configuration: Filter.AnonymizeFilename added ability to retain file extension with custom text
- Admin API: changed json structure for saving config settings.
- RichMedia: parsers and their order are configured in `rich_media` config.
- RichMedia: add the rich media ttl based on image expiration time.

## [1.0.7] - 2019-09-26
### Fixed
- Broken federation on Erlang 22 (previous versions of hackney http client were using an option that got deprecated)
### Changed
- ActivityPub: The first page in inboxes/outboxes is no longer embedded.

## [1.0.6] - 2019-08-14
### Fixed
- MRF: fix use of unserializable keyword lists in describe() implementations
- ActivityPub S2S: POST requests are now signed with `(request-target)` pseudo-header.

## [1.0.5] - 2019-08-13
### Fixed
- Mastodon API: follower/following counters not being nullified, when `hide_follows`/`hide_followers` is set
- Mastodon API: `muted` in the Status entity, using author's account to determine if the thread was muted
- Mastodon API: return the actual profile URL in the Account entity's `url` property when appropriate
- Templates: properly style anchor tags
- Objects being re-embedded to activities after being updated (e.g faved/reposted). Running 'mix pleroma.database prune_objects' again is advised.
- Not being able to access the Mastodon FE login page on private instances
- MRF: ensure that subdomain_match calls are case-insensitive
- Fix internal server error when using the healthcheck API.

### Added
- **Breaking:** MRF describe API, which adds support for exposing configuration information about MRF policies to NodeInfo.
  Custom modules will need to be updated by adding, at the very least, `def describe, do: {:ok, %{}}` to the MRF policy modules.
- Relays: Added a task to list relay subscriptions.
- MRF: Support for filtering posts based on ActivityStreams vocabulary (`Pleroma.Web.ActivityPub.MRF.VocabularyPolicy`)
- MRF (Simple Policy): Support for wildcard domains.
- Support for wildcard domains in user domain blocks setting.
- Configuration: `quarantined_instances` support wildcard domains.
- Mix Tasks: `mix pleroma.database fix_likes_collections`
- Configuration: `federation_incoming_replies_max_depth` option

### Removed
- Federation: Remove `likes` from objects.
- **Breaking:** ActivityPub: The `accept_blocks` configuration setting.

## [1.0.4] - 2019-08-01
### Fixed
- Invalid SemVer version generation, when the current branch does not have commits ahead of tag/checked out on a tag

## [1.0.3] - 2019-07-31
### Security
- OStatus: eliminate the possibility of a protocol downgrade attack.
- OStatus: prevent following locked accounts, bypassing the approval process.
- TwitterAPI: use CommonAPI to handle remote follows instead of OStatus.

## [1.0.2] - 2019-07-28
### Fixed
- Not being able to pin unlisted posts
- Mastodon API: represent poll IDs as strings
- MediaProxy: fix matching filenames
- MediaProxy: fix filename encoding
- Migrations: fix a sporadic migration failure
- Metadata rendering errors resulting in the entire page being inaccessible
- Federation/MediaProxy not working with instances that have wrong certificate order
- ActivityPub S2S: remote user deletions now work the same as local user deletions.

### Changed
- Configuration: OpenGraph and TwitterCard providers enabled by default
- Configuration: Filter.AnonymizeFilename added ability to retain file extension with custom text

## [1.0.1] - 2019-07-14
### Security
- OStatus: fix an object spoofing vulnerability.

## [1.0.0] - 2019-06-29
### Security
- Mastodon API: Fix display names not being sanitized
- Rich media: Do not crawl private IP ranges

### Added
- Digest email for inactive users
- Add a generic settings store for frontends / clients to use.
- Explicit addressing option for posting.
- Optional SSH access mode. (Needs `erlang-ssh` package on some distributions).
- [MongooseIM](https://github.com/esl/MongooseIM) http authentication support.
- LDAP authentication
- External OAuth provider authentication
- Support for building a release using [`mix release`](https://hexdocs.pm/mix/master/Mix.Tasks.Release.html)
- A [job queue](https://git.pleroma.social/pleroma/pleroma_job_queue) for federation, emails, web push, etc.
- [Prometheus](https://prometheus.io/) metrics
- Support for Mastodon's remote interaction
- Mix Tasks: `mix pleroma.database bump_all_conversations`
- Mix Tasks: `mix pleroma.database remove_embedded_objects`
- Mix Tasks: `mix pleroma.database update_users_following_followers_counts`
- Mix Tasks: `mix pleroma.user toggle_confirmed`
- Mix Tasks: `mix pleroma.config migrate_to_db`
- Mix Tasks: `mix pleroma.config migrate_from_db`
- Federation: Support for `Question` and `Answer` objects
- Federation: Support for reports
- Configuration: `poll_limits` option
- Configuration: `pack_extensions` option
- Configuration: `safe_dm_mentions` option
- Configuration: `link_name` option
- Configuration: `fetch_initial_posts` option
- Configuration: `notify_email` option
- Configuration: Media proxy `whitelist` option
- Configuration: `report_uri` option
- Configuration: `email_notifications` option
- Configuration: `limit_to_local_content` option
- Pleroma API: User subscriptions
- Pleroma API: Healthcheck endpoint
- Pleroma API: `/api/v1/pleroma/mascot` per-user frontend mascot configuration endpoints
- Admin API: Endpoints for listing/revoking invite tokens
- Admin API: Endpoints for making users follow/unfollow each other
- Admin API: added filters (role, tags, email, name) for users endpoint
- Admin API: Endpoints for managing reports
- Admin API: Endpoints for deleting and changing the scope of individual reported statuses
- Admin API: Endpoints to view and change config settings.
- AdminFE: initial release with basic user management accessible at /pleroma/admin/
- Mastodon API: Add chat token to `verify_credentials` response
- Mastodon API: Add background image setting to `update_credentials`
- Mastodon API: [Scheduled statuses](https://docs.joinmastodon.org/api/rest/scheduled-statuses/)
- Mastodon API: `/api/v1/notifications/destroy_multiple` (glitch-soc extension)
- Mastodon API: `/api/v1/pleroma/accounts/:id/favourites` (API extension)
- Mastodon API: [Reports](https://docs.joinmastodon.org/api/rest/reports/)
- Mastodon API: `POST /api/v1/accounts` (account creation API)
- Mastodon API: [Polls](https://docs.joinmastodon.org/api/rest/polls/)
- ActivityPub C2S: OAuth endpoints
- Metadata: RelMe provider
- OAuth: added support for refresh tokens
- Emoji packs and emoji pack manager
- Object pruning (`mix pleroma.database prune_objects`)
- OAuth: added job to clean expired access tokens
- MRF: Support for rejecting reports from specific instances (`mrf_simple`)
- MRF: Support for stripping avatars and banner images from specific instances (`mrf_simple`)
- MRF: Support for running subchains.
- Configuration: `skip_thread_containment` option
- Configuration: `rate_limit` option. See `Pleroma.Plugs.RateLimiter` documentation for details.
- MRF: Support for filtering out likely spam messages by rejecting posts from new users that contain links.
- Configuration: `ignore_hosts` option
- Configuration: `ignore_tld` option
- Configuration: default syslog tag "Pleroma" is now lowercased to "pleroma"

### Changed
- **Breaking:** bind to 127.0.0.1 instead of 0.0.0.0 by default
- **Breaking:** Configuration: move from Pleroma.Mailer to Pleroma.Emails.Mailer
- Thread containment / test for complete visibility will be skipped by default.
- Enforcement of OAuth scopes
- Add multiple use/time expiring invite token
- Restyled OAuth pages to fit with Pleroma's default theme
- Link/mention/hashtag detection is now handled by [auto_linker](https://git.pleroma.social/pleroma/auto_linker)
- NodeInfo: Return `safe_dm_mentions` feature flag
- Federation: Expand the audience of delete activities to all recipients of the deleted object
- Federation: Removed `inReplyToStatusId` from objects
- Configuration: Dedupe enabled by default
- Configuration: Default log level in `prod` environment is now set to `warn`
- Configuration: Added `extra_cookie_attrs` for setting non-standard cookie attributes. Defaults to ["SameSite=Lax"] so that remote follows work.
- Timelines: Messages involving people you have blocked will be excluded from the timeline in all cases instead of just repeats.
- Admin API: Move the user related API to `api/pleroma/admin/users`
- Admin API: `POST /api/pleroma/admin/users` will take list of users
- Pleroma API: Support for emoji tags in `/api/pleroma/emoji` resulting in a breaking API change
- Mastodon API: Support for `exclude_types`, `limit` and `min_id` in `/api/v1/notifications`
- Mastodon API: Add `languages` and `registrations` to `/api/v1/instance`
- Mastodon API: Provide plaintext versions of cw/content in the Status entity
- Mastodon API: Add `pleroma.conversation_id`, `pleroma.in_reply_to_account_acct` fields to the Status entity
- Mastodon API: Add `pleroma.tags`, `pleroma.relationship{}`, `pleroma.is_moderator`, `pleroma.is_admin`, `pleroma.confirmation_pending`, `pleroma.hide_followers`, `pleroma.hide_follows`, `pleroma.hide_favorites` fields to the User entity
- Mastodon API: Add `pleroma.show_role`, `pleroma.no_rich_text` fields to the Source subentity
- Mastodon API: Add support for updating `no_rich_text`, `hide_followers`, `hide_follows`, `hide_favorites`, `show_role` in `PATCH /api/v1/update_credentials`
- Mastodon API: Add `pleroma.is_seen` to the Notification entity
- Mastodon API: Add `pleroma.local` to the Status entity
- Mastodon API: Add `preview` parameter to `POST /api/v1/statuses`
- Mastodon API: Add `with_muted` parameter to timeline endpoints
- Mastodon API: Actual reblog hiding instead of a dummy
- Mastodon API: Remove attachment limit in the Status entity
- Mastodon API: Added support max_id & since_id for bookmark timeline endpoints.
- Deps: Updated Cowboy to 2.6
- Deps: Updated Ecto to 3.0.7
- Don't ship finmoji by default, they can be installed as an emoji pack
- Hide deactivated users and their statuses
- Posts which are marked sensitive or tagged nsfw no longer have link previews.
- HTTP connection timeout is now set to 10 seconds.
- Respond with a 404 Not implemented JSON error message when requested API is not implemented
- Rich Media: crawl only https URLs.

### Fixed
- Follow requests don't get 'stuck' anymore.
- Added an FTS index on objects. Running `vacuum analyze` and setting a larger `work_mem` is recommended.
- Followers counter not being updated when a follower is blocked
- Deactivated users being able to request an access token
- Limit on request body in rich media/relme parsers being ignored resulting in a possible memory leak
- Proper Twitter Card generation instead of a dummy
- Deletions failing for users with a large number of posts
- NodeInfo: Include admins in `staffAccounts`
- ActivityPub: Crashing when requesting empty local user's outbox
- Federation: Handling of objects without `summary` property
- Federation: Add a language tag to activities as required by ActivityStreams 2.0
- Federation: Do not federate avatar/banner if set to default allowing other servers/clients to use their defaults
- Federation: Cope with missing or explicitly nulled address lists
- Federation: Explicitly ensure activities addressed to `as:Public` become addressed to the followers collection
- Federation: Better cope with actors which do not declare a followers collection and use `as:Public` with these semantics
- Federation: Follow requests from remote users who have been blocked will be automatically rejected if appropriate
- MediaProxy: Parse name from content disposition headers even for non-whitelisted types
- MediaProxy: S3 link encoding
- Rich Media: Reject any data which cannot be explicitly encoded into JSON
- Pleroma API: Importing follows from Mastodon 2.8+
- Twitter API: Exposing default scope, `no_rich_text` of the user to anyone
- Twitter API: Returning the `role` object in user entity despite `show_role = false`
- Mastodon API: `/api/v1/favourites` serving only public activities
- Mastodon API: Reblogs having `in_reply_to_id` - `null` even when they are replies
- Mastodon API: Streaming API broadcasting wrong activity id
- Mastodon API: 500 errors when requesting a card for a private conversation
- Mastodon API: Handling of `reblogs` in `/api/v1/accounts/:id/follow`
- Mastodon API: Correct `reblogged`, `favourited`, and `bookmarked` values in the reblog status JSON
- Mastodon API: Exposing default scope of the user to anyone
- Mastodon API: Make `irreversible` field default to `false` [`POST /api/v1/filters`]
- Mastodon API: Replace missing non-nullable Card attributes with empty strings
- User-Agent is now sent correctly for all HTTP requests.
- MRF: Simple policy now properly delists imported or relayed statuses

## Removed
- Configuration: `config :pleroma, :fe` in favor of the more flexible `config :pleroma, :frontend_configurations`

## [0.9.99999] - 2019-05-31
### Security
- Mastodon API: Fix lists leaking private posts

## [0.9.9999] - 2019-04-05
### Security
- Mastodon API: Fix content warnings skipping HTML sanitization

## [0.9.999] - 2019-03-13
Frontend changes only.
### Added
- Added floating action button for posting status on mobile
### Changed
- Changed user-settings icon to a pencil
### Fixed
- Keyboard shortcuts activating when typing a message
- Gaps when scrolling down on a timeline after showing new

## [0.9.99] - 2019-03-08
### Changed
- Update the frontend to the 0.9.99 tag
### Fixed
- Sign the date header in federation to fix Mastodon federation.

## [0.9.9] - 2019-02-22
This is our first stable release.<|MERGE_RESOLUTION|>--- conflicted
+++ resolved
@@ -74,11 +74,8 @@
 - User settings: Add _This account is a_ option.
 - A new users admin digest email
 - OAuth: admin scopes support (relevant setting: `[:auth, :enforce_oauth_admin_scope_usage]`).
-<<<<<<< HEAD
+- Add an option `authorized_fetch_mode` to require HTTP signatures for AP fetches.
 - ActivityPub: support for `replies` collection (output for outgoing federation & fetching on incoming federation).
-=======
-- Add an option `authorized_fetch_mode` to require HTTP signatures for AP fetches.
->>>>>>> 114e7b76
 <details>
   <summary>API Changes</summary>
 
@@ -120,11 +117,8 @@
 - Configuration: `feed.logo` option for tag feed.
 - Tag feed: `/tags/:tag.rss` - list public statuses by hashtag.
 - Mastodon API: Add `reacted` property to `emoji_reactions`
-<<<<<<< HEAD
+- Pleroma API: Add reactions for a single emoji.
 - ActivityPub: `[:activitypub, :note_replies_output_limit]` setting sets the number of note self-replies to output on outgoing federation.
-=======
-- Pleroma API: Add reactions for a single emoji.
->>>>>>> 114e7b76
 </details>
 
 ### Fixed
