# Changelog

All notable changes to this project will be documented in this file.

The format is based on [Keep a Changelog](https://keepachangelog.com/en/1.0.0/).

## Unreleased

## Added
- Support for [FEP-fffd](https://codeberg.org/fediverse/fep/src/branch/main/fep/fffd/fep-fffd.md) (proxy objects)
- Verified support for elixir 1.16
- Uploadfilter `Pleroma.Upload.Filter.Exiftool.ReadDescription` returns description values to the FE so they can pre fill the image description field
  NOTE: this filter MUST be placed before `Exiftool.StripMetadata` to work

## Changed
- Inbound pipeline error handing was modified somewhat, which should lead to less incomprehensible log spam. Hopefully.
<<<<<<< HEAD
- Uploadfilter `Pleroma.Upload.Filter.Exiftool` was replaced by `Pleroma.Upload.Filter.Exiftool.StripMetadata`;
  the latter strips all non-essential metadata by default but can be configured.
  To regain the old behaviour of only stripping GPS data set `purge: ["gps:all"]`.
=======
- Uploadfilter `Pleroma.Upload.Filter.Exiftool` has been renamed to `Pleroma.Upload.Filter.Exiftool.StripMetadata`
- MRF.InlineQuotePolicy now prefers to insert display URLs instead of ActivityPub IDs
- Old accounts are no longer listed in WebFinger as aliases; this was breaking spec
>>>>>>> 12db5c23

## Fixed
- Issue preventing fetching anything from IPv6-only instances
- Issue allowing post content to leak via opengraph tags despite :estrict\_unauthenticated being set
- Move activities no longer operate on stale user data
- Missing definitions in our JSON-LD context
- Issue mangling newlines in code blocks for RSS/Atom feeds
- static_fe squeezing non-square avatars and emoji
- Issue leading to properly JSON-LD compacted emoji reactions being rejected
- We now use a standard-compliant Accept header when fetching ActivityPub objects
- /api/pleroma/notification_settings was rejecting body parameters;
  this also broke changing this setting via akkoma-fe
- Issue leading to Mastodon bot accounts being rejected

## Removed
- ActivityPub Client-To-Server write API endpoints have been disabled;
  read endpoints are planned to be removed next release unless a clear need is demonstrated

## 2024.03

## Added
- CLI tasks best-effort checking for past abuse of the recent spoofing exploit
- new `:mrf_steal_emoji, :download_unknown_size` option; defaults to `false`

## Changed
- `Pleroma.Upload, :base_url` now MUST be configured explicitly if used;
  use of the same domain as the instance is **strongly** discouraged
- `:media_proxy, :base_url` now MUST be configured explicitly if used;
  use of the same domain as the instance is **strongly** discouraged
- StealEmoji:
  - now uses the pack.json format;
    existing users must migrate with an out-of-band script (check release notes)
  - only steals shortcodes recognised as valid
  - URLs of stolen emoji is no longer predictable
- The `Dedupe` upload filter is now always active;
  `AnonymizeFilenames` is again opt-in
- received AP data is sanity checked before we attempt to parse it as a user
- Uploads, emoji and media proxy now restrict Content-Type headers to a safe subset
- Akkoma will no longer fetch and parse objects hosted on the same domain

## Fixed
- Critical security issue allowing Akkoma to be used as a vector for
  (depending on configuration) impersonation of other users or creation
  of bogus users and posts on the upload domain
- Critical security issue letting Akkoma fall for the above impersonation
  payloads due to lack of strict id checking
- Critical security issue allowing domains redirect to to pose as the initial domain
  (e.g. with media proxy's fallback redirects)
- refetched objects can no longer attribute themselves to third-party actors
  (this had no externally visible effect since actor info is read from the Create activity)
- our litepub JSON-LD schema is now served with the correct content type
- remote APNG attachments are now recognised as images

## Upgrade Notes

- As mentioned in "Changed", `Pleroma.Upload, :base_url` **MUST** be configured. Uploads will fail without it.
  - Akkoma will refuse to start if this is not set.
- Same with media proxy.

## 2024.02

## Added
- Full compatibility with Erlang OTP26
- handling of GET /api/v1/preferences
- Akkoma API is now documented
- ability to auto-approve follow requests from users you are already following
- The SimplePolicy MRF can now strip user backgrounds from selected remote hosts

## Changed
- OTP builds are now built on erlang OTP26
- The base Phoenix framework is now updated to 1.7
- An `outbox` field has been added to actor profiles to comply with AP spec
- User profile backgrounds do now federate with other Akkoma instances and Sharkey

## Fixed
- Documentation issue in which a non-existing nginx file was referenced
- Issue where a bad inbox URL could break federation
- Issue where hashtag rel values would be scrubbed
- Issue where short domains listed in `transparency_obfuscate_domains` were not actually obfuscated

## 2023.08

## Added

- Added a new configuration option to the MediaProxy feature that allows the blocking of specific domains from using the media proxy or being explicitly allowed by the Content-Security-Policy.
  - Please make sure instances you wanted to block media from are not in the MediaProxy `whitelist`, and instead use `blocklist`.
- `OnlyMedia` Upload Filter to simplify restricting uploads to audio, image, and video types
- ARM64 OTP builds
  - Ubuntu22 builds are available for develop and stable
  - other distributions are stable only
- Support for Elixir 1.15
  - 1.14 is still supported
  - OTP26 is currently "unsupported". It will probably work, but due to the way
    it handles map ordering, the test suite will not pass for it as yet.

## Changed

- Alpine OTP builds are now from alpine 3.18, which is OpenSSLv3 compatible.
  If you use alpine OTP builds you will have to update your local system.
- Debian OTP builds are now from a base of bookworm, which is OpenSSLv3 compatible.
  If you use debian OTP builds you will have to update your local system to
  bookworm (currently: stable).
- Ubuntu and debian builds are compatible again! (for now...)
- Blocks/Mutes now return from max ID to min ID, in line with mastodon.
- The AnonymizeFilename filter is now enabled by default.

## Fixed

- Deactivated users can no longer show up in the emoji reaction list
- Embedded posts can no longer bypass `:restrict\_unauthenticated`
- GET/HEAD requests will now work when requesting AWS-based instances.

## Security

- Add `no_new_privs` hardening to OpenRC and systemd service files
- XML parsers cannot load any entities (thanks @Mae@is.badat.dev!)
- Reduced permissions of config files and directories, distros requiring greater permissions like group-read need to pre-create the directories

## Removed

- Builds for debian oldstable (bullseye)
  - If you are on oldstable you should NOT attempt to update OTP builds without
    first updating your machine.

## 2023.05

## Added
- Custom options for users to accept/reject private messages
  - options: everybody, nobody, people\_i\_follow
- MRF to reject notes from accounts newer than a given age
  - this will have the side-effect of rejecting legitimate messages if your
    post gets boosted outside of your local bubble and people your instance
    does not know about reply to it.

## Fixed
- Support for `streams` public key URIs
- Bookmarks are cleaned up on DB prune now

## Security
- Fixed mediaproxy being a bit of a silly billy

## 2023.04

## Added
- Nodeinfo keys for unauthenticated timeline visibility
- Option to disable federated timeline
- Option to make the bubble timeline publicly accessible
- Ability to swap between installed standard frontends
  - *mastodon frontends are still not counted as standard frontends due to the complexity in serving them correctly*. 

### Upgrade Notes
- Elixir 1.14 is now required. If your distribution does not package this, you can
  use [asdf](https://asdf-vm.com/). At time of writing, elixir 1.14.3 / erlang 25.3
  is confirmed to work.

## 2023.03

## Fixed
- Allowed contentMap to be updated on edit
- Filter creation now accepts expires\_at

### Changed
- Restoring the database from a dump now goes much faster without need for work-arounds
- Misskey reaction matching uses `content` parameter now

### Added
- Extend the mix task `prune_objects` with option `--prune-orphaned-activities` to also prune orphaned activities, allowing to reclaim even more database space

### Removed
- Possibility of using the `style` parameter on `span` elements. This will break certain MFM parameters.
- Option for "default" image description.

## 2023.02

### Added
- Prometheus metrics exporting from `/api/v1/akkoma/metrics`
- Ability to alter http pool size
- Translation of statuses via ArgosTranslate
- Argon2 password hashing
- Ability to "verify" links in profile fields via rel=me
- Mix tasks to dump/load config to/from json for bulk editing
- Followed hashtag list at /api/v1/followed\_tags, API parity with mastodon
- Ability to set posting language in the post form, API parity with mastodon
- Ability to match domains in MRF by a trailing wildcard
  - Currently supported formats:
    - `example.com` (implicitly matches `*.example.com`)
    - `*.example.com`
    - `example.*` (implicitly matches `*.example.*`)

### Removed
- Non-finch HTTP adapters
- Legacy redirect from /api/pleroma/admin to /api/v1/pleroma/admin
- Legacy redirects from /api/pleroma to /api/v1/pleroma
- :crypt dependency

### Changed
- Return HTTP error 413 when uploading an avatar or banner that's above the configured upload limit instead of a 500.
- Non-admin users now cannot register `admin` scope tokens (not security-critical, they didn't work before, but you _could_ create them)
  - Admin scopes will be dropped on create
- Rich media will now backoff for 20 minutes after a failure
- Quote posts are now considered as part of the same thread as the post they are quoting
- Extend the mix task `prune_objects` with options to keep more relevant posts
- Simplified HTTP signature processing
- Rich media will now hard-exit after 5 seconds, to prevent timeline hangs
- HTTP Content Security Policy is now far more strict to prevent any potential XSS/CSS leakages
- Follow requests are now paginated, matches mastodon API spec, so use the Link header to paginate.

### Fixed 
- /api/v1/accounts/lookup will now respect restrict\_unauthenticated
- Unknown atoms in the config DB will no longer crash akkoma on boot

### Upgrade notes
- Ensure `config :tesla, :adapter` is either unset, or set to `{Tesla.Adapter.Finch, name: MyFinch}` in your .exs config
- Pleroma-FE will need to be updated to handle the new /api/v1/pleroma endpoints for  custom emoji

## 2022.12

## Added
- Config: HTTP timeout options, :pool\_timeout and :receive\_timeout
- Added statistic gathering about instances which do/don't have signed fetches when they request from us
- Ability to set a default post expiry time, after which the post will be deleted. If used in concert with ActivityExpiration MRF, the expiry which comes _sooner_ will be applied.
- Regular task to prune local transient activities
- Task to manually run the transient prune job (pleroma.database prune\_task)
- Ability to follow hashtags
- Option to extend `reject` in MRF-Simple to apply to entire threads, where the originating instance is rejected
- Extra information to failed HTTP requests

## Changed
- MastoAPI: Accept BooleanLike input on `/api/v1/accounts/:id/follow` (fixes follows with mastodon.py)
- Relays from akkoma are now off by default
- NormalizeMarkup MRF is now on by default
- Follow/Block/Mute imports now spin off into *n* tasks to avoid the oban timeout
- Transient activities recieved from remote servers are no longer persisted in the database
- Overhauled static-fe view for logged-out users
- Blocked instances will now not be sent _any_ requests, even fetch ones that would get rejected by MRF anyhow

## Removed
- FollowBotPolicy
- Passing of undo/block into MRF

## Upgrade Notes
- If you have an old instance, you will probably want to run `mix pleroma.database prune_task` in the foreground to catch it up with the history of your instance.

## 2022.11

## Added
- Officially supported docker release
- Ability to remove followers unilaterally without a block
- Scraping of nodeinfo from remote instances to display instance info
- `requested_by` in relationships when the user has requested to follow you

## Changed
- Follows no longer override domain blocks, a domain block is final
- Deletes are now the lowest priority to publish and will be handled after creates
- Domain blocks are now subdomain-matches by default

## Fixed
- Registrations via ldap are now compatible with the latest OTP24

## Update notes
- If you use LDAP and run from source, please update your elixir/erlang
  to the latest. The changes in OTP24.3 are breaking.
- You can now remove the leading `*.` from domain blocks, but you do not have to.

## 2022.10

### Added
- Ability to sync frontend profiles between clients, with a name attached
- Status card generation will now use the media summary if it is available

### Changed
- Emoji updated to latest 15.0 draft
- **Breaking**: `/api/v1/pleroma/backups` endpoints now requires `read:backups` scope instead of `read:accounts`
- Verify that the signature on posts is not domain blocked, and belongs to the correct user

### Fixed
- OAuthPlug no longer joins with the database every call and uses the user cache
- Undo activities no longer try to look up by ID, and render correctly
- prevent false-errors from meilisearch

## 2022.09

### Added
- support for fedibird-fe, and non-breaking API parity for it to function
- support for setting instance languages in metadata
- support for reusing oauth tokens, and not requiring new authorizations
- the ability to obfuscate domains in your MRF descriptions
- automatic translation of statuses via DeepL or LibreTranslate
- ability to edit posts
- ability to react with remote emoji

### Changed
- MFM parsing is now done on the backend by a modified version of ilja's parser -> https://akkoma.dev/AkkomaGang/mfm-parser
- InlineQuotePolicy is now on by default
- Enable remote users to interact with posts

### Fixed
- Compatibility with latest meilisearch
- Resolution of nested mix tasks (i.e search.meilisearch) in OTP releases
- Elasticsearch returning likes and repeats, displaying as posts
- Ensure key generation happens at registration-time to prevent potential race-conditions
- Ensured websockets get closed on logout
- Allowed GoToSocial-style `?query_string` signatures

### Removed
- Non-finch HTTP adapters. `:tesla, :adapter` is now highly recommended to be set to the default.

## 2022.08

### Added
- extended runtime module support, see config cheatsheet
- quote posting; quotes are limited to public posts

### Changed
- quarantining is now considered absolutely; public activities are no longer
  an exception.
- also merged quarantine and mrf reject - quarantine is now deprecated
- flavours:
  - amd64 is built for debian stable. Compatible with ubuntu 20.
  - ubuntu-jammy is built for... well, ubuntu 22 (LTS)
  - amd64-musl is built for alpine 3.16

### Fixed
- Updated mastoFE path, for the newer version

### Removed
- Scrobbling support
  - `/api/v1/pleroma/scrobble`
  - `/api/v1/pleroma/accounts/{id}/scrobbles`
- Deprecated endpoints
  - `/api/v1/pleroma/chats`
  - `/api/v1/notifications/dismiss`
  - `/api/v1/search`
  - `/api/v1/statuses/{id}/card` 
- Chats, they were half-baked. Just use PMs.
- Prometheus, it causes massive slowdown

## 2022.07

### Added
- Added move account API
- Added ability to set instance accent-color via theme-color
- A fallback page for when a user does not have a frontend installed
- Support for OTP musl11

### Removed
- SSH frontend, to be potentially re-enabled via a bridge rather than wired into the main system
- Gopher frontend, as above
- All pre-compiled javascript

### Fixed
- ES8 support for bulk indexing activities

### Upgrade Notes
- The bundled frontend has been removed, you will need to run the `pleroma.frontend install` mix task to install your frontend of choice. Configuration by default is set to `pleroma-fe`.
- Admin-FE users will have to ensure that :admin is set _BEFORE_ restart, or
you might end up in a situation where you don't have an ability to get it.

## 2.5.2

### Added
- Allow posting and recieving of misskey markdown (requires text/x.misskeymarkdown in `allowed_post_formats`)

### Changed
- Set frontend URLs to akkoma-maintained ones

### Fixed
- Updated `no_empty` MRF to not error when recieving misskey markdown

### Security
- Ensure local-only statuses do not get leaked

## 2.5.1

### Added
- Elasticsearch Search provider support
- Enabled custom emoji reactions to posts via `/api/v1/pleroma/statuses/:id/reactions/:shortcode:`
- Added continuous integration builds for x86 glibc and musl

### Fixed
- Enabled support for non-standard AP entities, such as those used by bookwyrm

## 2.5.0 - 10/06/2022

### Changed
- Allow users to remove their emails if instance does not need email to register

### Added
- `activeMonth` and `activeHalfyear` fields in NodeInfo usage.users object
- Experimental support for Finch. Put `config :tesla, :adapter, {Tesla.Adapter.Finch, name: MyFinch}` in your secrets file to use it. Reverse Proxy will still use Hackney.
- AdminAPI: allow moderators to manage reports, users, invites, and custom emojis
- AdminAPI: restrict moderators to access sensitive data: change user credentials, get password reset token, read private statuses and chats, etc
- PleromaAPI: Add remote follow API endpoint at `POST /api/v1/pleroma/remote_interaction`
- MastoAPI: Add `GET /api/v1/accounts/lookup`
- MastoAPI: Profile Directory support
- MastoAPI: Support v2 Suggestions (handpicked accounts only)
- Ability to log slow Ecto queries by configuring `:pleroma, :telemetry, :slow_queries_logging`
- Added Phoenix LiveDashboard at `/phoenix/live_dashboard`
- Added `/manifest.json` for progressive web apps.
- Readded mastoFE
- Added support for custom emoji reactions
- Added `emoji_url` in notifications to allow for custom emoji rendering
- Make backend-rendered pages translatable. This includes emails. Pages returned as a HTTP response are translated using the language specified in the `userLanguage` cookie, or the `Accept-Language` header. Emails are translated using the `language` field when registering. This language can be changed by `PATCH /api/v1/accounts/update_credentials` with the `language` field.

### Fixed
- Subscription(Bell) Notifications: Don't create from Pipeline Ingested replies
- Handle Reject for already-accepted Follows properly
- Display OpenGraph data on alternative notice routes.
- Fix replies count for remote replies
- ChatAPI: Add link headers
- Limited number of search results to 40 to prevent DoS attacks
- ActivityPub: fixed federation of attachment dimensions
- Fixed benchmarks
- Elixir 1.13 support
- Fixed crash when pinned_objects is nil
- Fixed slow timelines when there are a lot of deactivated users
- Fixed account deletion API

### Removed

### Security
- Private `/objects/` and `/activities/` leaking if cached by authenticated user
- SweetXML library DTD bomb

## 2.4.2 - 2022-01-10

### Fixed
- Federation issues caused by HTTP pool checkout timeouts
- Compatibility with Elixir 1.13

### Upgrade notes

1. Restart Pleroma

### Changed
- Make `mix pleroma.database set_text_search_config` run concurrently and indefinitely

### Added
- AdminAPI: Missing configuration description for StealEmojiPolicy

### Fixed
- MastodonAPI: Stream out Create activities
- MRF ObjectAgePolicy: Fix pattern matching on "published"
- TwitterAPI: Make `change_password` and `change_email` require params on body instead of query
- Subscription(Bell) Notifications: Don't create from Pipeline Ingested replies
- AdminAPI: Fix rendering reports containing a `nil` object
- Mastodon API: Activity Search fallbacks on status fetching after a DB Timeout/Error
- Mastodon API: Fix crash in Streamer related to reblogging
- AdminAPI: List available frontends when `static/frontends` folder is missing
- Make activity search properly use language-aware GIN indexes
- AdminAPI: Fix suggestions for MRF Policies

## 2.4.0 - 2021-08-08

### Changed

- **Breaking:** Configuration: `:chat, enabled` moved to `:shout, enabled` and `:instance, chat_limit` moved to `:shout, limit`
- **Breaking** Entries for simple_policy, transparency_exclusions and quarantined_instances now list both the instance and a reason.
- Support for Erlang/OTP 24
- The `application` metadata returned with statuses is no longer hardcoded. Apps that want to display these details will now have valid data for new posts after this change.
- HTTPSecurityPlug now sends a response header to opt out of Google's FLoC (Federated Learning of Cohorts) targeted advertising.
- Email address is now returned if requesting user is the owner of the user account so it can be exposed in client and FE user settings UIs.
- Improved Twittercard and OpenGraph meta tag generation including thumbnails and image dimension metadata when available.
- AdminAPI: sort users so the newest are at the top.
- ActivityPub Client-to-Server(C2S): Limitation on the type of Activity/Object are lifted as they are now passed through ObjectValidators
- MRF (`AntiFollowbotPolicy`): Bot accounts are now also considered followbots. Users can still allow bots to follow them by first following the bot.

### Added

- MRF (`FollowBotPolicy`): New MRF Policy which makes a designated local Bot account attempt to follow all users in public Notes received by your instance. Users who require approving follower requests or have #nobot in their profile are excluded.
- Return OAuth token `id` (primary key) in POST `/oauth/token`.
- AdminAPI: return `created_at` date with users.
- AdminAPI: add DELETE `/api/v1/pleroma/admin/instances/:instance` to delete all content from a remote instance.
- `AnalyzeMetadata` upload filter for extracting image/video attachment dimensions and generating blurhashes for images. Blurhashes for videos are not generated at this time.
- Attachment dimensions and blurhashes are federated when available.
- Mastodon API: support `poll` notification.
- Pinned posts federation
- Possibility to discover users like `user@example.org`, while Akkoma is working on `akkoma.example.org`. Additional configuration required.

### Fixed
- Don't crash so hard when email settings are invalid.
- Checking activated Upload Filters for required commands.
- Remote users can no longer reappear after being deleted.
- Deactivated users may now be deleted.
- Deleting an activity with a lot of likes/boosts no longer causes a database timeout.
- Mix task `pleroma.database prune_objects`
- Fixed rendering of JSON errors on ActivityPub endpoints.
- Linkify: Parsing crash with URLs ending in unbalanced closed paren, no path separator, and no query parameters
- Try to save exported ConfigDB settings (migrate_from_db) in the system temp directory if default location is not writable.
- Uploading custom instance thumbnail via AdminAPI/AdminFE generated invalid URL to the image
- Applying ConcurrentLimiter settings via AdminAPI
- User login failures if their `notification_settings` were in a NULL state.
- Mix task `pleroma.user delete_activities` query transaction timeout is now :infinity
- MRF (`SimplePolicy`): Embedded objects are now checked. If any embedded object would be rejected, its parent is rejected. This fixes Announces leaking posts from blocked domains.
- Fixed some Markdown issues, including trailing slash in links.

### Removed
- **Breaking**: Remove deprecated `/api/qvitter/statuses/notifications/read` (replaced by `/api/v1/pleroma/notifications/read`)

## [2.3.0] - 2021-03-01

### Security

- Fixed client user agent leaking through MediaProxy

### Removed

- `:auth, :enforce_oauth_admin_scope_usage` configuration option.

### Changed

- **Breaking**: Changed `mix pleroma.user toggle_confirmed` to `mix pleroma.user confirm`
- **Breaking**: Changed `mix pleroma.user toggle_activated` to `mix pleroma.user activate/deactivate`
- **Breaking:** NSFW hashtag is no longer added on sensitive posts
- Polls now always return a `voters_count`, even if they are single-choice.
- Admin Emails: The ap id is used as the user link in emails now.
- Improved registration workflow for email confirmation and account approval modes.
- Search: When using Postgres 11+, Pleroma will use the `websearch_to_tsvector` function to parse search queries.
- Emoji: Support the full Unicode 13.1 set of Emoji for reactions, plus regional indicators.
- Deprecated `Pleroma.Uploaders.S3, :public_endpoint`. Now `Pleroma.Upload, :base_url` is the standard configuration key for all uploaders.
- Improved Apache webserver support: updated sample configuration, MediaProxy cache invalidation verified with the included sample script
- Improve OAuth 2.0 provider support. A missing `fqn` field was added to the response, but does not expose the user's email address.
- Provide redirect of external posts from `/notice/:id` to their original URL
- Admins no longer receive notifications for reports if they are the actor making the report.
- Improved Mailer configuration setting descriptions for AdminFE.
- Updated default avatar to look nicer.

<details>
  <summary>API Changes</summary>

- **Breaking:** AdminAPI changed User field `confirmation_pending` to `is_confirmed`
- **Breaking:** AdminAPI changed User field `approval_pending` to `is_approved`
- **Breaking**: AdminAPI changed User field `deactivated` to `is_active`
- **Breaking:** AdminAPI `GET /api/pleroma/admin/users/:nickname_or_id/statuses` changed response format and added the number of total users posts.
- **Breaking:** AdminAPI `GET /api/pleroma/admin/instances/:instance/statuses` changed response format and added the number of total users posts.
- Admin API: Reports now ordered by newest
- Pleroma API: `GET /api/v1/pleroma/chats` is deprecated in favor of `GET /api/v2/pleroma/chats`.
- Pleroma API: Reroute `/api/pleroma/*` to `/api/v1/pleroma/*`

</details>
- Improved hashtag timeline performance (requires a background migration).

### Added

- Reports now generate notifications for admins and mods.
- Support for local-only statuses.
- Support pagination of blocks and mutes.
- Account backup.
- Configuration: Add `:instance, autofollowing_nicknames` setting to provide a way to make accounts automatically follow new users that register on the local Pleroma instance.
- `[:activitypub, :blockers_visible]` config to control visibility of blockers.
- Ability to view remote timelines, with ex. `/api/v1/timelines/public?instance=lain.com` and streams `public:remote` and `public:remote:media`.
- The site title is now injected as a `title` tag like preloads or metadata.
- Password reset tokens now are not accepted after a certain age.
- Mix tasks to help with displaying and removing ConfigDB entries. See `mix pleroma.config`.
- OAuth form improvements: users are remembered by their cookie, the CSS is overridable by the admin, and the style has been improved.
- OAuth improvements and fixes: more secure session-based authentication (by token that could be revoked anytime), ability to revoke belonging OAuth token from any client etc.
- Ability to set ActivityPub aliases for follower migration.
- Configurable background job limits for RichMedia (link previews) and MediaProxyWarmingPolicy
- Ability to define custom HTTP headers per each frontend
- MRF (`NoEmptyPolicy`): New MRF Policy which will deny empty statuses or statuses of only mentions from being created by local users
- New users will receive a simple email confirming their registration if no other emails will be dispatched. (e.g., Welcome, Confirmation, or Approval Required)

<details>
  <summary>API Changes</summary>
- Admin API: (`GET /api/pleroma/admin/users`) filter users by `unconfirmed` status and `actor_type`.
- Admin API: OpenAPI spec for the user-related operations
- Pleroma API: `GET /api/v2/pleroma/chats` added. It is exactly like `GET /api/v1/pleroma/chats` except supports pagination.
- Pleroma API: Add `idempotency_key` to the chat message entity that can be used for optimistic message sending.
- Pleroma API: (`GET /api/v1/pleroma/federation_status`) Add a way to get a list of unreachable instances.
- Mastodon API: User and conversation mutes can now auto-expire if `expires_in` parameter was given while adding the mute.
- Admin API: An endpoint to manage frontends.
- Streaming API: Add follow relationships updates.
- WebPush: Introduce `pleroma:chat_mention` and `pleroma:emoji_reaction` notification types.
- Mastodon API: Add monthly active users to `/api/v1/instance` (`pleroma.stats.mau`).
- Mastodon API: Home, public, hashtag & list timelines accept `only_media`, `remote` & `local` parameters for filtration.
- Mastodon API: `/api/v1/accounts/:id` & `/api/v1/mutes` endpoints accept `with_relationships` parameter and return filled `pleroma.relationship` field.
- Mastodon API: Endpoint to remove a conversation (`DELETE /api/v1/conversations/:id`).
- Mastodon API: `expires_in` in the scheduled post `params` field on `/api/v1/statuses` and `/api/v1/scheduled_statuses/:id` endpoints.
</details>

### Fixed

- Users with `is_discoverable` field set to false (default value) will appear in in-service search results but be hidden from external services (search bots etc.).
- Streaming API: Posts and notifications are not dropped, when CLI task is executing.
- Creating incorrect IPv4 address-style HTTP links when encountering certain numbers.
- Reblog API Endpoint: Do not set visibility parameter to public by default and let CommonAPI to infer it from status, so a user can reblog their private status without explicitly setting reblog visibility to private.
- Tag URLs in statuses are now absolute
- Removed duplicate jobs to purge expired activities
- File extensions of some attachments were incorrectly changed. This feature has been disabled for now.
- Mix task pleroma.instance creates missing parent directories if the configuration or SQL output paths are changed.

<details>
  <summary>API Changes</summary>
  - Mastodon API: Current user is now included in conversation if it's the only participant.
  - Mastodon API: Fixed last_status.account being not filled with account data.
  - Mastodon API: Fix not being able to add or remove multiple users at once in lists.
  - Mastodon API: Fixed own_votes being not returned with poll data.
  - Mastodon API: Fixed creation of scheduled posts with polls.
  - Mastodon API: Support for expires_in/expires_at in the Filters.
</details>

## [2.2.2] - 2021-01-18

### Fixed

- StealEmojiPolicy creates dir for emojis, if it doesn't exist.
- Updated `elixir_make` to a non-retired version

### Upgrade notes

1. Restart Pleroma

## [2.2.1] - 2020-12-22

### Changed
- Updated Pleroma FE

### Fixed

- Config generation: rename `Pleroma.Upload.Filter.ExifTool` to `Pleroma.Upload.Filter.Exiftool`.
- S3 Uploads with Elixir 1.11.
- Mix task pleroma.user delete_activities for source installations.
- Search: RUM index search speed has been fixed.
- Rich Media Previews sometimes showed the wrong preview due to a bug following redirects.
- Fixes for the autolinker.
- Forwarded reports duplication from Pleroma instances.
- Emoji Reaction activity filtering from blocked and muted accounts.

- <details>
    <summary>API</summary>
  - Statuses were not displayed for Mastodon forwarded reports.
  </details>

### Upgrade notes

1. Restart Pleroma

## [2.2.0] - 2020-11-12

### Security

- Fixed the possibility of using file uploads to spoof posts.

### Changed

- **Breaking** Requires `libmagic` (or `file`) to guess file types.
- **Breaking:** App metrics endpoint (`/api/pleroma/app_metrics`) is disabled by default, check `docs/API/prometheus.md` on enabling and configuring.
- **Breaking:** Pleroma Admin API: emoji packs and files routes changed.
- **Breaking:** Sensitive/NSFW statuses no longer disable link previews.
- Search: Users are now findable by their urls.
- Renamed `:await_up_timeout` in `:connections_pool` namespace to `:connect_timeout`, old name is deprecated.
- Renamed `:timeout` in `pools` namespace to `:recv_timeout`, old name is deprecated.
- The `discoverable` field in the `User` struct will now add a NOINDEX metatag to profile pages when false.
- Users with the `is_discoverable` field set to false will not show up in searches ([bug](https://git.pleroma.social/pleroma/pleroma/-/issues/2301)).
- Minimum lifetime for ephmeral activities changed to 10 minutes and made configurable (`:min_lifetime` option).
- Introduced optional dependencies on `ffmpeg`, `ImageMagick`, `exiftool` software packages. Please refer to `docs/installation/optional/media_graphics_packages.md`.
- <details>
  <summary>API Changes</summary>
- API: Empty parameter values for integer parameters are now ignored in non-strict validaton mode.
</details>

### Removed

- **Breaking:** `Pleroma.Workers.Cron.StatsWorker` setting from Oban `:crontab` (moved to a simpler implementation).
- **Breaking:** `Pleroma.Workers.Cron.ClearOauthTokenWorker` setting from Oban `:crontab` (moved to scheduled jobs).
- **Breaking:** `Pleroma.Workers.Cron.PurgeExpiredActivitiesWorker` setting from Oban `:crontab` (moved to scheduled jobs).
- Removed `:managed_config` option. In practice, it was accidentally removed with 2.0.0 release when frontends were
switched to a new configuration mechanism, however it was not officially removed until now.

### Added

- Media preview proxy (requires `ffmpeg` and `ImageMagick` to be installed and media proxy to be enabled; see `:media_preview_proxy` config for more details).
- Mix tasks for controlling user account confirmation status in bulk (`mix pleroma.user confirm_all` and `mix pleroma.user unconfirm_all`)
- Mix task for sending confirmation emails to all unconfirmed users (`mix pleroma.email resend_confirmation_emails`)
- Mix task option for force-unfollowing relays
- App metrics: ability to restrict access to specified IP whitelist.

<details>
  <summary>API Changes</summary>

- Admin API: Importing emoji from a zip file
- Pleroma API: Importing the mutes users from CSV files.
- Pleroma API: Pagination for remote/local packs and emoji.

</details>

### Fixed

- Add documented-but-missing chat pagination.
- Allow sending out emails again.
- Allow sending chat messages to yourself
- OStatus / static FE endpoints: fixed inaccessibility for anonymous users on non-federating instances, switched to handling per `:restrict_unauthenticated` setting.
- Fix remote users with a whitespace name.

### Upgrade notes

1. Install libmagic and development headers (`libmagic-dev` on Ubuntu/Debian, `file-dev` on Alpine Linux)
2. Run database migrations (inside Pleroma directory):
  - OTP: `./bin/pleroma_ctl migrate`
  - From Source: `mix ecto.migrate`
3. Restart Pleroma

## [2.1.2] - 2020-09-17

### Security

- Fix most MRF rules either crashing or not being applied to objects passed into the Common Pipeline (ChatMessage, Question, Answer, Audio, Event).

### Fixed

- Welcome Chat messages preventing user registration with MRF Simple Policy applied to the local instance.
- Mastodon API: the public timeline returning an error when the `reply_visibility` parameter is set to `self` for an unauthenticated user.
- Mastodon Streaming API: Handler crashes on authentication failures, resulting in error logs.
- Mastodon Streaming API: Error logs on client pings.
- Rich media: Log spam on failures. Now the error is only logged once per attempt.

### Changed

- Rich Media: A HEAD request is now done to the url, to ensure it has the appropriate content type and size before proceeding with a GET.

### Upgrade notes

1. Restart Pleroma

## [2.1.1] - 2020-09-08

### Security
- Fix possible DoS in Mastodon API user search due to an error in match clauses, leading to an infinite recursion and subsequent OOM with certain inputs.
- Fix metadata leak for accounts and statuses on private instances.
- Fix possible DoS in Admin API search using an atom leak vulnerability. Authentication with admin rights was required to exploit.

### Changed

- **Breaking:** The metadata providers RelMe and Feed are no longer configurable. RelMe should always be activated and Feed only provides a <link> header tag for the actual RSS/Atom feed when the instance is public.
- Improved error message when cmake is not available at build stage.

### Added
- Rich media failure tracking (along with `:failure_backoff` option).

<details>
  <summary>Admin API Changes</summary>

- Add `PATCH /api/pleroma/admin/instance_document/:document_name` to modify the Terms of Service and Instance Panel HTML pages via Admin API
</details>

### Fixed
- Default HTTP adapter not respecting pool setting, leading to possible OOM.
- Fixed uploading webp images when the Exiftool Upload Filter is enabled by skipping them
- Mastodon API: Search parameter `following` now correctly returns the followings rather than the followers
- Mastodon API: Timelines hanging for (`number of posts with links * rich media timeout`) in the worst case.
  Reduced to just rich media timeout.
- Mastodon API: Cards being wrong for preview statuses due to cache key collision.
- Password resets no longer processed for deactivated accounts.
- Favicon scraper raising exceptions on URLs longer than 255 characters.

## [2.1.0] - 2020-08-28

### Changed

- **Breaking:** The default descriptions on uploads are now empty. The old behavior (filename as default) can be configured, see the cheat sheet.
- **Breaking:** Added the ObjectAgePolicy to the default set of MRFs. This will delist and strip the follower collection of any message received that is older than 7 days. This will stop users from seeing very old messages in the timelines. The messages can still be viewed on the user's page and in conversations. They also still trigger notifications.
- **Breaking:** Elixir >=1.9 is now required (was >= 1.8)
- **Breaking:** Configuration: `:auto_linker, :opts` moved to `:pleroma, Pleroma.Formatter`. Old config namespace is deprecated.
- **Breaking:** Configuration: `:instance, welcome_user_nickname` moved to `:welcome, :direct_message, :sender_nickname`, `:instance, :welcome_message` moved to `:welcome, :direct_message, :message`. Old config namespace is deprecated.
- **Breaking:** LDAP: Fallback to local database authentication has been removed for security reasons and lack of a mechanism to ensure the passwords are synchronized when LDAP passwords are updated.
- **Breaking** Changed defaults for `:restrict_unauthenticated` so that when `:instance, :public` is set to `false` then all `:restrict_unauthenticated` items be effectively set to `true`. If you'd like to allow unauthenticated access to specific API endpoints on a private instance, please explicitly set `:restrict_unauthenticated` to non-default value in `config/prod.secret.exs`.
- In Conversations, return only direct messages as `last_status`
- Using the `only_media` filter on timelines will now exclude reblog media
- MFR policy to set global expiration for all local Create activities
- OGP rich media parser merged with TwitterCard
- Configuration: `:instance, rewrite_policy` moved to `:mrf, policies`, `:instance, :mrf_transparency` moved to `:mrf, :transparency`, `:instance, :mrf_transparency_exclusions` moved to `:mrf, :transparency_exclusions`. Old config namespace is deprecated.
- Configuration: `:media_proxy, whitelist` format changed to host with scheme (e.g. `http://example.com` instead of `example.com`). Domain format is deprecated.

<details>
  <summary>API Changes</summary>

- **Breaking:** Pleroma API: The routes to update avatar, banner and background have been removed.
- **Breaking:** Image description length is limited now.
- **Breaking:** Emoji API: changed methods and renamed routes.
- **Breaking:** Notification Settings API for suppressing notifications has been simplified down to `block_from_strangers`.
- **Breaking:** Notification Settings API option for hiding push notification contents has been renamed to `hide_notification_contents`.
- MastodonAPI: Allow removal of avatar, banner and background.
- Streaming: Repeats of a user's posts will no longer be pushed to the user's stream.
- Mastodon API: Added `pleroma.metadata.fields_limits` to /api/v1/instance
- Mastodon API: On deletion, returns the original post text.
- Mastodon API: Add `pleroma.unread_count` to the Marker entity.
- Mastodon API: Added `pleroma.metadata.post_formats` to /api/v1/instance
- Mastodon API (legacy): Allow query parameters for `/api/v1/domain_blocks`, e.g. `/api/v1/domain_blocks?domain=badposters.zone`
- Mastodon API: Make notifications about statuses from muted users and threads read automatically
- Pleroma API: `/api/pleroma/captcha` responses now include `seconds_valid` with an integer value.

</details>

<details>
  <summary>Admin API Changes</summary>

- **Breaking** Changed relay `/api/pleroma/admin/relay` endpoints response format.
- Status visibility stats: now can return stats per instance.
- Mix task to refresh counter cache (`mix pleroma.refresh_counter_cache`)

</details>

### Removed

- **Breaking:** removed `with_move` parameter from notifications timeline.

### Added

- Frontends: Add mix task to install frontends.
- Frontends: Add configurable frontends for primary and admin fe.
- Configuration: Added a blacklist for email servers.
- Chats: Added `accepts_chat_messages` field to user, exposed in APIs and federation.
- Chats: Added support for federated chats. For details, see the docs.
- ActivityPub: Added support for existing AP ids for instances migrated from Mastodon.
- Instance: Add `background_image` to configuration and `/api/v1/instance`
- Instance: Extend `/api/v1/instance` with Pleroma-specific information.
- NodeInfo: `pleroma:api/v1/notifications:include_types_filter` to the `features` list.
- NodeInfo: `pleroma_emoji_reactions` to the `features` list.
- Configuration: `:restrict_unauthenticated` setting, restrict access for unauthenticated users to timelines (public and federate), user profiles and statuses.
- Configuration: Add `:database_config_whitelist` setting to whitelist settings which can be configured from AdminFE.
- Configuration: `filename_display_max_length` option to set filename truncate limit, if filename display enabled (0 = no limit).
- New HTTP adapter [gun](https://github.com/ninenines/gun). Gun adapter requires minimum OTP version of 22.2 otherwise Pleroma won’t start. For hackney OTP update is not required.
- Mix task to create trusted OAuth App.
- Mix task to reset MFA for user accounts
- Notifications: Added `follow_request` notification type.
- Added `:reject_deletes` group to SimplePolicy
- MRF (`EmojiStealPolicy`): New MRF Policy which allows to automatically download emojis from remote instances
- Support pagination in emoji packs API (for packs and for files in pack)
- Support for viewing instances favicons next to posts and accounts
- Added Pleroma.Upload.Filter.Exiftool as an alternate EXIF stripping mechanism targeting GPS/location metadata.
- "By approval" registrations mode.
- Configuration: Added `:welcome` settings for the welcome message to newly registered users. You can send a welcome message as a direct message, chat or email.
- Ability to hide favourites and emoji reactions in the API with `[:instance, :show_reactions]` config.

<details>
  <summary>API Changes</summary>

- Mastodon API: Add pleroma.parent_visible field to statuses.
- Mastodon API: Extended `/api/v1/instance`.
- Mastodon API: Support for `include_types` in `/api/v1/notifications`.
- Mastodon API: Added `/api/v1/notifications/:id/dismiss` endpoint.
- Mastodon API: Add support for filtering replies in public and home timelines.
- Mastodon API: Support for `bot` field in `/api/v1/accounts/update_credentials`.
- Mastodon API: Support irreversible property for filters.
- Mastodon API: Add pleroma.favicon field to accounts.
- Admin API: endpoints for create/update/delete OAuth Apps.
- Admin API: endpoint for status view.
- OTP: Add command to reload emoji packs
</details>

### Fixed
- Fix list pagination and other list issues.
- Support pagination in conversations API
- **Breaking**: SimplePolicy `:reject` and `:accept` allow deletions again
- Fix follower/blocks import when nicknames starts with @
- Filtering of push notifications on activities from blocked domains
- Resolving Peertube accounts with Webfinger
- `blob:` urls not being allowed by connect-src CSP
- Mastodon API: fix `GET /api/v1/notifications` not returning the full result set
- Rich Media Previews for Twitter links
- Admin API: fix `GET /api/pleroma/admin/users/:nickname/credentials` returning 404 when getting the credentials of a remote user while `:instance, :limit_to_local_content` is set to `:unauthenticated`
- Fix CSP policy generation to include remote Captcha services
- Fix edge case where MediaProxy truncates media, usually caused when Caddy is serving content for the other Federated instance.
- Emoji Packs could not be listed when instance was set to `public: false`
- Fix whole_word always returning false on filter get requests
- Migrations not working on OTP releases if the database was connected over ssl
- Fix relay following

## [2.0.7] - 2020-06-13

### Security
- Fix potential DoSes exploiting atom leaks in rich media parser and the `UserAllowListPolicy` MRF policy

### Fixed
- CSP: not allowing images/media from every host when mediaproxy is disabled
- CSP: not adding mediaproxy base url to image/media hosts
- StaticFE missing the CSS file

### Upgrade notes

1. Restart Pleroma

## [2.0.6] - 2020-06-09

### Security
- CSP: harden `image-src` and `media-src` when MediaProxy is used

### Fixed
- AP C2S: Fix pagination in inbox/outbox
- Various compilation errors on OTP 23
- Mastodon API streaming: Repeats from muted threads not being filtered

### Changed
- Various database performance improvements

### Upgrade notes
1. Run database migrations (inside Pleroma directory):
  - OTP: `./bin/pleroma_ctl migrate`
  - From Source: `mix ecto.migrate`
2. Restart Pleroma

## [2.0.5] - 2020-05-13

### Security
- Fix possible private status leaks in Mastodon Streaming API

### Fixed
- Crashes when trying to block a user if block federation is disabled
- Not being able to start the instance without `erlang-eldap` installed
- Users with bios over the limit getting rejected
- Follower counters not being updated on incoming follow accepts

### Upgrade notes

1. Restart Pleroma

## [2.0.4] - 2020-05-10

### Security
- AP C2S: Fix a potential DoS by creating nonsensical objects that break timelines

### Fixed
- Peertube user lookups not working
- `InsertSkeletonsForDeletedUsers` migration failing on some instances
- Healthcheck reporting the number of memory currently used, rather than allocated in total
- LDAP not being usable in OTP releases
- Default apache configuration having tls chain issues

### Upgrade notes

#### Apache only

1. Remove the following line from your config:
```
    SSLCertificateFile      /etc/letsencrypt/live/${servername}/cert.pem
```

#### Everyone

1. Restart Pleroma

## [2.0.3] - 2020-05-02

### Security
- Disallow re-registration of previously deleted users, which allowed viewing direct messages addressed to them
- Mastodon API: Fix `POST /api/v1/follow_requests/:id/authorize` allowing to force a follow from a local user even if they didn't request to follow
- CSP: Sandbox uploads

### Fixed
- Notifications from blocked domains
- Potential federation issues with Mastodon versions before 3.0.0
- HTTP Basic Authentication permissions issue
- Follow/Block imports not being able to find the user if the nickname started with an `@`
- Instance stats counting internal users
- Inability to run a From Source release without git
- ObjectAgePolicy didn't filter out old messages
- `blob:` urls not being allowed by CSP

### Added
- NodeInfo: ObjectAgePolicy settings to the `federation` list.
- Follow request notifications
<details>
  <summary>API Changes</summary>
- Admin API: `GET /api/pleroma/admin/need_reboot`.
</details>

### Upgrade notes

1. Restart Pleroma
2. Run database migrations (inside Pleroma directory):
  - OTP: `./bin/pleroma_ctl migrate`
  - From Source: `mix ecto.migrate`
3. Reset status visibility counters (inside Pleroma directory):
  - OTP: `./bin/pleroma_ctl refresh_counter_cache`
  - From Source: `mix pleroma.refresh_counter_cache`


## [2.0.2] - 2020-04-08
### Added
- Support for Funkwhale's `Audio` activity
- Admin API: `PATCH /api/pleroma/admin/users/:nickname/update_credentials`

### Fixed
- Blocked/muted users still generating push notifications
- Input textbox for bio ignoring newlines
- OTP: Inability to use PostgreSQL databases with SSL
- `user delete_activities` breaking when trying to delete already deleted posts
- Incorrect URL for Funkwhale channels

### Upgrade notes
1. Restart Pleroma

## [2.0.1] - 2020-03-15
### Security
- Static-FE: Fix remote posts not being sanitized

### Fixed
- Rate limiter crashes when there is no explicitly specified ip in the config
- 500 errors when no `Accept` header is present if Static-FE is enabled
- Instance panel not being updated immediately due to wrong `Cache-Control` headers
- Statuses posted with BBCode/Markdown having unncessary newlines in Pleroma-FE
- OTP: Fix some settings not being migrated to in-database config properly
- No `Cache-Control` headers on attachment/media proxy requests
- Character limit enforcement being off by 1
- Mastodon Streaming API: hashtag timelines not working

### Changed
- BBCode and Markdown formatters will no longer return any `\n` and only use `<br/>` for newlines
- Mastodon API: Allow registration without email if email verification is not enabled

### Upgrade notes
#### Nginx only
1. Remove `proxy_ignore_headers Cache-Control;` and `proxy_hide_header  Cache-Control;` from your config.

#### Everyone
1. Run database migrations (inside Pleroma directory):
  - OTP: `./bin/pleroma_ctl migrate`
  - From Source: `mix ecto.migrate`
2. Restart Pleroma

## [2.0.0] - 2019-03-08
### Security
- Mastodon API: Fix being able to request enormous amount of statuses in timelines leading to DoS. Now limited to 40 per request.

### Removed
- **Breaking**: Removed 1.0+ deprecated configurations `Pleroma.Upload, :strip_exif` and `:instance, :dedupe_media`
- **Breaking**: OStatus protocol support
- **Breaking**: MDII uploader
- **Breaking**: Using third party engines for user recommendation
<details>
  <summary>API Changes</summary>

- **Breaking**: AdminAPI: migrate_from_db endpoint
</details>

### Changed
- **Breaking:** Pleroma won't start if it detects unapplied migrations
- **Breaking:** Elixir >=1.8 is now required (was >= 1.7)
- **Breaking:** `Pleroma.Plugs.RemoteIp` and `:rate_limiter` enabled by default. Please ensure your reverse proxy forwards the real IP!
- **Breaking:** attachment links (`config :pleroma, :instance, no_attachment_links` and `config :pleroma, Pleroma.Upload, link_name`) disabled by default
- **Breaking:** OAuth: defaulted `[:auth, :enforce_oauth_admin_scope_usage]` setting to `true` which demands `admin` OAuth scope to perform admin actions (in addition to `is_admin` flag on User); make sure to use bundled or newer versions of AdminFE & PleromaFE to access admin / moderator features.
- **Breaking:** Dynamic configuration has been rearchitected. The `:pleroma, :instance, dynamic_configuration` setting has been replaced with `config :pleroma, configurable_from_database`. Please backup your configuration to a file and run the migration task to ensure consistency with the new schema.
- **Breaking:** `:instance, no_attachment_links` has been replaced with `:instance, attachment_links` which still takes a boolean value but doesn't use double negative language.
- Replaced [pleroma_job_queue](https://git.pleroma.social/pleroma/pleroma_job_queue) and `Pleroma.Web.Federator.RetryQueue` with [Oban](https://github.com/sorentwo/oban) (see [`docs/config.md`](docs/config.md) on migrating customized worker / retry settings)
- Introduced [quantum](https://github.com/quantum-elixir/quantum-core) job scheduler
- Enabled `:instance, extended_nickname_format` in the default config
- Add `rel="ugc"` to all links in statuses, to prevent SEO spam
- Extract RSS functionality from OStatus
- MRF (Simple Policy): Also use `:accept`/`:reject` on the actors rather than only their activities
- OStatus: Extract RSS functionality
- Deprecated `User.Info` embedded schema (fields moved to `User`)
- Store status data inside Flag activity
- Deprecated (reorganized as `UserRelationship` entity) User fields with user AP IDs (`blocks`, `mutes`, `muted_reblogs`, `muted_notifications`, `subscribers`).
- Rate limiter is now disabled for localhost/socket (unless remoteip plug is enabled)
- Logger: default log level changed from `warn` to `info`.
- Config mix task `migrate_to_db` truncates `config` table before migrating the config file.
- Allow account registration without an email
- Default to `prepare: :unnamed` in the database configuration.
- Instance stats are now loaded on startup instead of being empty until next hourly job.
<details>
  <summary>API Changes</summary>

- **Breaking** EmojiReactions: Change endpoints and responses to align with Mastodon
- **Breaking** Admin API: `PATCH /api/pleroma/admin/users/:nickname/force_password_reset` is now `PATCH /api/pleroma/admin/users/force_password_reset` (accepts `nicknames` array in the request body)
- **Breaking:** Admin API: Return link alongside with token on password reset
- **Breaking:** Admin API: `PUT /api/pleroma/admin/reports/:id` is now `PATCH /api/pleroma/admin/reports`, see admin_api.md for details
- **Breaking:** `/api/pleroma/admin/users/invite_token` now uses `POST`, changed accepted params and returns full invite in json instead of only token string.
- **Breaking** replying to reports is now "report notes", endpoint changed from `POST /api/pleroma/admin/reports/:id/respond` to `POST /api/pleroma/admin/reports/:id/notes`
- Mastodon API: stopped sanitizing display names, field names and subject fields since they are supposed to be treated as plaintext
- Admin API: Return `total` when querying for reports
- Mastodon API: Return `pleroma.direct_conversation_id` when creating a direct message (`POST /api/v1/statuses`)
- Admin API: Return link alongside with token on password reset
- Admin API: Support authentication via `x-admin-token` HTTP header
- Mastodon API: Add `pleroma.direct_conversation_id` to the status endpoint (`GET /api/v1/statuses/:id`)
- Mastodon API: `pleroma.thread_muted` to the Status entity
- Mastodon API: Mark the direct conversation as read for the author when they send a new direct message
- Mastodon API, streaming: Add `pleroma.direct_conversation_id` to the `conversation` stream event payload.
- Admin API: Render whole status in grouped reports
- Mastodon API: User timelines will now respect blocks, unless you are getting the user timeline of somebody you blocked (which would be empty otherwise).
- Mastodon API: Favoriting / Repeating a post multiple times will now return the identical response every time. Before, executing that action twice would return an error ("already favorited") on the second try.
- Mastodon API: Limit timeline requests to 3 per timeline per 500ms per user/ip by default.
- Admin API: `PATCH /api/pleroma/admin/users/:nickname/credentials` and `GET /api/pleroma/admin/users/:nickname/credentials`
</details>

### Added
- `:chat_limit` option to limit chat characters.
- `cleanup_attachments` option to remove attachments along with statuses. Does not affect duplicate files and attachments without status. Enabling this will increase load to database when deleting statuses on larger instances.
- Refreshing poll results for remote polls
- Authentication: Added rate limit for password-authorized actions / login existence checks
- Static Frontend: Add the ability to render user profiles and notices server-side without requiring JS app.
- Mix task to re-count statuses for all users (`mix pleroma.count_statuses`)
- Mix task to list all users (`mix pleroma.user list`)
- Mix task to send a test email (`mix pleroma.email test`)
- Support for `X-Forwarded-For` and similar HTTP headers which used by reverse proxies to pass a real user IP address to the backend. Must not be enabled unless your instance is behind at least one reverse proxy (such as Nginx, Apache HTTPD or Varnish Cache).
- MRF: New module which handles incoming posts based on their age. By default, all incoming posts that are older than 2 days will be unlisted and not shown to their followers.
- User notification settings: Add `privacy_option` option.
- Support for custom Elixir modules (such as MRF policies)
- User settings: Add _This account is a_ option.
- A new users admin digest email
- OAuth: admin scopes support (relevant setting: `[:auth, :enforce_oauth_admin_scope_usage]`).
- Add an option `authorized_fetch_mode` to require HTTP signatures for AP fetches.
- ActivityPub: support for `replies` collection (output for outgoing federation & fetching on incoming federation).
- Mix task to refresh counter cache (`mix pleroma.refresh_counter_cache`)
<details>
  <summary>API Changes</summary>

- Job queue stats to the healthcheck page
- Admin API: Add ability to fetch reports, grouped by status `GET /api/pleroma/admin/grouped_reports`
- Admin API: Add ability to require password reset
- Mastodon API: Account entities now include `follow_requests_count` (planned Mastodon 3.x addition)
- Pleroma API: `GET /api/v1/pleroma/accounts/:id/scrobbles` to get a list of recently scrobbled items
- Pleroma API: `POST /api/v1/pleroma/scrobble` to scrobble a media item
- Mastodon API: Add `upload_limit`, `avatar_upload_limit`, `background_upload_limit`, and `banner_upload_limit` to `/api/v1/instance`
- Mastodon API: Add `pleroma.unread_conversation_count` to the Account entity
- OAuth: support for hierarchical permissions / [Mastodon 2.4.3 OAuth permissions](https://docs.joinmastodon.org/api/permissions/)
- Metadata Link: Atom syndication Feed
- Mix task to re-count statuses for all users (`mix pleroma.count_statuses`)
- Mastodon API: Add `exclude_visibilities` parameter to the timeline and notification endpoints
- Admin API: `/users/:nickname/toggle_activation` endpoint is now deprecated in favor of: `/users/activate`, `/users/deactivate`, both accept `nicknames` array
- Admin API: Multiple endpoints now require `nicknames` array, instead of singe `nickname`:
  - `POST/DELETE /api/pleroma/admin/users/:nickname/permission_group/:permission_group` are deprecated in favor of: `POST/DELETE /api/pleroma/admin/users/permission_group/:permission_group`
  - `DELETE /api/pleroma/admin/users` (`nickname` query param or `nickname` sent in JSON body) is deprecated in favor of: `DELETE /api/pleroma/admin/users` (`nicknames` query array param or `nicknames` sent in JSON body)
- Admin API: Add `GET /api/pleroma/admin/relay` endpoint - lists all followed relays
- Pleroma API: `POST /api/v1/pleroma/conversations/read` to mark all conversations as read
- ActivityPub: Support `Move` activities
- Mastodon API: Add `/api/v1/markers` for managing timeline read markers
- Mastodon API: Add the `recipients` parameter to `GET /api/v1/conversations`
- Configuration: `feed` option for user atom feed.
- Pleroma API: Add Emoji reactions
- Admin API: Add `/api/pleroma/admin/instances/:instance/statuses` - lists all statuses from a given instance
- Admin API: Add `/api/pleroma/admin/users/:nickname/statuses` - lists all statuses from a given user
- Admin API: `PATCH /api/pleroma/users/confirm_email` to confirm email for multiple users, `PATCH /api/pleroma/users/resend_confirmation_email` to resend confirmation email for multiple users
- ActivityPub: Configurable `type` field of the actors.
- Mastodon API: `/api/v1/accounts/:id` has `source/pleroma/actor_type` field.
- Mastodon API: `/api/v1/update_credentials` accepts `actor_type` field.
- Captcha: Support native provider
- Captcha: Enable by default
- Mastodon API: Add support for `account_id` param to filter notifications by the account
- Mastodon API: Add `emoji_reactions` property to Statuses
- Mastodon API: Change emoji reaction reply format
- Notifications: Added `pleroma:emoji_reaction` notification type
- Mastodon API: Change emoji reaction reply format once more
- Configuration: `feed.logo` option for tag feed.
- Tag feed: `/tags/:tag.rss` - list public statuses by hashtag.
- Mastodon API: Add `reacted` property to `emoji_reactions`
- Pleroma API: Add reactions for a single emoji.
- ActivityPub: `[:activitypub, :note_replies_output_limit]` setting sets the number of note self-replies to output on outgoing federation.
- Admin API: `GET /api/pleroma/admin/stats` to get status count by visibility scope
- Admin API: `GET /api/pleroma/admin/statuses` - list all statuses (accepts `godmode` and `local_only`)
</details>

### Fixed
- Report emails now include functional links to profiles of remote user accounts
- Not being able to log in to some third-party apps when logged in to MastoFE
- MRF: `Delete` activities being exempt from MRF policies
- OTP releases: Not being able to configure OAuth expired token cleanup interval
- OTP releases: Not being able to configure HTML sanitization policy
- OTP releases: Not being able to change upload limit (again)
- Favorites timeline now ordered by favorite date instead of post date
- Support for cancellation of a follow request
<details>
  <summary>API Changes</summary>

- Mastodon API: Fix private and direct statuses not being filtered out from the public timeline for an authenticated user (`GET /api/v1/timelines/public`)
- Mastodon API: Inability to get some local users by nickname in `/api/v1/accounts/:id_or_nickname`
- AdminAPI: If some status received reports both in the "new" format and "old" format it was considered reports on two different statuses (in the context of grouped reports)
- Admin API: Error when trying to update reports in the "old" format
- Mastodon API: Marking a conversation as read (`POST /api/v1/conversations/:id/read`) now no longer brings it to the top in the user's direct conversation list
</details>

## [1.1.9] - 2020-02-10
### Fixed
- OTP: Inability to set the upload limit (again)
- Not being able to pin polls
- Streaming API: incorrect handling of reblog mutes
- Rejecting the user when field length limit is exceeded
- OpenGraph provider: html entities in descriptions

## [1.1.8] - 2020-01-10
### Fixed
- Captcha generation issues
- Returned Kocaptcha endpoint to configuration
- Captcha validity is now 5 minutes

## [1.1.7] - 2019-12-13
### Fixed
- OTP: Inability to set the upload limit
- OTP: Inability to override node name/distribution type to run 2 Pleroma instances on the same machine

### Added
- Integrated captcha provider

### Changed
- Captcha enabled by default
- Default Captcha provider changed from `Pleroma.Captcha.Kocaptcha` to `Pleroma.Captcha.Native`
- Better `Cache-Control` header for static content

### Bundled Pleroma-FE Changes
#### Added
- Icons in the navigation panel

#### Fixed
- Improved support unauthenticated view of private instances

#### Removed
- Whitespace hack on empty post content

## [1.1.6] - 2019-11-19
### Fixed
- Not being able to log into to third party apps when the browser is logged into mastofe
- Email confirmation not being required even when enabled
- Mastodon API: conversations API crashing when one status is malformed

### Bundled Pleroma-FE Changes
#### Added
- About page
- Meme arrows

#### Fixed
- Image modal not closing unless clicked outside of image
- Attachment upload spinner not being centered
- Showing follow counters being 0 when they are actually hidden

## [1.1.5] - 2019-11-09
### Fixed
- Polls having different numbers in timelines/notifications/poll api endpoints due to cache desyncronization
- Pleroma API: OAuth token endpoint not being found when ".json" suffix is appended

### Changed
- Frontend bundle updated to [044c9ad0](https://git.pleroma.social/pleroma/pleroma-fe/commit/044c9ad0562af059dd961d50961a3880fca9c642)

## [1.1.4] - 2019-11-01
### Fixed
- Added a migration that fills up empty user.info fields to prevent breakage after previous unsafe migrations.
- Failure to migrate from pre-1.0.0 versions
- Mastodon API: Notification stream not including follow notifications

## [1.1.3] - 2019-10-25
### Fixed
- Blocked users showing up in notifications collapsed as if they were muted
- `pleroma_ctl` not working on Debian's default shell

## [1.1.2] - 2019-10-18
### Fixed
- `pleroma_ctl` trying to connect to a running instance when generating the config, which of course doesn't exist.

## [1.1.1] - 2019-10-18
### Fixed
- One of the migrations between 1.0.0 and 1.1.0 wiping user info of the relay user because of unexpected behavior of postgresql's `jsonb_set`, resulting in inability to post in the default configuration. If you were affected, please run the following query in postgres console, the relay user will be recreated automatically:
```
delete from users where ap_id = 'https://your.instance.hostname/relay';
```
- Bad user search matches

## [1.1.0] - 2019-10-14
**Breaking:** The stable branch has been changed from `master` to `stable`. If you want to keep using 1.0, the `release/1.0` branch will receive security updates for 6 months after 1.1 release.

**OTP Note:** `pleroma_ctl` in 1.0 defaults to `master` and doesn't support specifying arbitrary branches, making `./pleroma_ctl update` fail. To fix this, fetch a version of `pleroma_ctl` from 1.1 using the command below and proceed with the update normally:
```
curl -Lo ./bin/pleroma_ctl 'https://git.pleroma.social/pleroma/pleroma/raw/develop/rel/files/bin/pleroma_ctl'
```
### Security
- Mastodon API: respect post privacy in `/api/v1/statuses/:id/{favourited,reblogged}_by`

### Removed
- **Breaking:** GNU Social API with Qvitter extensions support
- Emoji: Remove longfox emojis.
- Remove `Reply-To` header from report emails for admins.
- ActivityPub: The `/objects/:uuid/likes` endpoint.

### Changed
- **Breaking:** Configuration: A setting to explicitly disable the mailer was added, defaulting to true, if you are using a mailer add `config :pleroma, Pleroma.Emails.Mailer, enabled: true` to your config
- **Breaking:** Configuration: `/media/` is now removed when `base_url` is configured, append `/media/` to your `base_url` config to keep the old behaviour if desired
- **Breaking:** `/api/pleroma/notifications/read` is moved to `/api/v1/pleroma/notifications/read` and now supports `max_id` and responds with Mastodon API entities.
- Configuration: added `config/description.exs`, from which `docs/config.md` is generated
- Configuration: OpenGraph and TwitterCard providers enabled by default
- Configuration: Filter.AnonymizeFilename added ability to retain file extension with custom text
- Federation: Return 403 errors when trying to request pages from a user's follower/following collections if they have `hide_followers`/`hide_follows` set
- NodeInfo: Return `skipThreadContainment` in `metadata` for the `skip_thread_containment` option
- NodeInfo: Return `mailerEnabled` in `metadata`
- Mastodon API: Unsubscribe followers when they unfollow a user
- Mastodon API: `pleroma.thread_muted` key in the Status entity
- AdminAPI: Add "godmode" while fetching user statuses (i.e. admin can see private statuses)
- Improve digest email template
– Pagination: (optional) return `total` alongside with `items` when paginating
- The `Pleroma.FlakeId` module has been replaced with the `flake_id` library.

### Fixed
- Following from Osada
- Favorites timeline doing database-intensive queries
- Metadata rendering errors resulting in the entire page being inaccessible
- `federation_incoming_replies_max_depth` option being ignored in certain cases
- Mastodon API: Handling of search timeouts (`/api/v1/search` and `/api/v2/search`)
- Mastodon API: Misskey's endless polls being unable to render
- Mastodon API: Embedded relationships not being properly rendered in the Account entity of Status entity
- Mastodon API: Notifications endpoint crashing if one notification failed to render
- Mastodon API: `exclude_replies` is correctly handled again.
- Mastodon API: Add `account_id`, `type`, `offset`, and `limit` to search API (`/api/v1/search` and `/api/v2/search`)
- Mastodon API, streaming: Fix filtering of notifications based on blocks/mutes/thread mutes
- Mastodon API: Fix private and direct statuses not being filtered out from the public timeline for an authenticated user (`GET /api/v1/timelines/public`)
- Mastodon API: Ensure the `account` field is not empty when rendering Notification entities.
- Mastodon API: Inability to get some local users by nickname in `/api/v1/accounts/:id_or_nickname`
- Mastodon API: Blocks are now treated consistently between the Streaming API and the Timeline APIs
- Rich Media: Parser failing when no TTL can be found by image TTL setters
- Rich Media: The crawled URL is now spliced into the rich media data.
- ActivityPub S2S: sharedInbox usage has been mostly aligned with the rules in the AP specification.
- ActivityPub C2S: follower/following collection pages being inaccessible even when authentifucated if `hide_followers`/ `hide_follows` was set
- ActivityPub: Deactivated user deletion
- ActivityPub: Fix `/users/:nickname/inbox` crashing without an authenticated user
- MRF: fix ability to follow a relay when AntiFollowbotPolicy was enabled
- ActivityPub: Correct addressing of Undo.
- ActivityPub: Correct addressing of profile update activities.
- ActivityPub: Polls are now refreshed when necessary.
- Report emails now include functional links to profiles of remote user accounts
- Existing user id not being preserved on insert conflict
- Pleroma.Upload base_url was not automatically whitelisted by MediaProxy. Now your custom CDN or file hosting will be accessed directly as expected.
- Report email not being sent to admins when the reporter is a remote user
- Reverse Proxy limiting `max_body_length` was incorrectly defined and only checked `Content-Length` headers which may not be sufficient in some circumstances

### Added
- Expiring/ephemeral activites. All activities can have expires_at value set, which controls when they should be deleted automatically.
- Mastodon API: in post_status, the expires_in parameter lets you set the number of seconds until an activity expires. It must be at least one hour.
- Mastodon API: all status JSON responses contain a `pleroma.expires_at` item which states when an activity will expire. The value is only shown to the user who created the activity. To everyone else it's empty.
- Configuration: `ActivityExpiration.enabled` controls whether expired activites will get deleted at the appropriate time. Enabled by default.
- Conversations: Add Pleroma-specific conversation endpoints and status posting extensions. Run the `bump_all_conversations` task again to create the necessary data.
- MRF: Support for priming the mediaproxy cache (`Pleroma.Web.ActivityPub.MRF.MediaProxyWarmingPolicy`)
- MRF: Support for excluding specific domains from Transparency.
- MRF: Support for filtering posts based on who they mention (`Pleroma.Web.ActivityPub.MRF.MentionPolicy`)
- Mastodon API: Support for the [`tagged` filter](https://github.com/tootsuite/mastodon/pull/9755) in [`GET /api/v1/accounts/:id/statuses`](https://docs.joinmastodon.org/api/rest/accounts/#get-api-v1-accounts-id-statuses)
- Mastodon API, streaming: Add support for passing the token in the `Sec-WebSocket-Protocol` header
- Mastodon API, extension: Ability to reset avatar, profile banner, and background
- Mastodon API: Add support for `fields_attributes` API parameter (setting custom fields)
- Mastodon API: Add support for categories for custom emojis by reusing the group feature. <https://github.com/tootsuite/mastodon/pull/11196>
- Mastodon API: Add support for muting/unmuting notifications
- Mastodon API: Add support for the `blocked_by` attribute in the relationship API (`GET /api/v1/accounts/relationships`). <https://github.com/tootsuite/mastodon/pull/10373>
- Mastodon API: Add support for the `domain_blocking` attribute in the relationship API (`GET /api/v1/accounts/relationships`).
- Mastodon API: Add `pleroma.deactivated` to the Account entity
- Mastodon API: added `/auth/password` endpoint for password reset with rate limit.
- Mastodon API: /api/v1/accounts/:id/statuses now supports nicknames or user id
- Mastodon API: Improve support for the user profile custom fields
- Mastodon API: Add support for `fields_attributes` API parameter (setting custom fields)
- Mastodon API: Added an endpoint to get multiple statuses by IDs (`GET /api/v1/statuses/?ids[]=1&ids[]=2`)
- Admin API: Return users' tags when querying reports
- Admin API: Return avatar and display name when querying users
- Admin API: Allow querying user by ID
- Admin API: Added support for `tuples`.
- Admin API: Added endpoints to run mix tasks pleroma.config migrate_to_db & pleroma.config migrate_from_db
- Added synchronization of following/followers counters for external users
- Configuration: `enabled` option for `Pleroma.Emails.Mailer`, defaulting to `false`.
- Configuration: Pleroma.Plugs.RateLimiter `bucket_name`, `params` options.
- Configuration: `user_bio_length` and `user_name_length` options.
- Addressable lists
- Twitter API: added rate limit for `/api/account/password_reset` endpoint.
- ActivityPub: Add an internal service actor for fetching ActivityPub objects.
- ActivityPub: Optional signing of ActivityPub object fetches.
- Admin API: Endpoint for fetching latest user's statuses
- Pleroma API: Add `/api/v1/pleroma/accounts/confirmation_resend?email=<email>` for resending account confirmation.
- Pleroma API: Email change endpoint.
- Admin API: Added moderation log
- Web response cache (currently, enabled for ActivityPub)
- Reverse Proxy: Do not retry failed requests to limit pressure on the peer

### Changed
- Configuration: Filter.AnonymizeFilename added ability to retain file extension with custom text
- Admin API: changed json structure for saving config settings.
- RichMedia: parsers and their order are configured in `rich_media` config.
- RichMedia: add the rich media ttl based on image expiration time.

## [1.0.7] - 2019-09-26
### Fixed
- Broken federation on Erlang 22 (previous versions of hackney http client were using an option that got deprecated)
### Changed
- ActivityPub: The first page in inboxes/outboxes is no longer embedded.

## [1.0.6] - 2019-08-14
### Fixed
- MRF: fix use of unserializable keyword lists in describe() implementations
- ActivityPub S2S: POST requests are now signed with `(request-target)` pseudo-header.

## [1.0.5] - 2019-08-13
### Fixed
- Mastodon API: follower/following counters not being nullified, when `hide_follows`/`hide_followers` is set
- Mastodon API: `muted` in the Status entity, using author's account to determine if the thread was muted
- Mastodon API: return the actual profile URL in the Account entity's `url` property when appropriate
- Templates: properly style anchor tags
- Objects being re-embedded to activities after being updated (e.g faved/reposted). Running 'mix pleroma.database prune_objects' again is advised.
- Not being able to access the Mastodon FE login page on private instances
- MRF: ensure that subdomain_match calls are case-insensitive
- Fix internal server error when using the healthcheck API.

### Added
- **Breaking:** MRF describe API, which adds support for exposing configuration information about MRF policies to NodeInfo.
  Custom modules will need to be updated by adding, at the very least, `def describe, do: {:ok, %{}}` to the MRF policy modules.
- Relays: Added a task to list relay subscriptions.
- MRF: Support for filtering posts based on ActivityStreams vocabulary (`Pleroma.Web.ActivityPub.MRF.VocabularyPolicy`)
- MRF (Simple Policy): Support for wildcard domains.
- Support for wildcard domains in user domain blocks setting.
- Configuration: `quarantined_instances` support wildcard domains.
- Mix Tasks: `mix pleroma.database fix_likes_collections`
- Configuration: `federation_incoming_replies_max_depth` option

### Removed
- Federation: Remove `likes` from objects.
- **Breaking:** ActivityPub: The `accept_blocks` configuration setting.

## [1.0.4] - 2019-08-01
### Fixed
- Invalid SemVer version generation, when the current branch does not have commits ahead of tag/checked out on a tag

## [1.0.3] - 2019-07-31
### Security
- OStatus: eliminate the possibility of a protocol downgrade attack.
- OStatus: prevent following locked accounts, bypassing the approval process.
- TwitterAPI: use CommonAPI to handle remote follows instead of OStatus.

## [1.0.2] - 2019-07-28
### Fixed
- Not being able to pin unlisted posts
- Mastodon API: represent poll IDs as strings
- MediaProxy: fix matching filenames
- MediaProxy: fix filename encoding
- Migrations: fix a sporadic migration failure
- Metadata rendering errors resulting in the entire page being inaccessible
- Federation/MediaProxy not working with instances that have wrong certificate order
- ActivityPub S2S: remote user deletions now work the same as local user deletions.

### Changed
- Configuration: OpenGraph and TwitterCard providers enabled by default
- Configuration: Filter.AnonymizeFilename added ability to retain file extension with custom text

## [1.0.1] - 2019-07-14
### Security
- OStatus: fix an object spoofing vulnerability.

## [1.0.0] - 2019-06-29
### Security
- Mastodon API: Fix display names not being sanitized
- Rich media: Do not crawl private IP ranges

### Added
- Digest email for inactive users
- Add a generic settings store for frontends / clients to use.
- Explicit addressing option for posting.
- Optional SSH access mode. (Needs `erlang-ssh` package on some distributions).
- [MongooseIM](https://github.com/esl/MongooseIM) http authentication support.
- LDAP authentication
- External OAuth provider authentication
- Support for building a release using [`mix release`](https://hexdocs.pm/mix/master/Mix.Tasks.Release.html)
- A [job queue](https://git.pleroma.social/pleroma/pleroma_job_queue) for federation, emails, web push, etc.
- [Prometheus](https://prometheus.io/) metrics
- Support for Mastodon's remote interaction
- Mix Tasks: `mix pleroma.database bump_all_conversations`
- Mix Tasks: `mix pleroma.database remove_embedded_objects`
- Mix Tasks: `mix pleroma.database update_users_following_followers_counts`
- Mix Tasks: `mix pleroma.user toggle_confirmed`
- Mix Tasks: `mix pleroma.config migrate_to_db`
- Mix Tasks: `mix pleroma.config migrate_from_db`
- Federation: Support for `Question` and `Answer` objects
- Federation: Support for reports
- Configuration: `poll_limits` option
- Configuration: `pack_extensions` option
- Configuration: `safe_dm_mentions` option
- Configuration: `link_name` option
- Configuration: `fetch_initial_posts` option
- Configuration: `notify_email` option
- Configuration: Media proxy `whitelist` option
- Configuration: `report_uri` option
- Configuration: `email_notifications` option
- Configuration: `limit_to_local_content` option
- Pleroma API: User subscriptions
- Pleroma API: Healthcheck endpoint
- Pleroma API: `/api/v1/pleroma/mascot` per-user frontend mascot configuration endpoints
- Admin API: Endpoints for listing/revoking invite tokens
- Admin API: Endpoints for making users follow/unfollow each other
- Admin API: added filters (role, tags, email, name) for users endpoint
- Admin API: Endpoints for managing reports
- Admin API: Endpoints for deleting and changing the scope of individual reported statuses
- Admin API: Endpoints to view and change config settings.
- AdminFE: initial release with basic user management accessible at /pleroma/admin/
- Mastodon API: Add chat token to `verify_credentials` response
- Mastodon API: Add background image setting to `update_credentials`
- Mastodon API: [Scheduled statuses](https://docs.joinmastodon.org/api/rest/scheduled-statuses/)
- Mastodon API: `/api/v1/notifications/destroy_multiple` (glitch-soc extension)
- Mastodon API: `/api/v1/pleroma/accounts/:id/favourites` (API extension)
- Mastodon API: [Reports](https://docs.joinmastodon.org/api/rest/reports/)
- Mastodon API: `POST /api/v1/accounts` (account creation API)
- Mastodon API: [Polls](https://docs.joinmastodon.org/api/rest/polls/)
- ActivityPub C2S: OAuth endpoints
- Metadata: RelMe provider
- OAuth: added support for refresh tokens
- Emoji packs and emoji pack manager
- Object pruning (`mix pleroma.database prune_objects`)
- OAuth: added job to clean expired access tokens
- MRF: Support for rejecting reports from specific instances (`mrf_simple`)
- MRF: Support for stripping avatars and banner images from specific instances (`mrf_simple`)
- MRF: Support for running subchains.
- Configuration: `skip_thread_containment` option
- Configuration: `rate_limit` option. See `Pleroma.Plugs.RateLimiter` documentation for details.
- MRF: Support for filtering out likely spam messages by rejecting posts from new users that contain links.
- Configuration: `ignore_hosts` option
- Configuration: `ignore_tld` option
- Configuration: default syslog tag "Pleroma" is now lowercased to "pleroma"

### Changed
- **Breaking:** bind to 127.0.0.1 instead of 0.0.0.0 by default
- **Breaking:** Configuration: move from Pleroma.Mailer to Pleroma.Emails.Mailer
- Thread containment / test for complete visibility will be skipped by default.
- Enforcement of OAuth scopes
- Add multiple use/time expiring invite token
- Restyled OAuth pages to fit with Pleroma's default theme
- Link/mention/hashtag detection is now handled by [auto_linker](https://git.pleroma.social/pleroma/auto_linker)
- NodeInfo: Return `safe_dm_mentions` feature flag
- Federation: Expand the audience of delete activities to all recipients of the deleted object
- Federation: Removed `inReplyToStatusId` from objects
- Configuration: Dedupe enabled by default
- Configuration: Default log level in `prod` environment is now set to `warn`
- Configuration: Added `extra_cookie_attrs` for setting non-standard cookie attributes. Defaults to ["SameSite=Lax"] so that remote follows work.
- Timelines: Messages involving people you have blocked will be excluded from the timeline in all cases instead of just repeats.
- Admin API: Move the user related API to `api/pleroma/admin/users`
- Admin API: `POST /api/pleroma/admin/users` will take list of users
- Pleroma API: Support for emoji tags in `/api/pleroma/emoji` resulting in a breaking API change
- Mastodon API: Support for `exclude_types`, `limit` and `min_id` in `/api/v1/notifications`
- Mastodon API: Add `languages` and `registrations` to `/api/v1/instance`
- Mastodon API: Provide plaintext versions of cw/content in the Status entity
- Mastodon API: Add `pleroma.conversation_id`, `pleroma.in_reply_to_account_acct` fields to the Status entity
- Mastodon API: Add `pleroma.tags`, `pleroma.relationship{}`, `pleroma.is_moderator`, `pleroma.is_admin`, `pleroma.confirmation_pending`, `pleroma.hide_followers`, `pleroma.hide_follows`, `pleroma.hide_favorites` fields to the User entity
- Mastodon API: Add `pleroma.show_role`, `pleroma.no_rich_text` fields to the Source subentity
- Mastodon API: Add support for updating `no_rich_text`, `hide_followers`, `hide_follows`, `hide_favorites`, `show_role` in `PATCH /api/v1/update_credentials`
- Mastodon API: Add `pleroma.is_seen` to the Notification entity
- Mastodon API: Add `pleroma.local` to the Status entity
- Mastodon API: Add `preview` parameter to `POST /api/v1/statuses`
- Mastodon API: Add `with_muted` parameter to timeline endpoints
- Mastodon API: Actual reblog hiding instead of a dummy
- Mastodon API: Remove attachment limit in the Status entity
- Mastodon API: Added support max_id & since_id for bookmark timeline endpoints.
- Deps: Updated Cowboy to 2.6
- Deps: Updated Ecto to 3.0.7
- Don't ship finmoji by default, they can be installed as an emoji pack
- Hide deactivated users and their statuses
- Posts which are marked sensitive or tagged nsfw no longer have link previews.
- HTTP connection timeout is now set to 10 seconds.
- Respond with a 404 Not implemented JSON error message when requested API is not implemented
- Rich Media: crawl only https URLs.

### Fixed
- Follow requests don't get 'stuck' anymore.
- Added an FTS index on objects. Running `vacuum analyze` and setting a larger `work_mem` is recommended.
- Followers counter not being updated when a follower is blocked
- Deactivated users being able to request an access token
- Limit on request body in rich media/relme parsers being ignored resulting in a possible memory leak
- Proper Twitter Card generation instead of a dummy
- Deletions failing for users with a large number of posts
- NodeInfo: Include admins in `staffAccounts`
- ActivityPub: Crashing when requesting empty local user's outbox
- Federation: Handling of objects without `summary` property
- Federation: Add a language tag to activities as required by ActivityStreams 2.0
- Federation: Do not federate avatar/banner if set to default allowing other servers/clients to use their defaults
- Federation: Cope with missing or explicitly nulled address lists
- Federation: Explicitly ensure activities addressed to `as:Public` become addressed to the followers collection
- Federation: Better cope with actors which do not declare a followers collection and use `as:Public` with these semantics
- Federation: Follow requests from remote users who have been blocked will be automatically rejected if appropriate
- MediaProxy: Parse name from content disposition headers even for non-whitelisted types
- MediaProxy: S3 link encoding
- Rich Media: Reject any data which cannot be explicitly encoded into JSON
- Pleroma API: Importing follows from Mastodon 2.8+
- Twitter API: Exposing default scope, `no_rich_text` of the user to anyone
- Twitter API: Returning the `role` object in user entity despite `show_role = false`
- Mastodon API: `/api/v1/favourites` serving only public activities
- Mastodon API: Reblogs having `in_reply_to_id` - `null` even when they are replies
- Mastodon API: Streaming API broadcasting wrong activity id
- Mastodon API: 500 errors when requesting a card for a private conversation
- Mastodon API: Handling of `reblogs` in `/api/v1/accounts/:id/follow`
- Mastodon API: Correct `reblogged`, `favourited`, and `bookmarked` values in the reblog status JSON
- Mastodon API: Exposing default scope of the user to anyone
- Mastodon API: Make `irreversible` field default to `false` [`POST /api/v1/filters`]
- Mastodon API: Replace missing non-nullable Card attributes with empty strings
- User-Agent is now sent correctly for all HTTP requests.
- MRF: Simple policy now properly delists imported or relayed statuses

## Removed
- Configuration: `config :pleroma, :fe` in favor of the more flexible `config :pleroma, :frontend_configurations`

## [0.9.99999] - 2019-05-31
### Security
- Mastodon API: Fix lists leaking private posts

## [0.9.9999] - 2019-04-05
### Security
- Mastodon API: Fix content warnings skipping HTML sanitization

## [0.9.999] - 2019-03-13
Frontend changes only.
### Added
- Added floating action button for posting status on mobile
### Changed
- Changed user-settings icon to a pencil
### Fixed
- Keyboard shortcuts activating when typing a message
- Gaps when scrolling down on a timeline after showing new

## [0.9.99] - 2019-03-08
### Changed
- Update the frontend to the 0.9.99 tag
### Fixed
- Sign the date header in federation to fix Mastodon federation.

## [0.9.9] - 2019-02-22
This is our first stable release.<|MERGE_RESOLUTION|>--- conflicted
+++ resolved
@@ -14,15 +14,12 @@
 
 ## Changed
 - Inbound pipeline error handing was modified somewhat, which should lead to less incomprehensible log spam. Hopefully.
-<<<<<<< HEAD
 - Uploadfilter `Pleroma.Upload.Filter.Exiftool` was replaced by `Pleroma.Upload.Filter.Exiftool.StripMetadata`;
   the latter strips all non-essential metadata by default but can be configured.
   To regain the old behaviour of only stripping GPS data set `purge: ["gps:all"]`.
-=======
 - Uploadfilter `Pleroma.Upload.Filter.Exiftool` has been renamed to `Pleroma.Upload.Filter.Exiftool.StripMetadata`
 - MRF.InlineQuotePolicy now prefers to insert display URLs instead of ActivityPub IDs
 - Old accounts are no longer listed in WebFinger as aliases; this was breaking spec
->>>>>>> 12db5c23
 
 ## Fixed
 - Issue preventing fetching anything from IPv6-only instances
@@ -30,10 +27,10 @@
 - Move activities no longer operate on stale user data
 - Missing definitions in our JSON-LD context
 - Issue mangling newlines in code blocks for RSS/Atom feeds
-- static_fe squeezing non-square avatars and emoji
+- static\_fe squeezing non-square avatars and emoji
 - Issue leading to properly JSON-LD compacted emoji reactions being rejected
 - We now use a standard-compliant Accept header when fetching ActivityPub objects
-- /api/pleroma/notification_settings was rejecting body parameters;
+- /api/pleroma/notification\_settings was rejecting body parameters;
   this also broke changing this setting via akkoma-fe
 - Issue leading to Mastodon bot accounts being rejected
 
