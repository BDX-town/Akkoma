# Changelog

All notable changes to this project will be documented in this file.

The format is based on [Keep a Changelog](https://keepachangelog.com/en/1.0.0/).

## Unreleased

## Added
- Full compatibility with Erlang OTP26
- handling of GET /api/v1/preferences
<<<<<<< HEAD
- Akkoma API is now documented
=======
- ability to auto-approve follow requests from users you are already following
>>>>>>> 376f6b15

## Changed
- OTP builds are now built on erlang OTP26
- The base Phoenix framework is now updated to 1.7
- An `outbox` field has been added to actor profiles to comply with AP spec

## Fixed
- Documentation issue in which a non-existing nginx file was referenced
- Issue where a bad inbox URL could break federation
- Issue where hashtag rel values would be scrubbed
- Issue where short domains listed in `transparency_obfuscate_domains` were not actually obfuscated

## 2023.08

## Added

- Added a new configuration option to the MediaProxy feature that allows the blocking of specific domains from using the media proxy or being explicitly allowed by the Content-Security-Policy.
  - Please make sure instances you wanted to block media from are not in the MediaProxy `whitelist`, and instead use `blocklist`.
- `OnlyMedia` Upload Filter to simplify restricting uploads to audio, image, and video types
- ARM64 OTP builds
  - Ubuntu22 builds are available for develop and stable
  - other distributions are stable only
- Support for Elixir 1.15
  - 1.14 is still supported
  - OTP26 is currently "unsupported". It will probably work, but due to the way
    it handles map ordering, the test suite will not pass for it as yet.

## Changed

- Alpine OTP builds are now from alpine 3.18, which is OpenSSLv3 compatible.
  If you use alpine OTP builds you will have to update your local system.
- Debian OTP builds are now from a base of bookworm, which is OpenSSLv3 compatible.
  If you use debian OTP builds you will have to update your local system to
  bookworm (currently: stable).
- Ubuntu and debian builds are compatible again! (for now...)
- Blocks/Mutes now return from max ID to min ID, in line with mastodon.
- The AnonymizeFilename filter is now enabled by default.

## Fixed

- Deactivated users can no longer show up in the emoji reaction list
- Embedded posts can no longer bypass `:restrict\_unauthenticated`
- GET/HEAD requests will now work when requesting AWS-based instances.

## Security

- Add `no_new_privs` hardening to OpenRC and systemd service files
- XML parsers cannot load any entities (thanks @Mae@is.badat.dev!)
- Reduced permissions of config files and directories, distros requiring greater permissions like group-read need to pre-create the directories

## Removed

- Builds for debian oldstable (bullseye)
  - If you are on oldstable you should NOT attempt to update OTP builds without
    first updating your machine.

## 2023.05

## Added
- Custom options for users to accept/reject private messages
  - options: everybody, nobody, people\_i\_follow
- MRF to reject notes from accounts newer than a given age
  - this will have the side-effect of rejecting legitimate messages if your
    post gets boosted outside of your local bubble and people your instance
    does not know about reply to it.

## Fixed
- Support for `streams` public key URIs
- Bookmarks are cleaned up on DB prune now

## Security
- Fixed mediaproxy being a bit of a silly billy

## 2023.04

## Added
- Nodeinfo keys for unauthenticated timeline visibility
- Option to disable federated timeline
- Option to make the bubble timeline publicly accessible
- Ability to swap between installed standard frontends
  - *mastodon frontends are still not counted as standard frontends due to the complexity in serving them correctly*. 

### Upgrade Notes
- Elixir 1.14 is now required. If your distribution does not package this, you can
  use [asdf](https://asdf-vm.com/). At time of writing, elixir 1.14.3 / erlang 25.3
  is confirmed to work.

## 2023.03

## Fixed
- Allowed contentMap to be updated on edit
- Filter creation now accepts expires\_at

### Changed
- Restoring the database from a dump now goes much faster without need for work-arounds
- Misskey reaction matching uses `content` parameter now

### Added
- Extend the mix task `prune_objects` with option `--prune-orphaned-activities` to also prune orphaned activities, allowing to reclaim even more database space

### Removed
- Possibility of using the `style` parameter on `span` elements. This will break certain MFM parameters.
- Option for "default" image description.

## 2023.02

### Added
- Prometheus metrics exporting from `/api/v1/akkoma/metrics`
- Ability to alter http pool size
- Translation of statuses via ArgosTranslate
- Argon2 password hashing
- Ability to "verify" links in profile fields via rel=me
- Mix tasks to dump/load config to/from json for bulk editing
- Followed hashtag list at /api/v1/followed\_tags, API parity with mastodon
- Ability to set posting language in the post form, API parity with mastodon
- Ability to match domains in MRF by a trailing wildcard
  - Currently supported formats:
    - `example.com` (implicitly matches `*.example.com`)
    - `*.example.com`
    - `example.*` (implicitly matches `*.example.*`)

### Removed
- Non-finch HTTP adapters
- Legacy redirect from /api/pleroma/admin to /api/v1/pleroma/admin
- Legacy redirects from /api/pleroma to /api/v1/pleroma
- :crypt dependency

### Changed
- Return HTTP error 413 when uploading an avatar or banner that's above the configured upload limit instead of a 500.
- Non-admin users now cannot register `admin` scope tokens (not security-critical, they didn't work before, but you _could_ create them)
  - Admin scopes will be dropped on create
- Rich media will now backoff for 20 minutes after a failure
- Quote posts are now considered as part of the same thread as the post they are quoting
- Extend the mix task `prune_objects` with options to keep more relevant posts
- Simplified HTTP signature processing
- Rich media will now hard-exit after 5 seconds, to prevent timeline hangs
- HTTP Content Security Policy is now far more strict to prevent any potential XSS/CSS leakages
- Follow requests are now paginated, matches mastodon API spec, so use the Link header to paginate.

### Fixed 
- /api/v1/accounts/lookup will now respect restrict\_unauthenticated
- Unknown atoms in the config DB will no longer crash akkoma on boot

### Upgrade notes
- Ensure `config :tesla, :adapter` is either unset, or set to `{Tesla.Adapter.Finch, name: MyFinch}` in your .exs config
- Pleroma-FE will need to be updated to handle the new /api/v1/pleroma endpoints for  custom emoji

## 2022.12

## Added
- Config: HTTP timeout options, :pool\_timeout and :receive\_timeout
- Added statistic gathering about instances which do/don't have signed fetches when they request from us
- Ability to set a default post expiry time, after which the post will be deleted. If used in concert with ActivityExpiration MRF, the expiry which comes _sooner_ will be applied.
- Regular task to prune local transient activities
- Task to manually run the transient prune job (pleroma.database prune\_task)
- Ability to follow hashtags
- Option to extend `reject` in MRF-Simple to apply to entire threads, where the originating instance is rejected
- Extra information to failed HTTP requests

## Changed
- MastoAPI: Accept BooleanLike input on `/api/v1/accounts/:id/follow` (fixes follows with mastodon.py)
- Relays from akkoma are now off by default
- NormalizeMarkup MRF is now on by default
- Follow/Block/Mute imports now spin off into *n* tasks to avoid the oban timeout
- Transient activities recieved from remote servers are no longer persisted in the database
- Overhauled static-fe view for logged-out users
- Blocked instances will now not be sent _any_ requests, even fetch ones that would get rejected by MRF anyhow

## Removed
- FollowBotPolicy
- Passing of undo/block into MRF

## Upgrade Notes
- If you have an old instance, you will probably want to run `mix pleroma.database prune_task` in the foreground to catch it up with the history of your instance.

## 2022.11

## Added
- Officially supported docker release
- Ability to remove followers unilaterally without a block
- Scraping of nodeinfo from remote instances to display instance info
- `requested_by` in relationships when the user has requested to follow you

## Changed
- Follows no longer override domain blocks, a domain block is final
- Deletes are now the lowest priority to publish and will be handled after creates
- Domain blocks are now subdomain-matches by default

## Fixed
- Registrations via ldap are now compatible with the latest OTP24

## Update notes
- If you use LDAP and run from source, please update your elixir/erlang
  to the latest. The changes in OTP24.3 are breaking.
- You can now remove the leading `*.` from domain blocks, but you do not have to.

## 2022.10

### Added
- Ability to sync frontend profiles between clients, with a name attached
- Status card generation will now use the media summary if it is available

### Changed
- Emoji updated to latest 15.0 draft
- **Breaking**: `/api/v1/pleroma/backups` endpoints now requires `read:backups` scope instead of `read:accounts`
- Verify that the signature on posts is not domain blocked, and belongs to the correct user

### Fixed
- OAuthPlug no longer joins with the database every call and uses the user cache
- Undo activities no longer try to look up by ID, and render correctly
- prevent false-errors from meilisearch

## 2022.09

### Added
- support for fedibird-fe, and non-breaking API parity for it to function
- support for setting instance languages in metadata
- support for reusing oauth tokens, and not requiring new authorizations
- the ability to obfuscate domains in your MRF descriptions
- automatic translation of statuses via DeepL or LibreTranslate
- ability to edit posts
- ability to react with remote emoji

### Changed
- MFM parsing is now done on the backend by a modified version of ilja's parser -> https://akkoma.dev/AkkomaGang/mfm-parser
- InlineQuotePolicy is now on by default
- Enable remote users to interact with posts

### Fixed
- Compatibility with latest meilisearch
- Resolution of nested mix tasks (i.e search.meilisearch) in OTP releases
- Elasticsearch returning likes and repeats, displaying as posts
- Ensure key generation happens at registration-time to prevent potential race-conditions
- Ensured websockets get closed on logout
- Allowed GoToSocial-style `?query_string` signatures

### Removed
- Non-finch HTTP adapters. `:tesla, :adapter` is now highly recommended to be set to the default.

## 2022.08

### Added
- extended runtime module support, see config cheatsheet
- quote posting; quotes are limited to public posts

### Changed
- quarantining is now considered absolutely; public activities are no longer
  an exception.
- also merged quarantine and mrf reject - quarantine is now deprecated
- flavours:
  - amd64 is built for debian stable. Compatible with ubuntu 20.
  - ubuntu-jammy is built for... well, ubuntu 22 (LTS)
  - amd64-musl is built for alpine 3.16

### Fixed
- Updated mastoFE path, for the newer version

### Removed
- Scrobbling support
  - `/api/v1/pleroma/scrobble`
  - `/api/v1/pleroma/accounts/{id}/scrobbles`
- Deprecated endpoints
  - `/api/v1/pleroma/chats`
  - `/api/v1/notifications/dismiss`
  - `/api/v1/search`
  - `/api/v1/statuses/{id}/card` 
- Chats, they were half-baked. Just use PMs.
- Prometheus, it causes massive slowdown

## 2022.07

### Added
- Added move account API
- Added ability to set instance accent-color via theme-color
- A fallback page for when a user does not have a frontend installed
- Support for OTP musl11

### Removed
- SSH frontend, to be potentially re-enabled via a bridge rather than wired into the main system
- Gopher frontend, as above
- All pre-compiled javascript

### Fixed
- ES8 support for bulk indexing activities

### Upgrade Notes
- The bundled frontend has been removed, you will need to run the `pleroma.frontend install` mix task to install your frontend of choice. Configuration by default is set to `pleroma-fe`.
- Admin-FE users will have to ensure that :admin is set _BEFORE_ restart, or
you might end up in a situation where you don't have an ability to get it.

## 2.5.2

### Added
- Allow posting and recieving of misskey markdown (requires text/x.misskeymarkdown in `allowed_post_formats`)

### Changed
- Set frontend URLs to akkoma-maintained ones

### Fixed
- Updated `no_empty` MRF to not error when recieving misskey markdown

### Security
- Ensure local-only statuses do not get leaked

## 2.5.1

### Added
- Elasticsearch Search provider support
- Enabled custom emoji reactions to posts via `/api/v1/pleroma/statuses/:id/reactions/:shortcode:`
- Added continuous integration builds for x86 glibc and musl

### Fixed
- Enabled support for non-standard AP entities, such as those used by bookwyrm

## 2.5.0 - 10/06/2022

### Changed
- Allow users to remove their emails if instance does not need email to register

### Added
- `activeMonth` and `activeHalfyear` fields in NodeInfo usage.users object
- Experimental support for Finch. Put `config :tesla, :adapter, {Tesla.Adapter.Finch, name: MyFinch}` in your secrets file to use it. Reverse Proxy will still use Hackney.
- AdminAPI: allow moderators to manage reports, users, invites, and custom emojis
- AdminAPI: restrict moderators to access sensitive data: change user credentials, get password reset token, read private statuses and chats, etc
- PleromaAPI: Add remote follow API endpoint at `POST /api/v1/pleroma/remote_interaction`
- MastoAPI: Add `GET /api/v1/accounts/lookup`
- MastoAPI: Profile Directory support
- MastoAPI: Support v2 Suggestions (handpicked accounts only)
- Ability to log slow Ecto queries by configuring `:pleroma, :telemetry, :slow_queries_logging`
- Added Phoenix LiveDashboard at `/phoenix/live_dashboard`
- Added `/manifest.json` for progressive web apps.
- Readded mastoFE
- Added support for custom emoji reactions
- Added `emoji_url` in notifications to allow for custom emoji rendering
- Make backend-rendered pages translatable. This includes emails. Pages returned as a HTTP response are translated using the language specified in the `userLanguage` cookie, or the `Accept-Language` header. Emails are translated using the `language` field when registering. This language can be changed by `PATCH /api/v1/accounts/update_credentials` with the `language` field.

### Fixed
- Subscription(Bell) Notifications: Don't create from Pipeline Ingested replies
- Handle Reject for already-accepted Follows properly
- Display OpenGraph data on alternative notice routes.
- Fix replies count for remote replies
- ChatAPI: Add link headers
- Limited number of search results to 40 to prevent DoS attacks
- ActivityPub: fixed federation of attachment dimensions
- Fixed benchmarks
- Elixir 1.13 support
- Fixed crash when pinned_objects is nil
- Fixed slow timelines when there are a lot of deactivated users
- Fixed account deletion API

### Removed

### Security
- Private `/objects/` and `/activities/` leaking if cached by authenticated user
- SweetXML library DTD bomb

## 2.4.2 - 2022-01-10

### Fixed
- Federation issues caused by HTTP pool checkout timeouts
- Compatibility with Elixir 1.13

### Upgrade notes

1. Restart Pleroma

### Changed
- Make `mix pleroma.database set_text_search_config` run concurrently and indefinitely

### Added
- AdminAPI: Missing configuration description for StealEmojiPolicy

### Fixed
- MastodonAPI: Stream out Create activities
- MRF ObjectAgePolicy: Fix pattern matching on "published"
- TwitterAPI: Make `change_password` and `change_email` require params on body instead of query
- Subscription(Bell) Notifications: Don't create from Pipeline Ingested replies
- AdminAPI: Fix rendering reports containing a `nil` object
- Mastodon API: Activity Search fallbacks on status fetching after a DB Timeout/Error
- Mastodon API: Fix crash in Streamer related to reblogging
- AdminAPI: List available frontends when `static/frontends` folder is missing
- Make activity search properly use language-aware GIN indexes
- AdminAPI: Fix suggestions for MRF Policies

## 2.4.0 - 2021-08-08

### Changed

- **Breaking:** Configuration: `:chat, enabled` moved to `:shout, enabled` and `:instance, chat_limit` moved to `:shout, limit`
- **Breaking** Entries for simple_policy, transparency_exclusions and quarantined_instances now list both the instance and a reason.
- Support for Erlang/OTP 24
- The `application` metadata returned with statuses is no longer hardcoded. Apps that want to display these details will now have valid data for new posts after this change.
- HTTPSecurityPlug now sends a response header to opt out of Google's FLoC (Federated Learning of Cohorts) targeted advertising.
- Email address is now returned if requesting user is the owner of the user account so it can be exposed in client and FE user settings UIs.
- Improved Twittercard and OpenGraph meta tag generation including thumbnails and image dimension metadata when available.
- AdminAPI: sort users so the newest are at the top.
- ActivityPub Client-to-Server(C2S): Limitation on the type of Activity/Object are lifted as they are now passed through ObjectValidators
- MRF (`AntiFollowbotPolicy`): Bot accounts are now also considered followbots. Users can still allow bots to follow them by first following the bot.

### Added

- MRF (`FollowBotPolicy`): New MRF Policy which makes a designated local Bot account attempt to follow all users in public Notes received by your instance. Users who require approving follower requests or have #nobot in their profile are excluded.
- Return OAuth token `id` (primary key) in POST `/oauth/token`.
- AdminAPI: return `created_at` date with users.
- AdminAPI: add DELETE `/api/v1/pleroma/admin/instances/:instance` to delete all content from a remote instance.
- `AnalyzeMetadata` upload filter for extracting image/video attachment dimensions and generating blurhashes for images. Blurhashes for videos are not generated at this time.
- Attachment dimensions and blurhashes are federated when available.
- Mastodon API: support `poll` notification.
- Pinned posts federation
- Possibility to discover users like `user@example.org`, while Akkoma is working on `akkoma.example.org`. Additional configuration required.

### Fixed
- Don't crash so hard when email settings are invalid.
- Checking activated Upload Filters for required commands.
- Remote users can no longer reappear after being deleted.
- Deactivated users may now be deleted.
- Deleting an activity with a lot of likes/boosts no longer causes a database timeout.
- Mix task `pleroma.database prune_objects`
- Fixed rendering of JSON errors on ActivityPub endpoints.
- Linkify: Parsing crash with URLs ending in unbalanced closed paren, no path separator, and no query parameters
- Try to save exported ConfigDB settings (migrate_from_db) in the system temp directory if default location is not writable.
- Uploading custom instance thumbnail via AdminAPI/AdminFE generated invalid URL to the image
- Applying ConcurrentLimiter settings via AdminAPI
- User login failures if their `notification_settings` were in a NULL state.
- Mix task `pleroma.user delete_activities` query transaction timeout is now :infinity
- MRF (`SimplePolicy`): Embedded objects are now checked. If any embedded object would be rejected, its parent is rejected. This fixes Announces leaking posts from blocked domains.
- Fixed some Markdown issues, including trailing slash in links.

### Removed
- **Breaking**: Remove deprecated `/api/qvitter/statuses/notifications/read` (replaced by `/api/v1/pleroma/notifications/read`)

## [2.3.0] - 2021-03-01

### Security

- Fixed client user agent leaking through MediaProxy

### Removed

- `:auth, :enforce_oauth_admin_scope_usage` configuration option.

### Changed

- **Breaking**: Changed `mix pleroma.user toggle_confirmed` to `mix pleroma.user confirm`
- **Breaking**: Changed `mix pleroma.user toggle_activated` to `mix pleroma.user activate/deactivate`
- **Breaking:** NSFW hashtag is no longer added on sensitive posts
- Polls now always return a `voters_count`, even if they are single-choice.
- Admin Emails: The ap id is used as the user link in emails now.
- Improved registration workflow for email confirmation and account approval modes.
- Search: When using Postgres 11+, Pleroma will use the `websearch_to_tsvector` function to parse search queries.
- Emoji: Support the full Unicode 13.1 set of Emoji for reactions, plus regional indicators.
- Deprecated `Pleroma.Uploaders.S3, :public_endpoint`. Now `Pleroma.Upload, :base_url` is the standard configuration key for all uploaders.
- Improved Apache webserver support: updated sample configuration, MediaProxy cache invalidation verified with the included sample script
- Improve OAuth 2.0 provider support. A missing `fqn` field was added to the response, but does not expose the user's email address.
- Provide redirect of external posts from `/notice/:id` to their original URL
- Admins no longer receive notifications for reports if they are the actor making the report.
- Improved Mailer configuration setting descriptions for AdminFE.
- Updated default avatar to look nicer.

<details>
  <summary>API Changes</summary>

- **Breaking:** AdminAPI changed User field `confirmation_pending` to `is_confirmed`
- **Breaking:** AdminAPI changed User field `approval_pending` to `is_approved`
- **Breaking**: AdminAPI changed User field `deactivated` to `is_active`
- **Breaking:** AdminAPI `GET /api/pleroma/admin/users/:nickname_or_id/statuses` changed response format and added the number of total users posts.
- **Breaking:** AdminAPI `GET /api/pleroma/admin/instances/:instance/statuses` changed response format and added the number of total users posts.
- Admin API: Reports now ordered by newest
- Pleroma API: `GET /api/v1/pleroma/chats` is deprecated in favor of `GET /api/v2/pleroma/chats`.
- Pleroma API: Reroute `/api/pleroma/*` to `/api/v1/pleroma/*`

</details>
- Improved hashtag timeline performance (requires a background migration).

### Added

- Reports now generate notifications for admins and mods.
- Support for local-only statuses.
- Support pagination of blocks and mutes.
- Account backup.
- Configuration: Add `:instance, autofollowing_nicknames` setting to provide a way to make accounts automatically follow new users that register on the local Pleroma instance.
- `[:activitypub, :blockers_visible]` config to control visibility of blockers.
- Ability to view remote timelines, with ex. `/api/v1/timelines/public?instance=lain.com` and streams `public:remote` and `public:remote:media`.
- The site title is now injected as a `title` tag like preloads or metadata.
- Password reset tokens now are not accepted after a certain age.
- Mix tasks to help with displaying and removing ConfigDB entries. See `mix pleroma.config`.
- OAuth form improvements: users are remembered by their cookie, the CSS is overridable by the admin, and the style has been improved.
- OAuth improvements and fixes: more secure session-based authentication (by token that could be revoked anytime), ability to revoke belonging OAuth token from any client etc.
- Ability to set ActivityPub aliases for follower migration.
- Configurable background job limits for RichMedia (link previews) and MediaProxyWarmingPolicy
- Ability to define custom HTTP headers per each frontend
- MRF (`NoEmptyPolicy`): New MRF Policy which will deny empty statuses or statuses of only mentions from being created by local users
- New users will receive a simple email confirming their registration if no other emails will be dispatched. (e.g., Welcome, Confirmation, or Approval Required)

<details>
  <summary>API Changes</summary>
- Admin API: (`GET /api/pleroma/admin/users`) filter users by `unconfirmed` status and `actor_type`.
- Admin API: OpenAPI spec for the user-related operations
- Pleroma API: `GET /api/v2/pleroma/chats` added. It is exactly like `GET /api/v1/pleroma/chats` except supports pagination.
- Pleroma API: Add `idempotency_key` to the chat message entity that can be used for optimistic message sending.
- Pleroma API: (`GET /api/v1/pleroma/federation_status`) Add a way to get a list of unreachable instances.
- Mastodon API: User and conversation mutes can now auto-expire if `expires_in` parameter was given while adding the mute.
- Admin API: An endpoint to manage frontends.
- Streaming API: Add follow relationships updates.
- WebPush: Introduce `pleroma:chat_mention` and `pleroma:emoji_reaction` notification types.
- Mastodon API: Add monthly active users to `/api/v1/instance` (`pleroma.stats.mau`).
- Mastodon API: Home, public, hashtag & list timelines accept `only_media`, `remote` & `local` parameters for filtration.
- Mastodon API: `/api/v1/accounts/:id` & `/api/v1/mutes` endpoints accept `with_relationships` parameter and return filled `pleroma.relationship` field.
- Mastodon API: Endpoint to remove a conversation (`DELETE /api/v1/conversations/:id`).
- Mastodon API: `expires_in` in the scheduled post `params` field on `/api/v1/statuses` and `/api/v1/scheduled_statuses/:id` endpoints.
</details>

### Fixed

- Users with `is_discoverable` field set to false (default value) will appear in in-service search results but be hidden from external services (search bots etc.).
- Streaming API: Posts and notifications are not dropped, when CLI task is executing.
- Creating incorrect IPv4 address-style HTTP links when encountering certain numbers.
- Reblog API Endpoint: Do not set visibility parameter to public by default and let CommonAPI to infer it from status, so a user can reblog their private status without explicitly setting reblog visibility to private.
- Tag URLs in statuses are now absolute
- Removed duplicate jobs to purge expired activities
- File extensions of some attachments were incorrectly changed. This feature has been disabled for now.
- Mix task pleroma.instance creates missing parent directories if the configuration or SQL output paths are changed.

<details>
  <summary>API Changes</summary>
  - Mastodon API: Current user is now included in conversation if it's the only participant.
  - Mastodon API: Fixed last_status.account being not filled with account data.
  - Mastodon API: Fix not being able to add or remove multiple users at once in lists.
  - Mastodon API: Fixed own_votes being not returned with poll data.
  - Mastodon API: Fixed creation of scheduled posts with polls.
  - Mastodon API: Support for expires_in/expires_at in the Filters.
</details>

## [2.2.2] - 2021-01-18

### Fixed

- StealEmojiPolicy creates dir for emojis, if it doesn't exist.
- Updated `elixir_make` to a non-retired version

### Upgrade notes

1. Restart Pleroma

## [2.2.1] - 2020-12-22

### Changed
- Updated Pleroma FE

### Fixed

- Config generation: rename `Pleroma.Upload.Filter.ExifTool` to `Pleroma.Upload.Filter.Exiftool`.
- S3 Uploads with Elixir 1.11.
- Mix task pleroma.user delete_activities for source installations.
- Search: RUM index search speed has been fixed.
- Rich Media Previews sometimes showed the wrong preview due to a bug following redirects.
- Fixes for the autolinker.
- Forwarded reports duplication from Pleroma instances.
- Emoji Reaction activity filtering from blocked and muted accounts.

- <details>
    <summary>API</summary>
  - Statuses were not displayed for Mastodon forwarded reports.
  </details>

### Upgrade notes

1. Restart Pleroma

## [2.2.0] - 2020-11-12

### Security

- Fixed the possibility of using file uploads to spoof posts.

### Changed

- **Breaking** Requires `libmagic` (or `file`) to guess file types.
- **Breaking:** App metrics endpoint (`/api/pleroma/app_metrics`) is disabled by default, check `docs/API/prometheus.md` on enabling and configuring.
- **Breaking:** Pleroma Admin API: emoji packs and files routes changed.
- **Breaking:** Sensitive/NSFW statuses no longer disable link previews.
- Search: Users are now findable by their urls.
- Renamed `:await_up_timeout` in `:connections_pool` namespace to `:connect_timeout`, old name is deprecated.
- Renamed `:timeout` in `pools` namespace to `:recv_timeout`, old name is deprecated.
- The `discoverable` field in the `User` struct will now add a NOINDEX metatag to profile pages when false.
- Users with the `is_discoverable` field set to false will not show up in searches ([bug](https://git.pleroma.social/pleroma/pleroma/-/issues/2301)).
- Minimum lifetime for ephmeral activities changed to 10 minutes and made configurable (`:min_lifetime` option).
- Introduced optional dependencies on `ffmpeg`, `ImageMagick`, `exiftool` software packages. Please refer to `docs/installation/optional/media_graphics_packages.md`.
- <details>
  <summary>API Changes</summary>
- API: Empty parameter values for integer parameters are now ignored in non-strict validaton mode.
</details>

### Removed

- **Breaking:** `Pleroma.Workers.Cron.StatsWorker` setting from Oban `:crontab` (moved to a simpler implementation).
- **Breaking:** `Pleroma.Workers.Cron.ClearOauthTokenWorker` setting from Oban `:crontab` (moved to scheduled jobs).
- **Breaking:** `Pleroma.Workers.Cron.PurgeExpiredActivitiesWorker` setting from Oban `:crontab` (moved to scheduled jobs).
- Removed `:managed_config` option. In practice, it was accidentally removed with 2.0.0 release when frontends were
switched to a new configuration mechanism, however it was not officially removed until now.

### Added

- Media preview proxy (requires `ffmpeg` and `ImageMagick` to be installed and media proxy to be enabled; see `:media_preview_proxy` config for more details).
- Mix tasks for controlling user account confirmation status in bulk (`mix pleroma.user confirm_all` and `mix pleroma.user unconfirm_all`)
- Mix task for sending confirmation emails to all unconfirmed users (`mix pleroma.email resend_confirmation_emails`)
- Mix task option for force-unfollowing relays
- App metrics: ability to restrict access to specified IP whitelist.

<details>
  <summary>API Changes</summary>

- Admin API: Importing emoji from a zip file
- Pleroma API: Importing the mutes users from CSV files.
- Pleroma API: Pagination for remote/local packs and emoji.

</details>

### Fixed

- Add documented-but-missing chat pagination.
- Allow sending out emails again.
- Allow sending chat messages to yourself
- OStatus / static FE endpoints: fixed inaccessibility for anonymous users on non-federating instances, switched to handling per `:restrict_unauthenticated` setting.
- Fix remote users with a whitespace name.

### Upgrade notes

1. Install libmagic and development headers (`libmagic-dev` on Ubuntu/Debian, `file-dev` on Alpine Linux)
2. Run database migrations (inside Pleroma directory):
  - OTP: `./bin/pleroma_ctl migrate`
  - From Source: `mix ecto.migrate`
3. Restart Pleroma

## [2.1.2] - 2020-09-17

### Security

- Fix most MRF rules either crashing or not being applied to objects passed into the Common Pipeline (ChatMessage, Question, Answer, Audio, Event).

### Fixed

- Welcome Chat messages preventing user registration with MRF Simple Policy applied to the local instance.
- Mastodon API: the public timeline returning an error when the `reply_visibility` parameter is set to `self` for an unauthenticated user.
- Mastodon Streaming API: Handler crashes on authentication failures, resulting in error logs.
- Mastodon Streaming API: Error logs on client pings.
- Rich media: Log spam on failures. Now the error is only logged once per attempt.

### Changed

- Rich Media: A HEAD request is now done to the url, to ensure it has the appropriate content type and size before proceeding with a GET.

### Upgrade notes

1. Restart Pleroma

## [2.1.1] - 2020-09-08

### Security
- Fix possible DoS in Mastodon API user search due to an error in match clauses, leading to an infinite recursion and subsequent OOM with certain inputs.
- Fix metadata leak for accounts and statuses on private instances.
- Fix possible DoS in Admin API search using an atom leak vulnerability. Authentication with admin rights was required to exploit.

### Changed

- **Breaking:** The metadata providers RelMe and Feed are no longer configurable. RelMe should always be activated and Feed only provides a <link> header tag for the actual RSS/Atom feed when the instance is public.
- Improved error message when cmake is not available at build stage.

### Added
- Rich media failure tracking (along with `:failure_backoff` option).

<details>
  <summary>Admin API Changes</summary>

- Add `PATCH /api/pleroma/admin/instance_document/:document_name` to modify the Terms of Service and Instance Panel HTML pages via Admin API
</details>

### Fixed
- Default HTTP adapter not respecting pool setting, leading to possible OOM.
- Fixed uploading webp images when the Exiftool Upload Filter is enabled by skipping them
- Mastodon API: Search parameter `following` now correctly returns the followings rather than the followers
- Mastodon API: Timelines hanging for (`number of posts with links * rich media timeout`) in the worst case.
  Reduced to just rich media timeout.
- Mastodon API: Cards being wrong for preview statuses due to cache key collision.
- Password resets no longer processed for deactivated accounts.
- Favicon scraper raising exceptions on URLs longer than 255 characters.

## [2.1.0] - 2020-08-28

### Changed

- **Breaking:** The default descriptions on uploads are now empty. The old behavior (filename as default) can be configured, see the cheat sheet.
- **Breaking:** Added the ObjectAgePolicy to the default set of MRFs. This will delist and strip the follower collection of any message received that is older than 7 days. This will stop users from seeing very old messages in the timelines. The messages can still be viewed on the user's page and in conversations. They also still trigger notifications.
- **Breaking:** Elixir >=1.9 is now required (was >= 1.8)
- **Breaking:** Configuration: `:auto_linker, :opts` moved to `:pleroma, Pleroma.Formatter`. Old config namespace is deprecated.
- **Breaking:** Configuration: `:instance, welcome_user_nickname` moved to `:welcome, :direct_message, :sender_nickname`, `:instance, :welcome_message` moved to `:welcome, :direct_message, :message`. Old config namespace is deprecated.
- **Breaking:** LDAP: Fallback to local database authentication has been removed for security reasons and lack of a mechanism to ensure the passwords are synchronized when LDAP passwords are updated.
- **Breaking** Changed defaults for `:restrict_unauthenticated` so that when `:instance, :public` is set to `false` then all `:restrict_unauthenticated` items be effectively set to `true`. If you'd like to allow unauthenticated access to specific API endpoints on a private instance, please explicitly set `:restrict_unauthenticated` to non-default value in `config/prod.secret.exs`.
- In Conversations, return only direct messages as `last_status`
- Using the `only_media` filter on timelines will now exclude reblog media
- MFR policy to set global expiration for all local Create activities
- OGP rich media parser merged with TwitterCard
- Configuration: `:instance, rewrite_policy` moved to `:mrf, policies`, `:instance, :mrf_transparency` moved to `:mrf, :transparency`, `:instance, :mrf_transparency_exclusions` moved to `:mrf, :transparency_exclusions`. Old config namespace is deprecated.
- Configuration: `:media_proxy, whitelist` format changed to host with scheme (e.g. `http://example.com` instead of `example.com`). Domain format is deprecated.

<details>
  <summary>API Changes</summary>

- **Breaking:** Pleroma API: The routes to update avatar, banner and background have been removed.
- **Breaking:** Image description length is limited now.
- **Breaking:** Emoji API: changed methods and renamed routes.
- **Breaking:** Notification Settings API for suppressing notifications has been simplified down to `block_from_strangers`.
- **Breaking:** Notification Settings API option for hiding push notification contents has been renamed to `hide_notification_contents`.
- MastodonAPI: Allow removal of avatar, banner and background.
- Streaming: Repeats of a user's posts will no longer be pushed to the user's stream.
- Mastodon API: Added `pleroma.metadata.fields_limits` to /api/v1/instance
- Mastodon API: On deletion, returns the original post text.
- Mastodon API: Add `pleroma.unread_count` to the Marker entity.
- Mastodon API: Added `pleroma.metadata.post_formats` to /api/v1/instance
- Mastodon API (legacy): Allow query parameters for `/api/v1/domain_blocks`, e.g. `/api/v1/domain_blocks?domain=badposters.zone`
- Mastodon API: Make notifications about statuses from muted users and threads read automatically
- Pleroma API: `/api/pleroma/captcha` responses now include `seconds_valid` with an integer value.

</details>

<details>
  <summary>Admin API Changes</summary>

- **Breaking** Changed relay `/api/pleroma/admin/relay` endpoints response format.
- Status visibility stats: now can return stats per instance.
- Mix task to refresh counter cache (`mix pleroma.refresh_counter_cache`)

</details>

### Removed

- **Breaking:** removed `with_move` parameter from notifications timeline.

### Added

- Frontends: Add mix task to install frontends.
- Frontends: Add configurable frontends for primary and admin fe.
- Configuration: Added a blacklist for email servers.
- Chats: Added `accepts_chat_messages` field to user, exposed in APIs and federation.
- Chats: Added support for federated chats. For details, see the docs.
- ActivityPub: Added support for existing AP ids for instances migrated from Mastodon.
- Instance: Add `background_image` to configuration and `/api/v1/instance`
- Instance: Extend `/api/v1/instance` with Pleroma-specific information.
- NodeInfo: `pleroma:api/v1/notifications:include_types_filter` to the `features` list.
- NodeInfo: `pleroma_emoji_reactions` to the `features` list.
- Configuration: `:restrict_unauthenticated` setting, restrict access for unauthenticated users to timelines (public and federate), user profiles and statuses.
- Configuration: Add `:database_config_whitelist` setting to whitelist settings which can be configured from AdminFE.
- Configuration: `filename_display_max_length` option to set filename truncate limit, if filename display enabled (0 = no limit).
- New HTTP adapter [gun](https://github.com/ninenines/gun). Gun adapter requires minimum OTP version of 22.2 otherwise Pleroma won’t start. For hackney OTP update is not required.
- Mix task to create trusted OAuth App.
- Mix task to reset MFA for user accounts
- Notifications: Added `follow_request` notification type.
- Added `:reject_deletes` group to SimplePolicy
- MRF (`EmojiStealPolicy`): New MRF Policy which allows to automatically download emojis from remote instances
- Support pagination in emoji packs API (for packs and for files in pack)
- Support for viewing instances favicons next to posts and accounts
- Added Pleroma.Upload.Filter.Exiftool as an alternate EXIF stripping mechanism targeting GPS/location metadata.
- "By approval" registrations mode.
- Configuration: Added `:welcome` settings for the welcome message to newly registered users. You can send a welcome message as a direct message, chat or email.
- Ability to hide favourites and emoji reactions in the API with `[:instance, :show_reactions]` config.

<details>
  <summary>API Changes</summary>

- Mastodon API: Add pleroma.parent_visible field to statuses.
- Mastodon API: Extended `/api/v1/instance`.
- Mastodon API: Support for `include_types` in `/api/v1/notifications`.
- Mastodon API: Added `/api/v1/notifications/:id/dismiss` endpoint.
- Mastodon API: Add support for filtering replies in public and home timelines.
- Mastodon API: Support for `bot` field in `/api/v1/accounts/update_credentials`.
- Mastodon API: Support irreversible property for filters.
- Mastodon API: Add pleroma.favicon field to accounts.
- Admin API: endpoints for create/update/delete OAuth Apps.
- Admin API: endpoint for status view.
- OTP: Add command to reload emoji packs
</details>

### Fixed
- Fix list pagination and other list issues.
- Support pagination in conversations API
- **Breaking**: SimplePolicy `:reject` and `:accept` allow deletions again
- Fix follower/blocks import when nicknames starts with @
- Filtering of push notifications on activities from blocked domains
- Resolving Peertube accounts with Webfinger
- `blob:` urls not being allowed by connect-src CSP
- Mastodon API: fix `GET /api/v1/notifications` not returning the full result set
- Rich Media Previews for Twitter links
- Admin API: fix `GET /api/pleroma/admin/users/:nickname/credentials` returning 404 when getting the credentials of a remote user while `:instance, :limit_to_local_content` is set to `:unauthenticated`
- Fix CSP policy generation to include remote Captcha services
- Fix edge case where MediaProxy truncates media, usually caused when Caddy is serving content for the other Federated instance.
- Emoji Packs could not be listed when instance was set to `public: false`
- Fix whole_word always returning false on filter get requests
- Migrations not working on OTP releases if the database was connected over ssl
- Fix relay following

## [2.0.7] - 2020-06-13

### Security
- Fix potential DoSes exploiting atom leaks in rich media parser and the `UserAllowListPolicy` MRF policy

### Fixed
- CSP: not allowing images/media from every host when mediaproxy is disabled
- CSP: not adding mediaproxy base url to image/media hosts
- StaticFE missing the CSS file

### Upgrade notes

1. Restart Pleroma

## [2.0.6] - 2020-06-09

### Security
- CSP: harden `image-src` and `media-src` when MediaProxy is used

### Fixed
- AP C2S: Fix pagination in inbox/outbox
- Various compilation errors on OTP 23
- Mastodon API streaming: Repeats from muted threads not being filtered

### Changed
- Various database performance improvements

### Upgrade notes
1. Run database migrations (inside Pleroma directory):
  - OTP: `./bin/pleroma_ctl migrate`
  - From Source: `mix ecto.migrate`
2. Restart Pleroma

## [2.0.5] - 2020-05-13

### Security
- Fix possible private status leaks in Mastodon Streaming API

### Fixed
- Crashes when trying to block a user if block federation is disabled
- Not being able to start the instance without `erlang-eldap` installed
- Users with bios over the limit getting rejected
- Follower counters not being updated on incoming follow accepts

### Upgrade notes

1. Restart Pleroma

## [2.0.4] - 2020-05-10

### Security
- AP C2S: Fix a potential DoS by creating nonsensical objects that break timelines

### Fixed
- Peertube user lookups not working
- `InsertSkeletonsForDeletedUsers` migration failing on some instances
- Healthcheck reporting the number of memory currently used, rather than allocated in total
- LDAP not being usable in OTP releases
- Default apache configuration having tls chain issues

### Upgrade notes

#### Apache only

1. Remove the following line from your config:
```
    SSLCertificateFile      /etc/letsencrypt/live/${servername}/cert.pem
```

#### Everyone

1. Restart Pleroma

## [2.0.3] - 2020-05-02

### Security
- Disallow re-registration of previously deleted users, which allowed viewing direct messages addressed to them
- Mastodon API: Fix `POST /api/v1/follow_requests/:id/authorize` allowing to force a follow from a local user even if they didn't request to follow
- CSP: Sandbox uploads

### Fixed
- Notifications from blocked domains
- Potential federation issues with Mastodon versions before 3.0.0
- HTTP Basic Authentication permissions issue
- Follow/Block imports not being able to find the user if the nickname started with an `@`
- Instance stats counting internal users
- Inability to run a From Source release without git
- ObjectAgePolicy didn't filter out old messages
- `blob:` urls not being allowed by CSP

### Added
- NodeInfo: ObjectAgePolicy settings to the `federation` list.
- Follow request notifications
<details>
  <summary>API Changes</summary>
- Admin API: `GET /api/pleroma/admin/need_reboot`.
</details>

### Upgrade notes

1. Restart Pleroma
2. Run database migrations (inside Pleroma directory):
  - OTP: `./bin/pleroma_ctl migrate`
  - From Source: `mix ecto.migrate`
3. Reset status visibility counters (inside Pleroma directory):
  - OTP: `./bin/pleroma_ctl refresh_counter_cache`
  - From Source: `mix pleroma.refresh_counter_cache`


## [2.0.2] - 2020-04-08
### Added
- Support for Funkwhale's `Audio` activity
- Admin API: `PATCH /api/pleroma/admin/users/:nickname/update_credentials`

### Fixed
- Blocked/muted users still generating push notifications
- Input textbox for bio ignoring newlines
- OTP: Inability to use PostgreSQL databases with SSL
- `user delete_activities` breaking when trying to delete already deleted posts
- Incorrect URL for Funkwhale channels

### Upgrade notes
1. Restart Pleroma

## [2.0.1] - 2020-03-15
### Security
- Static-FE: Fix remote posts not being sanitized

### Fixed
- Rate limiter crashes when there is no explicitly specified ip in the config
- 500 errors when no `Accept` header is present if Static-FE is enabled
- Instance panel not being updated immediately due to wrong `Cache-Control` headers
- Statuses posted with BBCode/Markdown having unncessary newlines in Pleroma-FE
- OTP: Fix some settings not being migrated to in-database config properly
- No `Cache-Control` headers on attachment/media proxy requests
- Character limit enforcement being off by 1
- Mastodon Streaming API: hashtag timelines not working

### Changed
- BBCode and Markdown formatters will no longer return any `\n` and only use `<br/>` for newlines
- Mastodon API: Allow registration without email if email verification is not enabled

### Upgrade notes
#### Nginx only
1. Remove `proxy_ignore_headers Cache-Control;` and `proxy_hide_header  Cache-Control;` from your config.

#### Everyone
1. Run database migrations (inside Pleroma directory):
  - OTP: `./bin/pleroma_ctl migrate`
  - From Source: `mix ecto.migrate`
2. Restart Pleroma

## [2.0.0] - 2019-03-08
### Security
- Mastodon API: Fix being able to request enormous amount of statuses in timelines leading to DoS. Now limited to 40 per request.

### Removed
- **Breaking**: Removed 1.0+ deprecated configurations `Pleroma.Upload, :strip_exif` and `:instance, :dedupe_media`
- **Breaking**: OStatus protocol support
- **Breaking**: MDII uploader
- **Breaking**: Using third party engines for user recommendation
<details>
  <summary>API Changes</summary>

- **Breaking**: AdminAPI: migrate_from_db endpoint
</details>

### Changed
- **Breaking:** Pleroma won't start if it detects unapplied migrations
- **Breaking:** Elixir >=1.8 is now required (was >= 1.7)
- **Breaking:** `Pleroma.Plugs.RemoteIp` and `:rate_limiter` enabled by default. Please ensure your reverse proxy forwards the real IP!
- **Breaking:** attachment links (`config :pleroma, :instance, no_attachment_links` and `config :pleroma, Pleroma.Upload, link_name`) disabled by default
- **Breaking:** OAuth: defaulted `[:auth, :enforce_oauth_admin_scope_usage]` setting to `true` which demands `admin` OAuth scope to perform admin actions (in addition to `is_admin` flag on User); make sure to use bundled or newer versions of AdminFE & PleromaFE to access admin / moderator features.
- **Breaking:** Dynamic configuration has been rearchitected. The `:pleroma, :instance, dynamic_configuration` setting has been replaced with `config :pleroma, configurable_from_database`. Please backup your configuration to a file and run the migration task to ensure consistency with the new schema.
- **Breaking:** `:instance, no_attachment_links` has been replaced with `:instance, attachment_links` which still takes a boolean value but doesn't use double negative language.
- Replaced [pleroma_job_queue](https://git.pleroma.social/pleroma/pleroma_job_queue) and `Pleroma.Web.Federator.RetryQueue` with [Oban](https://github.com/sorentwo/oban) (see [`docs/config.md`](docs/config.md) on migrating customized worker / retry settings)
- Introduced [quantum](https://github.com/quantum-elixir/quantum-core) job scheduler
- Enabled `:instance, extended_nickname_format` in the default config
- Add `rel="ugc"` to all links in statuses, to prevent SEO spam
- Extract RSS functionality from OStatus
- MRF (Simple Policy): Also use `:accept`/`:reject` on the actors rather than only their activities
- OStatus: Extract RSS functionality
- Deprecated `User.Info` embedded schema (fields moved to `User`)
- Store status data inside Flag activity
- Deprecated (reorganized as `UserRelationship` entity) User fields with user AP IDs (`blocks`, `mutes`, `muted_reblogs`, `muted_notifications`, `subscribers`).
- Rate limiter is now disabled for localhost/socket (unless remoteip plug is enabled)
- Logger: default log level changed from `warn` to `info`.
- Config mix task `migrate_to_db` truncates `config` table before migrating the config file.
- Allow account registration without an email
- Default to `prepare: :unnamed` in the database configuration.
- Instance stats are now loaded on startup instead of being empty until next hourly job.
<details>
  <summary>API Changes</summary>

- **Breaking** EmojiReactions: Change endpoints and responses to align with Mastodon
- **Breaking** Admin API: `PATCH /api/pleroma/admin/users/:nickname/force_password_reset` is now `PATCH /api/pleroma/admin/users/force_password_reset` (accepts `nicknames` array in the request body)
- **Breaking:** Admin API: Return link alongside with token on password reset
- **Breaking:** Admin API: `PUT /api/pleroma/admin/reports/:id` is now `PATCH /api/pleroma/admin/reports`, see admin_api.md for details
- **Breaking:** `/api/pleroma/admin/users/invite_token` now uses `POST`, changed accepted params and returns full invite in json instead of only token string.
- **Breaking** replying to reports is now "report notes", endpoint changed from `POST /api/pleroma/admin/reports/:id/respond` to `POST /api/pleroma/admin/reports/:id/notes`
- Mastodon API: stopped sanitizing display names, field names and subject fields since they are supposed to be treated as plaintext
- Admin API: Return `total` when querying for reports
- Mastodon API: Return `pleroma.direct_conversation_id` when creating a direct message (`POST /api/v1/statuses`)
- Admin API: Return link alongside with token on password reset
- Admin API: Support authentication via `x-admin-token` HTTP header
- Mastodon API: Add `pleroma.direct_conversation_id` to the status endpoint (`GET /api/v1/statuses/:id`)
- Mastodon API: `pleroma.thread_muted` to the Status entity
- Mastodon API: Mark the direct conversation as read for the author when they send a new direct message
- Mastodon API, streaming: Add `pleroma.direct_conversation_id` to the `conversation` stream event payload.
- Admin API: Render whole status in grouped reports
- Mastodon API: User timelines will now respect blocks, unless you are getting the user timeline of somebody you blocked (which would be empty otherwise).
- Mastodon API: Favoriting / Repeating a post multiple times will now return the identical response every time. Before, executing that action twice would return an error ("already favorited") on the second try.
- Mastodon API: Limit timeline requests to 3 per timeline per 500ms per user/ip by default.
- Admin API: `PATCH /api/pleroma/admin/users/:nickname/credentials` and `GET /api/pleroma/admin/users/:nickname/credentials`
</details>

### Added
- `:chat_limit` option to limit chat characters.
- `cleanup_attachments` option to remove attachments along with statuses. Does not affect duplicate files and attachments without status. Enabling this will increase load to database when deleting statuses on larger instances.
- Refreshing poll results for remote polls
- Authentication: Added rate limit for password-authorized actions / login existence checks
- Static Frontend: Add the ability to render user profiles and notices server-side without requiring JS app.
- Mix task to re-count statuses for all users (`mix pleroma.count_statuses`)
- Mix task to list all users (`mix pleroma.user list`)
- Mix task to send a test email (`mix pleroma.email test`)
- Support for `X-Forwarded-For` and similar HTTP headers which used by reverse proxies to pass a real user IP address to the backend. Must not be enabled unless your instance is behind at least one reverse proxy (such as Nginx, Apache HTTPD or Varnish Cache).
- MRF: New module which handles incoming posts based on their age. By default, all incoming posts that are older than 2 days will be unlisted and not shown to their followers.
- User notification settings: Add `privacy_option` option.
- Support for custom Elixir modules (such as MRF policies)
- User settings: Add _This account is a_ option.
- A new users admin digest email
- OAuth: admin scopes support (relevant setting: `[:auth, :enforce_oauth_admin_scope_usage]`).
- Add an option `authorized_fetch_mode` to require HTTP signatures for AP fetches.
- ActivityPub: support for `replies` collection (output for outgoing federation & fetching on incoming federation).
- Mix task to refresh counter cache (`mix pleroma.refresh_counter_cache`)
<details>
  <summary>API Changes</summary>

- Job queue stats to the healthcheck page
- Admin API: Add ability to fetch reports, grouped by status `GET /api/pleroma/admin/grouped_reports`
- Admin API: Add ability to require password reset
- Mastodon API: Account entities now include `follow_requests_count` (planned Mastodon 3.x addition)
- Pleroma API: `GET /api/v1/pleroma/accounts/:id/scrobbles` to get a list of recently scrobbled items
- Pleroma API: `POST /api/v1/pleroma/scrobble` to scrobble a media item
- Mastodon API: Add `upload_limit`, `avatar_upload_limit`, `background_upload_limit`, and `banner_upload_limit` to `/api/v1/instance`
- Mastodon API: Add `pleroma.unread_conversation_count` to the Account entity
- OAuth: support for hierarchical permissions / [Mastodon 2.4.3 OAuth permissions](https://docs.joinmastodon.org/api/permissions/)
- Metadata Link: Atom syndication Feed
- Mix task to re-count statuses for all users (`mix pleroma.count_statuses`)
- Mastodon API: Add `exclude_visibilities` parameter to the timeline and notification endpoints
- Admin API: `/users/:nickname/toggle_activation` endpoint is now deprecated in favor of: `/users/activate`, `/users/deactivate`, both accept `nicknames` array
- Admin API: Multiple endpoints now require `nicknames` array, instead of singe `nickname`:
  - `POST/DELETE /api/pleroma/admin/users/:nickname/permission_group/:permission_group` are deprecated in favor of: `POST/DELETE /api/pleroma/admin/users/permission_group/:permission_group`
  - `DELETE /api/pleroma/admin/users` (`nickname` query param or `nickname` sent in JSON body) is deprecated in favor of: `DELETE /api/pleroma/admin/users` (`nicknames` query array param or `nicknames` sent in JSON body)
- Admin API: Add `GET /api/pleroma/admin/relay` endpoint - lists all followed relays
- Pleroma API: `POST /api/v1/pleroma/conversations/read` to mark all conversations as read
- ActivityPub: Support `Move` activities
- Mastodon API: Add `/api/v1/markers` for managing timeline read markers
- Mastodon API: Add the `recipients` parameter to `GET /api/v1/conversations`
- Configuration: `feed` option for user atom feed.
- Pleroma API: Add Emoji reactions
- Admin API: Add `/api/pleroma/admin/instances/:instance/statuses` - lists all statuses from a given instance
- Admin API: Add `/api/pleroma/admin/users/:nickname/statuses` - lists all statuses from a given user
- Admin API: `PATCH /api/pleroma/users/confirm_email` to confirm email for multiple users, `PATCH /api/pleroma/users/resend_confirmation_email` to resend confirmation email for multiple users
- ActivityPub: Configurable `type` field of the actors.
- Mastodon API: `/api/v1/accounts/:id` has `source/pleroma/actor_type` field.
- Mastodon API: `/api/v1/update_credentials` accepts `actor_type` field.
- Captcha: Support native provider
- Captcha: Enable by default
- Mastodon API: Add support for `account_id` param to filter notifications by the account
- Mastodon API: Add `emoji_reactions` property to Statuses
- Mastodon API: Change emoji reaction reply format
- Notifications: Added `pleroma:emoji_reaction` notification type
- Mastodon API: Change emoji reaction reply format once more
- Configuration: `feed.logo` option for tag feed.
- Tag feed: `/tags/:tag.rss` - list public statuses by hashtag.
- Mastodon API: Add `reacted` property to `emoji_reactions`
- Pleroma API: Add reactions for a single emoji.
- ActivityPub: `[:activitypub, :note_replies_output_limit]` setting sets the number of note self-replies to output on outgoing federation.
- Admin API: `GET /api/pleroma/admin/stats` to get status count by visibility scope
- Admin API: `GET /api/pleroma/admin/statuses` - list all statuses (accepts `godmode` and `local_only`)
</details>

### Fixed
- Report emails now include functional links to profiles of remote user accounts
- Not being able to log in to some third-party apps when logged in to MastoFE
- MRF: `Delete` activities being exempt from MRF policies
- OTP releases: Not being able to configure OAuth expired token cleanup interval
- OTP releases: Not being able to configure HTML sanitization policy
- OTP releases: Not being able to change upload limit (again)
- Favorites timeline now ordered by favorite date instead of post date
- Support for cancellation of a follow request
<details>
  <summary>API Changes</summary>

- Mastodon API: Fix private and direct statuses not being filtered out from the public timeline for an authenticated user (`GET /api/v1/timelines/public`)
- Mastodon API: Inability to get some local users by nickname in `/api/v1/accounts/:id_or_nickname`
- AdminAPI: If some status received reports both in the "new" format and "old" format it was considered reports on two different statuses (in the context of grouped reports)
- Admin API: Error when trying to update reports in the "old" format
- Mastodon API: Marking a conversation as read (`POST /api/v1/conversations/:id/read`) now no longer brings it to the top in the user's direct conversation list
</details>

## [1.1.9] - 2020-02-10
### Fixed
- OTP: Inability to set the upload limit (again)
- Not being able to pin polls
- Streaming API: incorrect handling of reblog mutes
- Rejecting the user when field length limit is exceeded
- OpenGraph provider: html entities in descriptions

## [1.1.8] - 2020-01-10
### Fixed
- Captcha generation issues
- Returned Kocaptcha endpoint to configuration
- Captcha validity is now 5 minutes

## [1.1.7] - 2019-12-13
### Fixed
- OTP: Inability to set the upload limit
- OTP: Inability to override node name/distribution type to run 2 Pleroma instances on the same machine

### Added
- Integrated captcha provider

### Changed
- Captcha enabled by default
- Default Captcha provider changed from `Pleroma.Captcha.Kocaptcha` to `Pleroma.Captcha.Native`
- Better `Cache-Control` header for static content

### Bundled Pleroma-FE Changes
#### Added
- Icons in the navigation panel

#### Fixed
- Improved support unauthenticated view of private instances

#### Removed
- Whitespace hack on empty post content

## [1.1.6] - 2019-11-19
### Fixed
- Not being able to log into to third party apps when the browser is logged into mastofe
- Email confirmation not being required even when enabled
- Mastodon API: conversations API crashing when one status is malformed

### Bundled Pleroma-FE Changes
#### Added
- About page
- Meme arrows

#### Fixed
- Image modal not closing unless clicked outside of image
- Attachment upload spinner not being centered
- Showing follow counters being 0 when they are actually hidden

## [1.1.5] - 2019-11-09
### Fixed
- Polls having different numbers in timelines/notifications/poll api endpoints due to cache desyncronization
- Pleroma API: OAuth token endpoint not being found when ".json" suffix is appended

### Changed
- Frontend bundle updated to [044c9ad0](https://git.pleroma.social/pleroma/pleroma-fe/commit/044c9ad0562af059dd961d50961a3880fca9c642)

## [1.1.4] - 2019-11-01
### Fixed
- Added a migration that fills up empty user.info fields to prevent breakage after previous unsafe migrations.
- Failure to migrate from pre-1.0.0 versions
- Mastodon API: Notification stream not including follow notifications

## [1.1.3] - 2019-10-25
### Fixed
- Blocked users showing up in notifications collapsed as if they were muted
- `pleroma_ctl` not working on Debian's default shell

## [1.1.2] - 2019-10-18
### Fixed
- `pleroma_ctl` trying to connect to a running instance when generating the config, which of course doesn't exist.

## [1.1.1] - 2019-10-18
### Fixed
- One of the migrations between 1.0.0 and 1.1.0 wiping user info of the relay user because of unexpected behavior of postgresql's `jsonb_set`, resulting in inability to post in the default configuration. If you were affected, please run the following query in postgres console, the relay user will be recreated automatically:
```
delete from users where ap_id = 'https://your.instance.hostname/relay';
```
- Bad user search matches

## [1.1.0] - 2019-10-14
**Breaking:** The stable branch has been changed from `master` to `stable`. If you want to keep using 1.0, the `release/1.0` branch will receive security updates for 6 months after 1.1 release.

**OTP Note:** `pleroma_ctl` in 1.0 defaults to `master` and doesn't support specifying arbitrary branches, making `./pleroma_ctl update` fail. To fix this, fetch a version of `pleroma_ctl` from 1.1 using the command below and proceed with the update normally:
```
curl -Lo ./bin/pleroma_ctl 'https://git.pleroma.social/pleroma/pleroma/raw/develop/rel/files/bin/pleroma_ctl'
```
### Security
- Mastodon API: respect post privacy in `/api/v1/statuses/:id/{favourited,reblogged}_by`

### Removed
- **Breaking:** GNU Social API with Qvitter extensions support
- Emoji: Remove longfox emojis.
- Remove `Reply-To` header from report emails for admins.
- ActivityPub: The `/objects/:uuid/likes` endpoint.

### Changed
- **Breaking:** Configuration: A setting to explicitly disable the mailer was added, defaulting to true, if you are using a mailer add `config :pleroma, Pleroma.Emails.Mailer, enabled: true` to your config
- **Breaking:** Configuration: `/media/` is now removed when `base_url` is configured, append `/media/` to your `base_url` config to keep the old behaviour if desired
- **Breaking:** `/api/pleroma/notifications/read` is moved to `/api/v1/pleroma/notifications/read` and now supports `max_id` and responds with Mastodon API entities.
- Configuration: added `config/description.exs`, from which `docs/config.md` is generated
- Configuration: OpenGraph and TwitterCard providers enabled by default
- Configuration: Filter.AnonymizeFilename added ability to retain file extension with custom text
- Federation: Return 403 errors when trying to request pages from a user's follower/following collections if they have `hide_followers`/`hide_follows` set
- NodeInfo: Return `skipThreadContainment` in `metadata` for the `skip_thread_containment` option
- NodeInfo: Return `mailerEnabled` in `metadata`
- Mastodon API: Unsubscribe followers when they unfollow a user
- Mastodon API: `pleroma.thread_muted` key in the Status entity
- AdminAPI: Add "godmode" while fetching user statuses (i.e. admin can see private statuses)
- Improve digest email template
– Pagination: (optional) return `total` alongside with `items` when paginating
- The `Pleroma.FlakeId` module has been replaced with the `flake_id` library.

### Fixed
- Following from Osada
- Favorites timeline doing database-intensive queries
- Metadata rendering errors resulting in the entire page being inaccessible
- `federation_incoming_replies_max_depth` option being ignored in certain cases
- Mastodon API: Handling of search timeouts (`/api/v1/search` and `/api/v2/search`)
- Mastodon API: Misskey's endless polls being unable to render
- Mastodon API: Embedded relationships not being properly rendered in the Account entity of Status entity
- Mastodon API: Notifications endpoint crashing if one notification failed to render
- Mastodon API: `exclude_replies` is correctly handled again.
- Mastodon API: Add `account_id`, `type`, `offset`, and `limit` to search API (`/api/v1/search` and `/api/v2/search`)
- Mastodon API, streaming: Fix filtering of notifications based on blocks/mutes/thread mutes
- Mastodon API: Fix private and direct statuses not being filtered out from the public timeline for an authenticated user (`GET /api/v1/timelines/public`)
- Mastodon API: Ensure the `account` field is not empty when rendering Notification entities.
- Mastodon API: Inability to get some local users by nickname in `/api/v1/accounts/:id_or_nickname`
- Mastodon API: Blocks are now treated consistently between the Streaming API and the Timeline APIs
- Rich Media: Parser failing when no TTL can be found by image TTL setters
- Rich Media: The crawled URL is now spliced into the rich media data.
- ActivityPub S2S: sharedInbox usage has been mostly aligned with the rules in the AP specification.
- ActivityPub C2S: follower/following collection pages being inaccessible even when authentifucated if `hide_followers`/ `hide_follows` was set
- ActivityPub: Deactivated user deletion
- ActivityPub: Fix `/users/:nickname/inbox` crashing without an authenticated user
- MRF: fix ability to follow a relay when AntiFollowbotPolicy was enabled
- ActivityPub: Correct addressing of Undo.
- ActivityPub: Correct addressing of profile update activities.
- ActivityPub: Polls are now refreshed when necessary.
- Report emails now include functional links to profiles of remote user accounts
- Existing user id not being preserved on insert conflict
- Pleroma.Upload base_url was not automatically whitelisted by MediaProxy. Now your custom CDN or file hosting will be accessed directly as expected.
- Report email not being sent to admins when the reporter is a remote user
- Reverse Proxy limiting `max_body_length` was incorrectly defined and only checked `Content-Length` headers which may not be sufficient in some circumstances

### Added
- Expiring/ephemeral activites. All activities can have expires_at value set, which controls when they should be deleted automatically.
- Mastodon API: in post_status, the expires_in parameter lets you set the number of seconds until an activity expires. It must be at least one hour.
- Mastodon API: all status JSON responses contain a `pleroma.expires_at` item which states when an activity will expire. The value is only shown to the user who created the activity. To everyone else it's empty.
- Configuration: `ActivityExpiration.enabled` controls whether expired activites will get deleted at the appropriate time. Enabled by default.
- Conversations: Add Pleroma-specific conversation endpoints and status posting extensions. Run the `bump_all_conversations` task again to create the necessary data.
- MRF: Support for priming the mediaproxy cache (`Pleroma.Web.ActivityPub.MRF.MediaProxyWarmingPolicy`)
- MRF: Support for excluding specific domains from Transparency.
- MRF: Support for filtering posts based on who they mention (`Pleroma.Web.ActivityPub.MRF.MentionPolicy`)
- Mastodon API: Support for the [`tagged` filter](https://github.com/tootsuite/mastodon/pull/9755) in [`GET /api/v1/accounts/:id/statuses`](https://docs.joinmastodon.org/api/rest/accounts/#get-api-v1-accounts-id-statuses)
- Mastodon API, streaming: Add support for passing the token in the `Sec-WebSocket-Protocol` header
- Mastodon API, extension: Ability to reset avatar, profile banner, and background
- Mastodon API: Add support for `fields_attributes` API parameter (setting custom fields)
- Mastodon API: Add support for categories for custom emojis by reusing the group feature. <https://github.com/tootsuite/mastodon/pull/11196>
- Mastodon API: Add support for muting/unmuting notifications
- Mastodon API: Add support for the `blocked_by` attribute in the relationship API (`GET /api/v1/accounts/relationships`). <https://github.com/tootsuite/mastodon/pull/10373>
- Mastodon API: Add support for the `domain_blocking` attribute in the relationship API (`GET /api/v1/accounts/relationships`).
- Mastodon API: Add `pleroma.deactivated` to the Account entity
- Mastodon API: added `/auth/password` endpoint for password reset with rate limit.
- Mastodon API: /api/v1/accounts/:id/statuses now supports nicknames or user id
- Mastodon API: Improve support for the user profile custom fields
- Mastodon API: Add support for `fields_attributes` API parameter (setting custom fields)
- Mastodon API: Added an endpoint to get multiple statuses by IDs (`GET /api/v1/statuses/?ids[]=1&ids[]=2`)
- Admin API: Return users' tags when querying reports
- Admin API: Return avatar and display name when querying users
- Admin API: Allow querying user by ID
- Admin API: Added support for `tuples`.
- Admin API: Added endpoints to run mix tasks pleroma.config migrate_to_db & pleroma.config migrate_from_db
- Added synchronization of following/followers counters for external users
- Configuration: `enabled` option for `Pleroma.Emails.Mailer`, defaulting to `false`.
- Configuration: Pleroma.Plugs.RateLimiter `bucket_name`, `params` options.
- Configuration: `user_bio_length` and `user_name_length` options.
- Addressable lists
- Twitter API: added rate limit for `/api/account/password_reset` endpoint.
- ActivityPub: Add an internal service actor for fetching ActivityPub objects.
- ActivityPub: Optional signing of ActivityPub object fetches.
- Admin API: Endpoint for fetching latest user's statuses
- Pleroma API: Add `/api/v1/pleroma/accounts/confirmation_resend?email=<email>` for resending account confirmation.
- Pleroma API: Email change endpoint.
- Admin API: Added moderation log
- Web response cache (currently, enabled for ActivityPub)
- Reverse Proxy: Do not retry failed requests to limit pressure on the peer

### Changed
- Configuration: Filter.AnonymizeFilename added ability to retain file extension with custom text
- Admin API: changed json structure for saving config settings.
- RichMedia: parsers and their order are configured in `rich_media` config.
- RichMedia: add the rich media ttl based on image expiration time.

## [1.0.7] - 2019-09-26
### Fixed
- Broken federation on Erlang 22 (previous versions of hackney http client were using an option that got deprecated)
### Changed
- ActivityPub: The first page in inboxes/outboxes is no longer embedded.

## [1.0.6] - 2019-08-14
### Fixed
- MRF: fix use of unserializable keyword lists in describe() implementations
- ActivityPub S2S: POST requests are now signed with `(request-target)` pseudo-header.

## [1.0.5] - 2019-08-13
### Fixed
- Mastodon API: follower/following counters not being nullified, when `hide_follows`/`hide_followers` is set
- Mastodon API: `muted` in the Status entity, using author's account to determine if the thread was muted
- Mastodon API: return the actual profile URL in the Account entity's `url` property when appropriate
- Templates: properly style anchor tags
- Objects being re-embedded to activities after being updated (e.g faved/reposted). Running 'mix pleroma.database prune_objects' again is advised.
- Not being able to access the Mastodon FE login page on private instances
- MRF: ensure that subdomain_match calls are case-insensitive
- Fix internal server error when using the healthcheck API.

### Added
- **Breaking:** MRF describe API, which adds support for exposing configuration information about MRF policies to NodeInfo.
  Custom modules will need to be updated by adding, at the very least, `def describe, do: {:ok, %{}}` to the MRF policy modules.
- Relays: Added a task to list relay subscriptions.
- MRF: Support for filtering posts based on ActivityStreams vocabulary (`Pleroma.Web.ActivityPub.MRF.VocabularyPolicy`)
- MRF (Simple Policy): Support for wildcard domains.
- Support for wildcard domains in user domain blocks setting.
- Configuration: `quarantined_instances` support wildcard domains.
- Mix Tasks: `mix pleroma.database fix_likes_collections`
- Configuration: `federation_incoming_replies_max_depth` option

### Removed
- Federation: Remove `likes` from objects.
- **Breaking:** ActivityPub: The `accept_blocks` configuration setting.

## [1.0.4] - 2019-08-01
### Fixed
- Invalid SemVer version generation, when the current branch does not have commits ahead of tag/checked out on a tag

## [1.0.3] - 2019-07-31
### Security
- OStatus: eliminate the possibility of a protocol downgrade attack.
- OStatus: prevent following locked accounts, bypassing the approval process.
- TwitterAPI: use CommonAPI to handle remote follows instead of OStatus.

## [1.0.2] - 2019-07-28
### Fixed
- Not being able to pin unlisted posts
- Mastodon API: represent poll IDs as strings
- MediaProxy: fix matching filenames
- MediaProxy: fix filename encoding
- Migrations: fix a sporadic migration failure
- Metadata rendering errors resulting in the entire page being inaccessible
- Federation/MediaProxy not working with instances that have wrong certificate order
- ActivityPub S2S: remote user deletions now work the same as local user deletions.

### Changed
- Configuration: OpenGraph and TwitterCard providers enabled by default
- Configuration: Filter.AnonymizeFilename added ability to retain file extension with custom text

## [1.0.1] - 2019-07-14
### Security
- OStatus: fix an object spoofing vulnerability.

## [1.0.0] - 2019-06-29
### Security
- Mastodon API: Fix display names not being sanitized
- Rich media: Do not crawl private IP ranges

### Added
- Digest email for inactive users
- Add a generic settings store for frontends / clients to use.
- Explicit addressing option for posting.
- Optional SSH access mode. (Needs `erlang-ssh` package on some distributions).
- [MongooseIM](https://github.com/esl/MongooseIM) http authentication support.
- LDAP authentication
- External OAuth provider authentication
- Support for building a release using [`mix release`](https://hexdocs.pm/mix/master/Mix.Tasks.Release.html)
- A [job queue](https://git.pleroma.social/pleroma/pleroma_job_queue) for federation, emails, web push, etc.
- [Prometheus](https://prometheus.io/) metrics
- Support for Mastodon's remote interaction
- Mix Tasks: `mix pleroma.database bump_all_conversations`
- Mix Tasks: `mix pleroma.database remove_embedded_objects`
- Mix Tasks: `mix pleroma.database update_users_following_followers_counts`
- Mix Tasks: `mix pleroma.user toggle_confirmed`
- Mix Tasks: `mix pleroma.config migrate_to_db`
- Mix Tasks: `mix pleroma.config migrate_from_db`
- Federation: Support for `Question` and `Answer` objects
- Federation: Support for reports
- Configuration: `poll_limits` option
- Configuration: `pack_extensions` option
- Configuration: `safe_dm_mentions` option
- Configuration: `link_name` option
- Configuration: `fetch_initial_posts` option
- Configuration: `notify_email` option
- Configuration: Media proxy `whitelist` option
- Configuration: `report_uri` option
- Configuration: `email_notifications` option
- Configuration: `limit_to_local_content` option
- Pleroma API: User subscriptions
- Pleroma API: Healthcheck endpoint
- Pleroma API: `/api/v1/pleroma/mascot` per-user frontend mascot configuration endpoints
- Admin API: Endpoints for listing/revoking invite tokens
- Admin API: Endpoints for making users follow/unfollow each other
- Admin API: added filters (role, tags, email, name) for users endpoint
- Admin API: Endpoints for managing reports
- Admin API: Endpoints for deleting and changing the scope of individual reported statuses
- Admin API: Endpoints to view and change config settings.
- AdminFE: initial release with basic user management accessible at /pleroma/admin/
- Mastodon API: Add chat token to `verify_credentials` response
- Mastodon API: Add background image setting to `update_credentials`
- Mastodon API: [Scheduled statuses](https://docs.joinmastodon.org/api/rest/scheduled-statuses/)
- Mastodon API: `/api/v1/notifications/destroy_multiple` (glitch-soc extension)
- Mastodon API: `/api/v1/pleroma/accounts/:id/favourites` (API extension)
- Mastodon API: [Reports](https://docs.joinmastodon.org/api/rest/reports/)
- Mastodon API: `POST /api/v1/accounts` (account creation API)
- Mastodon API: [Polls](https://docs.joinmastodon.org/api/rest/polls/)
- ActivityPub C2S: OAuth endpoints
- Metadata: RelMe provider
- OAuth: added support for refresh tokens
- Emoji packs and emoji pack manager
- Object pruning (`mix pleroma.database prune_objects`)
- OAuth: added job to clean expired access tokens
- MRF: Support for rejecting reports from specific instances (`mrf_simple`)
- MRF: Support for stripping avatars and banner images from specific instances (`mrf_simple`)
- MRF: Support for running subchains.
- Configuration: `skip_thread_containment` option
- Configuration: `rate_limit` option. See `Pleroma.Plugs.RateLimiter` documentation for details.
- MRF: Support for filtering out likely spam messages by rejecting posts from new users that contain links.
- Configuration: `ignore_hosts` option
- Configuration: `ignore_tld` option
- Configuration: default syslog tag "Pleroma" is now lowercased to "pleroma"

### Changed
- **Breaking:** bind to 127.0.0.1 instead of 0.0.0.0 by default
- **Breaking:** Configuration: move from Pleroma.Mailer to Pleroma.Emails.Mailer
- Thread containment / test for complete visibility will be skipped by default.
- Enforcement of OAuth scopes
- Add multiple use/time expiring invite token
- Restyled OAuth pages to fit with Pleroma's default theme
- Link/mention/hashtag detection is now handled by [auto_linker](https://git.pleroma.social/pleroma/auto_linker)
- NodeInfo: Return `safe_dm_mentions` feature flag
- Federation: Expand the audience of delete activities to all recipients of the deleted object
- Federation: Removed `inReplyToStatusId` from objects
- Configuration: Dedupe enabled by default
- Configuration: Default log level in `prod` environment is now set to `warn`
- Configuration: Added `extra_cookie_attrs` for setting non-standard cookie attributes. Defaults to ["SameSite=Lax"] so that remote follows work.
- Timelines: Messages involving people you have blocked will be excluded from the timeline in all cases instead of just repeats.
- Admin API: Move the user related API to `api/pleroma/admin/users`
- Admin API: `POST /api/pleroma/admin/users` will take list of users
- Pleroma API: Support for emoji tags in `/api/pleroma/emoji` resulting in a breaking API change
- Mastodon API: Support for `exclude_types`, `limit` and `min_id` in `/api/v1/notifications`
- Mastodon API: Add `languages` and `registrations` to `/api/v1/instance`
- Mastodon API: Provide plaintext versions of cw/content in the Status entity
- Mastodon API: Add `pleroma.conversation_id`, `pleroma.in_reply_to_account_acct` fields to the Status entity
- Mastodon API: Add `pleroma.tags`, `pleroma.relationship{}`, `pleroma.is_moderator`, `pleroma.is_admin`, `pleroma.confirmation_pending`, `pleroma.hide_followers`, `pleroma.hide_follows`, `pleroma.hide_favorites` fields to the User entity
- Mastodon API: Add `pleroma.show_role`, `pleroma.no_rich_text` fields to the Source subentity
- Mastodon API: Add support for updating `no_rich_text`, `hide_followers`, `hide_follows`, `hide_favorites`, `show_role` in `PATCH /api/v1/update_credentials`
- Mastodon API: Add `pleroma.is_seen` to the Notification entity
- Mastodon API: Add `pleroma.local` to the Status entity
- Mastodon API: Add `preview` parameter to `POST /api/v1/statuses`
- Mastodon API: Add `with_muted` parameter to timeline endpoints
- Mastodon API: Actual reblog hiding instead of a dummy
- Mastodon API: Remove attachment limit in the Status entity
- Mastodon API: Added support max_id & since_id for bookmark timeline endpoints.
- Deps: Updated Cowboy to 2.6
- Deps: Updated Ecto to 3.0.7
- Don't ship finmoji by default, they can be installed as an emoji pack
- Hide deactivated users and their statuses
- Posts which are marked sensitive or tagged nsfw no longer have link previews.
- HTTP connection timeout is now set to 10 seconds.
- Respond with a 404 Not implemented JSON error message when requested API is not implemented
- Rich Media: crawl only https URLs.

### Fixed
- Follow requests don't get 'stuck' anymore.
- Added an FTS index on objects. Running `vacuum analyze` and setting a larger `work_mem` is recommended.
- Followers counter not being updated when a follower is blocked
- Deactivated users being able to request an access token
- Limit on request body in rich media/relme parsers being ignored resulting in a possible memory leak
- Proper Twitter Card generation instead of a dummy
- Deletions failing for users with a large number of posts
- NodeInfo: Include admins in `staffAccounts`
- ActivityPub: Crashing when requesting empty local user's outbox
- Federation: Handling of objects without `summary` property
- Federation: Add a language tag to activities as required by ActivityStreams 2.0
- Federation: Do not federate avatar/banner if set to default allowing other servers/clients to use their defaults
- Federation: Cope with missing or explicitly nulled address lists
- Federation: Explicitly ensure activities addressed to `as:Public` become addressed to the followers collection
- Federation: Better cope with actors which do not declare a followers collection and use `as:Public` with these semantics
- Federation: Follow requests from remote users who have been blocked will be automatically rejected if appropriate
- MediaProxy: Parse name from content disposition headers even for non-whitelisted types
- MediaProxy: S3 link encoding
- Rich Media: Reject any data which cannot be explicitly encoded into JSON
- Pleroma API: Importing follows from Mastodon 2.8+
- Twitter API: Exposing default scope, `no_rich_text` of the user to anyone
- Twitter API: Returning the `role` object in user entity despite `show_role = false`
- Mastodon API: `/api/v1/favourites` serving only public activities
- Mastodon API: Reblogs having `in_reply_to_id` - `null` even when they are replies
- Mastodon API: Streaming API broadcasting wrong activity id
- Mastodon API: 500 errors when requesting a card for a private conversation
- Mastodon API: Handling of `reblogs` in `/api/v1/accounts/:id/follow`
- Mastodon API: Correct `reblogged`, `favourited`, and `bookmarked` values in the reblog status JSON
- Mastodon API: Exposing default scope of the user to anyone
- Mastodon API: Make `irreversible` field default to `false` [`POST /api/v1/filters`]
- Mastodon API: Replace missing non-nullable Card attributes with empty strings
- User-Agent is now sent correctly for all HTTP requests.
- MRF: Simple policy now properly delists imported or relayed statuses

## Removed
- Configuration: `config :pleroma, :fe` in favor of the more flexible `config :pleroma, :frontend_configurations`

## [0.9.99999] - 2019-05-31
### Security
- Mastodon API: Fix lists leaking private posts

## [0.9.9999] - 2019-04-05
### Security
- Mastodon API: Fix content warnings skipping HTML sanitization

## [0.9.999] - 2019-03-13
Frontend changes only.
### Added
- Added floating action button for posting status on mobile
### Changed
- Changed user-settings icon to a pencil
### Fixed
- Keyboard shortcuts activating when typing a message
- Gaps when scrolling down on a timeline after showing new

## [0.9.99] - 2019-03-08
### Changed
- Update the frontend to the 0.9.99 tag
### Fixed
- Sign the date header in federation to fix Mastodon federation.

## [0.9.9] - 2019-02-22
This is our first stable release.<|MERGE_RESOLUTION|>--- conflicted
+++ resolved
@@ -9,11 +9,8 @@
 ## Added
 - Full compatibility with Erlang OTP26
 - handling of GET /api/v1/preferences
-<<<<<<< HEAD
 - Akkoma API is now documented
-=======
 - ability to auto-approve follow requests from users you are already following
->>>>>>> 376f6b15
 
 ## Changed
 - OTP builds are now built on erlang OTP26
