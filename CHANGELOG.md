# Changelog

All notable changes to this project will be documented in this file.

The format is based on [Keep a Changelog](https://keepachangelog.com/en/1.0.0/).

## Unreleased

## Added
- Oban (worker) dashboard at `/akkoma/oban`

## Fixed
- fixed some holes in SigningKey verification potentially allowing they key-user mapping to be poisoned
- frontend ZIP files can no longer traverse to paths outside their install dir
- fixed user updates trying but failing to renew signing key information
- fixed signing key refresh on key rotation

## Changed
- Dropped obsolete `ap_enabled` indicator from user table and associated buggy logic
- The remote user count in prometheus metrics is now an estimate instead of an exact number
  since the latter proved unreasonably costly to obtain for a merely nice-to-have statistic
- Various other tweaks improving stat query performance and avoiding unecessary work on received AP documents
<<<<<<< HEAD
- The HTML content for new posts (both Client-to-Server as well as Server-to-Server communication) will now use a different formatting to represent MFM. See [FEP-c16b](https://codeberg.org/fediverse/fep/src/branch/main/fep/c16b/fep-c16b.md) for more details.
=======
- HTTP signatures now test the most likely request-target alias first cutting down on overhead
>>>>>>> 7c23793e

## 2025.01.01

Hotfix: Federation could break if a null value found its way into `should_federate?\1`

## 2025.01

## Added
- New config option `:instance, :cleanup_attachments_delay`
- It is now possible to display custom source URLs in akkoma-fe;
  the settings are part of the frontend configuration

## Fixed
- Media proxy no longer attempts to proxy embedded images
- Fix significant uneccessary overhead of attachment cleanup;
  it no longer attempts to cleanup attachments of deleted remote posts
- Fix “Delete & Redraft” often losing attachments if attachment cleanup was enabled
- ObjectAge policy no longer lets unlisted posts slip through
- ObjectAge policy no longer leaks belated DMs and follower-only posts
- the NodeINfo endpoint now uses the correct content type

## Changed
- Anonymous objects now federate completely without an id
  adopting a proposed AP spec errata and restoring federation
  with e.g. IceShrimp.NET and fedify-based implementations

## 3.13.3 

## BREAKING
- Minimum PostgreSQL version is raised to 12
- Swagger UI moved from `/akkoma/swaggerui/` to `/pleroma/swaggerui/`

## Added
- Implement [FEP-67ff](https://codeberg.org/fediverse/fep/src/branch/main/fep/67ff/fep-67ff.md) (federation documentation)
- Meilisearch: it is now possible to use separate keys for search and admin actions
- New standalone `prune_orphaned_activities` mix task with configurable batch limit
- The `prune_objects` mix task now accepts a `--limit` parameter for initial object pruning

## Fixed
- Meilisearch: order of results returned from our REST API now actually matches how Meilisearch ranks results
- Emoji are now federated as anonymous objects, fixing issues with
  some strict servers e.g. rejecting e.g. remote emoji reactions
- AP objects with additional JSON-LD profiles beyond ActivityStreams can now be fetched
- Single-selection polls no longer expose the voter_count; MastoAPI demands it be null
  and this confused some clients leading to vote distributions >100%

## Changed
- Refactored Rich Media to cache the content in the database. Fetching operations that could block status rendering have been eliminated.

## 2024.04.1 (Security)

## Fixed
- Issue allowing non-owners to use media objects in posts
- Issue allowing use of non-media objects as attachments and crashing timeline rendering
- Issue allowing webfinger spoofing in certain situations

## 2024.04

## Added
- Support for [FEP-fffd](https://codeberg.org/fediverse/fep/src/branch/main/fep/fffd/fep-fffd.md) (proxy objects)
- Verified support for elixir 1.16
- Uploadfilter `Pleroma.Upload.Filter.Exiftool.ReadDescription` returns description values to the FE so they can pre fill the image description field
  NOTE: this filter MUST be placed before `Exiftool.StripMetadata` to work

## Changed
- Inbound pipeline error handing was modified somewhat, which should lead to less incomprehensible log spam. Hopefully.
- Uploadfilter `Pleroma.Upload.Filter.Exiftool` was replaced by `Pleroma.Upload.Filter.Exiftool.StripMetadata`;
  the latter strips all non-essential metadata by default but can be configured.
  To regain the old behaviour of only stripping GPS data set `purge: ["gps:all"]`.
- Uploadfilter `Pleroma.Upload.Filter.Exiftool` has been renamed to `Pleroma.Upload.Filter.Exiftool.StripMetadata`
- MRF.InlineQuotePolicy now prefers to insert display URLs instead of ActivityPub IDs
- Old accounts are no longer listed in WebFinger as aliases; this was breaking spec

## Fixed
- Issue preventing fetching anything from IPv6-only instances
- Issue allowing post content to leak via opengraph tags despite :estrict\_unauthenticated being set
- Move activities no longer operate on stale user data
- Missing definitions in our JSON-LD context
- Issue mangling newlines in code blocks for RSS/Atom feeds
- static\_fe squeezing non-square avatars and emoji
- Issue leading to properly JSON-LD compacted emoji reactions being rejected
- We now use a standard-compliant Accept header when fetching ActivityPub objects
- /api/pleroma/notification\_settings was rejecting body parameters;
  this also broke changing this setting via akkoma-fe
- Issue leading to Mastodon bot accounts being rejected
- Scope misdetection of remote posts resulting from not recognising
  JSON-LD-compacted forms of public scope; affected e.g. federation with bovine
- Ratelimits encountered when fetching objects are now respected; 429 responses will cause a backoff when we get one.

## Removed
- ActivityPub Client-To-Server write API endpoints have been disabled;
  read endpoints are planned to be removed next release unless a clear need is demonstrated

## 2024.03

## Added
- CLI tasks best-effort checking for past abuse of the recent spoofing exploit
- new `:mrf_steal_emoji, :download_unknown_size` option; defaults to `false`

## Changed
- `Pleroma.Upload, :base_url` now MUST be configured explicitly if used;
  use of the same domain as the instance is **strongly** discouraged
- `:media_proxy, :base_url` now MUST be configured explicitly if used;
  use of the same domain as the instance is **strongly** discouraged
- StealEmoji:
  - now uses the pack.json format;
    existing users must migrate with an out-of-band script (check release notes)
  - only steals shortcodes recognised as valid
  - URLs of stolen emoji is no longer predictable
- The `Dedupe` upload filter is now always active;
  `AnonymizeFilenames` is again opt-in
- received AP data is sanity checked before we attempt to parse it as a user
- Uploads, emoji and media proxy now restrict Content-Type headers to a safe subset
- Akkoma will no longer fetch and parse objects hosted on the same domain

## Fixed
- Critical security issue allowing Akkoma to be used as a vector for
  (depending on configuration) impersonation of other users or creation
  of bogus users and posts on the upload domain
- Critical security issue letting Akkoma fall for the above impersonation
  payloads due to lack of strict id checking
- Critical security issue allowing domains redirect to to pose as the initial domain
  (e.g. with media proxy's fallback redirects)
- refetched objects can no longer attribute themselves to third-party actors
  (this had no externally visible effect since actor info is read from the Create activity)
- our litepub JSON-LD schema is now served with the correct content type
- remote APNG attachments are now recognised as images

## Upgrade Notes

- As mentioned in "Changed", `Pleroma.Upload, :base_url` **MUST** be configured. Uploads will fail without it.
  - Akkoma will refuse to start if this is not set.
- Same with media proxy.

## 2024.02

## Added
- Full compatibility with Erlang OTP26
- handling of GET /api/v1/preferences
- Akkoma API is now documented
- ability to auto-approve follow requests from users you are already following
- The SimplePolicy MRF can now strip user backgrounds from selected remote hosts

## Changed
- OTP builds are now built on erlang OTP26
- The base Phoenix framework is now updated to 1.7
- An `outbox` field has been added to actor profiles to comply with AP spec
- User profile backgrounds do now federate with other Akkoma instances and Sharkey

## Fixed
- Documentation issue in which a non-existing nginx file was referenced
- Issue where a bad inbox URL could break federation
- Issue where hashtag rel values would be scrubbed
- Issue where short domains listed in `transparency_obfuscate_domains` were not actually obfuscated

## 2023.08

## Added

- Added a new configuration option to the MediaProxy feature that allows the blocking of specific domains from using the media proxy or being explicitly allowed by the Content-Security-Policy.
  - Please make sure instances you wanted to block media from are not in the MediaProxy `whitelist`, and instead use `blocklist`.
- `OnlyMedia` Upload Filter to simplify restricting uploads to audio, image, and video types
- ARM64 OTP builds
  - Ubuntu22 builds are available for develop and stable
  - other distributions are stable only
- Support for Elixir 1.15
  - 1.14 is still supported
  - OTP26 is currently "unsupported". It will probably work, but due to the way
    it handles map ordering, the test suite will not pass for it as yet.

## Changed

- Alpine OTP builds are now from alpine 3.18, which is OpenSSLv3 compatible.
  If you use alpine OTP builds you will have to update your local system.
- Debian OTP builds are now from a base of bookworm, which is OpenSSLv3 compatible.
  If you use debian OTP builds you will have to update your local system to
  bookworm (currently: stable).
- Ubuntu and debian builds are compatible again! (for now...)
- Blocks/Mutes now return from max ID to min ID, in line with mastodon.
- The AnonymizeFilename filter is now enabled by default.

## Fixed

- Deactivated users can no longer show up in the emoji reaction list
- Embedded posts can no longer bypass `:restrict\_unauthenticated`
- GET/HEAD requests will now work when requesting AWS-based instances.

## Security

- Add `no_new_privs` hardening to OpenRC and systemd service files
- XML parsers cannot load any entities (thanks @Mae@is.badat.dev!)
- Reduced permissions of config files and directories, distros requiring greater permissions like group-read need to pre-create the directories

## Removed

- Builds for debian oldstable (bullseye)
  - If you are on oldstable you should NOT attempt to update OTP builds without
    first updating your machine.

## 2023.05

## Added
- Custom options for users to accept/reject private messages
  - options: everybody, nobody, people\_i\_follow
- MRF to reject notes from accounts newer than a given age
  - this will have the side-effect of rejecting legitimate messages if your
    post gets boosted outside of your local bubble and people your instance
    does not know about reply to it.

## Fixed
- Support for `streams` public key URIs
- Bookmarks are cleaned up on DB prune now

## Security
- Fixed mediaproxy being a bit of a silly billy

## 2023.04

## Added
- Nodeinfo keys for unauthenticated timeline visibility
- Option to disable federated timeline
- Option to make the bubble timeline publicly accessible
- Ability to swap between installed standard frontends
  - *mastodon frontends are still not counted as standard frontends due to the complexity in serving them correctly*. 

### Upgrade Notes
- Elixir 1.14 is now required. If your distribution does not package this, you can
  use [asdf](https://asdf-vm.com/). At time of writing, elixir 1.14.3 / erlang 25.3
  is confirmed to work.

## 2023.03

## Fixed
- Allowed contentMap to be updated on edit
- Filter creation now accepts expires\_at

### Changed
- Restoring the database from a dump now goes much faster without need for work-arounds
- Misskey reaction matching uses `content` parameter now

### Added
- Extend the mix task `prune_objects` with option `--prune-orphaned-activities` to also prune orphaned activities, allowing to reclaim even more database space

### Removed
- Possibility of using the `style` parameter on `span` elements. This will break certain MFM parameters.
- Option for "default" image description.

## 2023.02

### Added
- Prometheus metrics exporting from `/api/v1/akkoma/metrics`
- Ability to alter http pool size
- Translation of statuses via ArgosTranslate
- Argon2 password hashing
- Ability to "verify" links in profile fields via rel=me
- Mix tasks to dump/load config to/from json for bulk editing
- Followed hashtag list at /api/v1/followed\_tags, API parity with mastodon
- Ability to set posting language in the post form, API parity with mastodon
- Ability to match domains in MRF by a trailing wildcard
  - Currently supported formats:
    - `example.com` (implicitly matches `*.example.com`)
    - `*.example.com`
    - `example.*` (implicitly matches `*.example.*`)

### Removed
- Non-finch HTTP adapters
- Legacy redirect from /api/pleroma/admin to /api/v1/pleroma/admin
- Legacy redirects from /api/pleroma to /api/v1/pleroma
- :crypt dependency

### Changed
- Return HTTP error 413 when uploading an avatar or banner that's above the configured upload limit instead of a 500.
- Non-admin users now cannot register `admin` scope tokens (not security-critical, they didn't work before, but you _could_ create them)
  - Admin scopes will be dropped on create
- Rich media will now backoff for 20 minutes after a failure
- Quote posts are now considered as part of the same thread as the post they are quoting
- Extend the mix task `prune_objects` with options to keep more relevant posts
- Simplified HTTP signature processing
- Rich media will now hard-exit after 5 seconds, to prevent timeline hangs
- HTTP Content Security Policy is now far more strict to prevent any potential XSS/CSS leakages
- Follow requests are now paginated, matches mastodon API spec, so use the Link header to paginate.

### Fixed 
- /api/v1/accounts/lookup will now respect restrict\_unauthenticated
- Unknown atoms in the config DB will no longer crash akkoma on boot

### Upgrade notes
- Ensure `config :tesla, :adapter` is either unset, or set to `{Tesla.Adapter.Finch, name: MyFinch}` in your .exs config
- Pleroma-FE will need to be updated to handle the new /api/v1/pleroma endpoints for  custom emoji

## 2022.12

## Added
- Config: HTTP timeout options, :pool\_timeout and :receive\_timeout
- Added statistic gathering about instances which do/don't have signed fetches when they request from us
- Ability to set a default post expiry time, after which the post will be deleted. If used in concert with ActivityExpiration MRF, the expiry which comes _sooner_ will be applied.
- Regular task to prune local transient activities
- Task to manually run the transient prune job (pleroma.database prune\_task)
- Ability to follow hashtags
- Option to extend `reject` in MRF-Simple to apply to entire threads, where the originating instance is rejected
- Extra information to failed HTTP requests

## Changed
- MastoAPI: Accept BooleanLike input on `/api/v1/accounts/:id/follow` (fixes follows with mastodon.py)
- Relays from akkoma are now off by default
- NormalizeMarkup MRF is now on by default
- Follow/Block/Mute imports now spin off into *n* tasks to avoid the oban timeout
- Transient activities recieved from remote servers are no longer persisted in the database
- Overhauled static-fe view for logged-out users
- Blocked instances will now not be sent _any_ requests, even fetch ones that would get rejected by MRF anyhow

## Removed
- FollowBotPolicy
- Passing of undo/block into MRF

## Upgrade Notes
- If you have an old instance, you will probably want to run `mix pleroma.database prune_task` in the foreground to catch it up with the history of your instance.

## 2022.11

## Added
- Officially supported docker release
- Ability to remove followers unilaterally without a block
- Scraping of nodeinfo from remote instances to display instance info
- `requested_by` in relationships when the user has requested to follow you

## Changed
- Follows no longer override domain blocks, a domain block is final
- Deletes are now the lowest priority to publish and will be handled after creates
- Domain blocks are now subdomain-matches by default

## Fixed
- Registrations via ldap are now compatible with the latest OTP24

## Update notes
- If you use LDAP and run from source, please update your elixir/erlang
  to the latest. The changes in OTP24.3 are breaking.
- You can now remove the leading `*.` from domain blocks, but you do not have to.

## 2022.10

### Added
- Ability to sync frontend profiles between clients, with a name attached
- Status card generation will now use the media summary if it is available

### Changed
- Emoji updated to latest 15.0 draft
- **Breaking**: `/api/v1/pleroma/backups` endpoints now requires `read:backups` scope instead of `read:accounts`
- Verify that the signature on posts is not domain blocked, and belongs to the correct user

### Fixed
- OAuthPlug no longer joins with the database every call and uses the user cache
- Undo activities no longer try to look up by ID, and render correctly
- prevent false-errors from meilisearch

## 2022.09

### Added
- support for fedibird-fe, and non-breaking API parity for it to function
- support for setting instance languages in metadata
- support for reusing oauth tokens, and not requiring new authorizations
- the ability to obfuscate domains in your MRF descriptions
- automatic translation of statuses via DeepL or LibreTranslate
- ability to edit posts
- ability to react with remote emoji

### Changed
- MFM parsing is now done on the backend by a modified version of ilja's parser -> https://akkoma.dev/AkkomaGang/mfm-parser
- InlineQuotePolicy is now on by default
- Enable remote users to interact with posts

### Fixed
- Compatibility with latest meilisearch
- Resolution of nested mix tasks (i.e search.meilisearch) in OTP releases
- Elasticsearch returning likes and repeats, displaying as posts
- Ensure key generation happens at registration-time to prevent potential race-conditions
- Ensured websockets get closed on logout
- Allowed GoToSocial-style `?query_string` signatures

### Removed
- Non-finch HTTP adapters. `:tesla, :adapter` is now highly recommended to be set to the default.

## 2022.08

### Added
- extended runtime module support, see config cheatsheet
- quote posting; quotes are limited to public posts

### Changed
- quarantining is now considered absolutely; public activities are no longer
  an exception.
- also merged quarantine and mrf reject - quarantine is now deprecated
- flavours:
  - amd64 is built for debian stable. Compatible with ubuntu 20.
  - ubuntu-jammy is built for... well, ubuntu 22 (LTS)
  - amd64-musl is built for alpine 3.16

### Fixed
- Updated mastoFE path, for the newer version

### Removed
- Scrobbling support
  - `/api/v1/pleroma/scrobble`
  - `/api/v1/pleroma/accounts/{id}/scrobbles`
- Deprecated endpoints
  - `/api/v1/pleroma/chats`
  - `/api/v1/notifications/dismiss`
  - `/api/v1/search`
  - `/api/v1/statuses/{id}/card` 
- Chats, they were half-baked. Just use PMs.
- Prometheus, it causes massive slowdown

## 2022.07

### Added
- Added move account API
- Added ability to set instance accent-color via theme-color
- A fallback page for when a user does not have a frontend installed
- Support for OTP musl11

### Removed
- SSH frontend, to be potentially re-enabled via a bridge rather than wired into the main system
- Gopher frontend, as above
- All pre-compiled javascript

### Fixed
- ES8 support for bulk indexing activities

### Upgrade Notes
- The bundled frontend has been removed, you will need to run the `pleroma.frontend install` mix task to install your frontend of choice. Configuration by default is set to `pleroma-fe`.
- Admin-FE users will have to ensure that :admin is set _BEFORE_ restart, or
you might end up in a situation where you don't have an ability to get it.

## 2.5.2

### Added
- Allow posting and recieving of misskey markdown (requires text/x.misskeymarkdown in `allowed_post_formats`)

### Changed
- Set frontend URLs to akkoma-maintained ones

### Fixed
- Updated `no_empty` MRF to not error when recieving misskey markdown

### Security
- Ensure local-only statuses do not get leaked

## 2.5.1

### Added
- Elasticsearch Search provider support
- Enabled custom emoji reactions to posts via `/api/v1/pleroma/statuses/:id/reactions/:shortcode:`
- Added continuous integration builds for x86 glibc and musl

### Fixed
- Enabled support for non-standard AP entities, such as those used by bookwyrm

## 2.5.0 - 10/06/2022

### Changed
- Allow users to remove their emails if instance does not need email to register

### Added
- `activeMonth` and `activeHalfyear` fields in NodeInfo usage.users object
- Experimental support for Finch. Put `config :tesla, :adapter, {Tesla.Adapter.Finch, name: MyFinch}` in your secrets file to use it. Reverse Proxy will still use Hackney.
- AdminAPI: allow moderators to manage reports, users, invites, and custom emojis
- AdminAPI: restrict moderators to access sensitive data: change user credentials, get password reset token, read private statuses and chats, etc
- PleromaAPI: Add remote follow API endpoint at `POST /api/v1/pleroma/remote_interaction`
- MastoAPI: Add `GET /api/v1/accounts/lookup`
- MastoAPI: Profile Directory support
- MastoAPI: Support v2 Suggestions (handpicked accounts only)
- Ability to log slow Ecto queries by configuring `:pleroma, :telemetry, :slow_queries_logging`
- Added Phoenix LiveDashboard at `/phoenix/live_dashboard`
- Added `/manifest.json` for progressive web apps.
- Readded mastoFE
- Added support for custom emoji reactions
- Added `emoji_url` in notifications to allow for custom emoji rendering
- Make backend-rendered pages translatable. This includes emails. Pages returned as a HTTP response are translated using the language specified in the `userLanguage` cookie, or the `Accept-Language` header. Emails are translated using the `language` field when registering. This language can be changed by `PATCH /api/v1/accounts/update_credentials` with the `language` field.

### Fixed
- Subscription(Bell) Notifications: Don't create from Pipeline Ingested replies
- Handle Reject for already-accepted Follows properly
- Display OpenGraph data on alternative notice routes.
- Fix replies count for remote replies
- ChatAPI: Add link headers
- Limited number of search results to 40 to prevent DoS attacks
- ActivityPub: fixed federation of attachment dimensions
- Fixed benchmarks
- Elixir 1.13 support
- Fixed crash when pinned_objects is nil
- Fixed slow timelines when there are a lot of deactivated users
- Fixed account deletion API

### Removed

### Security
- Private `/objects/` and `/activities/` leaking if cached by authenticated user
- SweetXML library DTD bomb

## 2.4.2 - 2022-01-10

### Fixed
- Federation issues caused by HTTP pool checkout timeouts
- Compatibility with Elixir 1.13

### Upgrade notes

1. Restart Pleroma

### Changed
- Make `mix pleroma.database set_text_search_config` run concurrently and indefinitely

### Added
- AdminAPI: Missing configuration description for StealEmojiPolicy

### Fixed
- MastodonAPI: Stream out Create activities
- MRF ObjectAgePolicy: Fix pattern matching on "published"
- TwitterAPI: Make `change_password` and `change_email` require params on body instead of query
- Subscription(Bell) Notifications: Don't create from Pipeline Ingested replies
- AdminAPI: Fix rendering reports containing a `nil` object
- Mastodon API: Activity Search fallbacks on status fetching after a DB Timeout/Error
- Mastodon API: Fix crash in Streamer related to reblogging
- AdminAPI: List available frontends when `static/frontends` folder is missing
- Make activity search properly use language-aware GIN indexes
- AdminAPI: Fix suggestions for MRF Policies

## 2.4.0 - 2021-08-08

### Changed

- **Breaking:** Configuration: `:chat, enabled` moved to `:shout, enabled` and `:instance, chat_limit` moved to `:shout, limit`
- **Breaking** Entries for simple_policy, transparency_exclusions and quarantined_instances now list both the instance and a reason.
- Support for Erlang/OTP 24
- The `application` metadata returned with statuses is no longer hardcoded. Apps that want to display these details will now have valid data for new posts after this change.
- HTTPSecurityPlug now sends a response header to opt out of Google's FLoC (Federated Learning of Cohorts) targeted advertising.
- Email address is now returned if requesting user is the owner of the user account so it can be exposed in client and FE user settings UIs.
- Improved Twittercard and OpenGraph meta tag generation including thumbnails and image dimension metadata when available.
- AdminAPI: sort users so the newest are at the top.
- ActivityPub Client-to-Server(C2S): Limitation on the type of Activity/Object are lifted as they are now passed through ObjectValidators
- MRF (`AntiFollowbotPolicy`): Bot accounts are now also considered followbots. Users can still allow bots to follow them by first following the bot.

### Added

- MRF (`FollowBotPolicy`): New MRF Policy which makes a designated local Bot account attempt to follow all users in public Notes received by your instance. Users who require approving follower requests or have #nobot in their profile are excluded.
- Return OAuth token `id` (primary key) in POST `/oauth/token`.
- AdminAPI: return `created_at` date with users.
- AdminAPI: add DELETE `/api/v1/pleroma/admin/instances/:instance` to delete all content from a remote instance.
- `AnalyzeMetadata` upload filter for extracting image/video attachment dimensions and generating blurhashes for images. Blurhashes for videos are not generated at this time.
- Attachment dimensions and blurhashes are federated when available.
- Mastodon API: support `poll` notification.
- Pinned posts federation
- Possibility to discover users like `user@example.org`, while Akkoma is working on `akkoma.example.org`. Additional configuration required.

### Fixed
- Don't crash so hard when email settings are invalid.
- Checking activated Upload Filters for required commands.
- Remote users can no longer reappear after being deleted.
- Deactivated users may now be deleted.
- Deleting an activity with a lot of likes/boosts no longer causes a database timeout.
- Mix task `pleroma.database prune_objects`
- Fixed rendering of JSON errors on ActivityPub endpoints.
- Linkify: Parsing crash with URLs ending in unbalanced closed paren, no path separator, and no query parameters
- Try to save exported ConfigDB settings (migrate_from_db) in the system temp directory if default location is not writable.
- Uploading custom instance thumbnail via AdminAPI/AdminFE generated invalid URL to the image
- Applying ConcurrentLimiter settings via AdminAPI
- User login failures if their `notification_settings` were in a NULL state.
- Mix task `pleroma.user delete_activities` query transaction timeout is now :infinity
- MRF (`SimplePolicy`): Embedded objects are now checked. If any embedded object would be rejected, its parent is rejected. This fixes Announces leaking posts from blocked domains.
- Fixed some Markdown issues, including trailing slash in links.

### Removed
- **Breaking**: Remove deprecated `/api/qvitter/statuses/notifications/read` (replaced by `/api/v1/pleroma/notifications/read`)

## [2.3.0] - 2021-03-01

### Security

- Fixed client user agent leaking through MediaProxy

### Removed

- `:auth, :enforce_oauth_admin_scope_usage` configuration option.

### Changed

- **Breaking**: Changed `mix pleroma.user toggle_confirmed` to `mix pleroma.user confirm`
- **Breaking**: Changed `mix pleroma.user toggle_activated` to `mix pleroma.user activate/deactivate`
- **Breaking:** NSFW hashtag is no longer added on sensitive posts
- Polls now always return a `voters_count`, even if they are single-choice.
- Admin Emails: The ap id is used as the user link in emails now.
- Improved registration workflow for email confirmation and account approval modes.
- Search: When using Postgres 11+, Pleroma will use the `websearch_to_tsvector` function to parse search queries.
- Emoji: Support the full Unicode 13.1 set of Emoji for reactions, plus regional indicators.
- Deprecated `Pleroma.Uploaders.S3, :public_endpoint`. Now `Pleroma.Upload, :base_url` is the standard configuration key for all uploaders.
- Improved Apache webserver support: updated sample configuration, MediaProxy cache invalidation verified with the included sample script
- Improve OAuth 2.0 provider support. A missing `fqn` field was added to the response, but does not expose the user's email address.
- Provide redirect of external posts from `/notice/:id` to their original URL
- Admins no longer receive notifications for reports if they are the actor making the report.
- Improved Mailer configuration setting descriptions for AdminFE.
- Updated default avatar to look nicer.

<details>
  <summary>API Changes</summary>

- **Breaking:** AdminAPI changed User field `confirmation_pending` to `is_confirmed`
- **Breaking:** AdminAPI changed User field `approval_pending` to `is_approved`
- **Breaking**: AdminAPI changed User field `deactivated` to `is_active`
- **Breaking:** AdminAPI `GET /api/pleroma/admin/users/:nickname_or_id/statuses` changed response format and added the number of total users posts.
- **Breaking:** AdminAPI `GET /api/pleroma/admin/instances/:instance/statuses` changed response format and added the number of total users posts.
- Admin API: Reports now ordered by newest
- Pleroma API: `GET /api/v1/pleroma/chats` is deprecated in favor of `GET /api/v2/pleroma/chats`.
- Pleroma API: Reroute `/api/pleroma/*` to `/api/v1/pleroma/*`

</details>
- Improved hashtag timeline performance (requires a background migration).

### Added

- Reports now generate notifications for admins and mods.
- Support for local-only statuses.
- Support pagination of blocks and mutes.
- Account backup.
- Configuration: Add `:instance, autofollowing_nicknames` setting to provide a way to make accounts automatically follow new users that register on the local Pleroma instance.
- `[:activitypub, :blockers_visible]` config to control visibility of blockers.
- Ability to view remote timelines, with ex. `/api/v1/timelines/public?instance=lain.com` and streams `public:remote` and `public:remote:media`.
- The site title is now injected as a `title` tag like preloads or metadata.
- Password reset tokens now are not accepted after a certain age.
- Mix tasks to help with displaying and removing ConfigDB entries. See `mix pleroma.config`.
- OAuth form improvements: users are remembered by their cookie, the CSS is overridable by the admin, and the style has been improved.
- OAuth improvements and fixes: more secure session-based authentication (by token that could be revoked anytime), ability to revoke belonging OAuth token from any client etc.
- Ability to set ActivityPub aliases for follower migration.
- Configurable background job limits for RichMedia (link previews) and MediaProxyWarmingPolicy
- Ability to define custom HTTP headers per each frontend
- MRF (`NoEmptyPolicy`): New MRF Policy which will deny empty statuses or statuses of only mentions from being created by local users
- New users will receive a simple email confirming their registration if no other emails will be dispatched. (e.g., Welcome, Confirmation, or Approval Required)

<details>
  <summary>API Changes</summary>
- Admin API: (`GET /api/pleroma/admin/users`) filter users by `unconfirmed` status and `actor_type`.
- Admin API: OpenAPI spec for the user-related operations
- Pleroma API: `GET /api/v2/pleroma/chats` added. It is exactly like `GET /api/v1/pleroma/chats` except supports pagination.
- Pleroma API: Add `idempotency_key` to the chat message entity that can be used for optimistic message sending.
- Pleroma API: (`GET /api/v1/pleroma/federation_status`) Add a way to get a list of unreachable instances.
- Mastodon API: User and conversation mutes can now auto-expire if `expires_in` parameter was given while adding the mute.
- Admin API: An endpoint to manage frontends.
- Streaming API: Add follow relationships updates.
- WebPush: Introduce `pleroma:chat_mention` and `pleroma:emoji_reaction` notification types.
- Mastodon API: Add monthly active users to `/api/v1/instance` (`pleroma.stats.mau`).
- Mastodon API: Home, public, hashtag & list timelines accept `only_media`, `remote` & `local` parameters for filtration.
- Mastodon API: `/api/v1/accounts/:id` & `/api/v1/mutes` endpoints accept `with_relationships` parameter and return filled `pleroma.relationship` field.
- Mastodon API: Endpoint to remove a conversation (`DELETE /api/v1/conversations/:id`).
- Mastodon API: `expires_in` in the scheduled post `params` field on `/api/v1/statuses` and `/api/v1/scheduled_statuses/:id` endpoints.
</details>

### Fixed

- Users with `is_discoverable` field set to false (default value) will appear in in-service search results but be hidden from external services (search bots etc.).
- Streaming API: Posts and notifications are not dropped, when CLI task is executing.
- Creating incorrect IPv4 address-style HTTP links when encountering certain numbers.
- Reblog API Endpoint: Do not set visibility parameter to public by default and let CommonAPI to infer it from status, so a user can reblog their private status without explicitly setting reblog visibility to private.
- Tag URLs in statuses are now absolute
- Removed duplicate jobs to purge expired activities
- File extensions of some attachments were incorrectly changed. This feature has been disabled for now.
- Mix task pleroma.instance creates missing parent directories if the configuration or SQL output paths are changed.

<details>
  <summary>API Changes</summary>
  - Mastodon API: Current user is now included in conversation if it's the only participant.
  - Mastodon API: Fixed last_status.account being not filled with account data.
  - Mastodon API: Fix not being able to add or remove multiple users at once in lists.
  - Mastodon API: Fixed own_votes being not returned with poll data.
  - Mastodon API: Fixed creation of scheduled posts with polls.
  - Mastodon API: Support for expires_in/expires_at in the Filters.
</details>

## [2.2.2] - 2021-01-18

### Fixed

- StealEmojiPolicy creates dir for emojis, if it doesn't exist.
- Updated `elixir_make` to a non-retired version

### Upgrade notes

1. Restart Pleroma

## [2.2.1] - 2020-12-22

### Changed
- Updated Pleroma FE

### Fixed

- Config generation: rename `Pleroma.Upload.Filter.ExifTool` to `Pleroma.Upload.Filter.Exiftool`.
- S3 Uploads with Elixir 1.11.
- Mix task pleroma.user delete_activities for source installations.
- Search: RUM index search speed has been fixed.
- Rich Media Previews sometimes showed the wrong preview due to a bug following redirects.
- Fixes for the autolinker.
- Forwarded reports duplication from Pleroma instances.
- Emoji Reaction activity filtering from blocked and muted accounts.

- <details>
    <summary>API</summary>
  - Statuses were not displayed for Mastodon forwarded reports.
  </details>

### Upgrade notes

1. Restart Pleroma

## [2.2.0] - 2020-11-12

### Security

- Fixed the possibility of using file uploads to spoof posts.

### Changed

- **Breaking** Requires `libmagic` (or `file`) to guess file types.
- **Breaking:** App metrics endpoint (`/api/pleroma/app_metrics`) is disabled by default, check `docs/API/prometheus.md` on enabling and configuring.
- **Breaking:** Pleroma Admin API: emoji packs and files routes changed.
- **Breaking:** Sensitive/NSFW statuses no longer disable link previews.
- Search: Users are now findable by their urls.
- Renamed `:await_up_timeout` in `:connections_pool` namespace to `:connect_timeout`, old name is deprecated.
- Renamed `:timeout` in `pools` namespace to `:recv_timeout`, old name is deprecated.
- The `discoverable` field in the `User` struct will now add a NOINDEX metatag to profile pages when false.
- Users with the `is_discoverable` field set to false will not show up in searches ([bug](https://git.pleroma.social/pleroma/pleroma/-/issues/2301)).
- Minimum lifetime for ephmeral activities changed to 10 minutes and made configurable (`:min_lifetime` option).
- Introduced optional dependencies on `ffmpeg`, `ImageMagick`, `exiftool` software packages. Please refer to `docs/installation/optional/media_graphics_packages.md`.
- <details>
  <summary>API Changes</summary>
- API: Empty parameter values for integer parameters are now ignored in non-strict validaton mode.
</details>

### Removed

- **Breaking:** `Pleroma.Workers.Cron.StatsWorker` setting from Oban `:crontab` (moved to a simpler implementation).
- **Breaking:** `Pleroma.Workers.Cron.ClearOauthTokenWorker` setting from Oban `:crontab` (moved to scheduled jobs).
- **Breaking:** `Pleroma.Workers.Cron.PurgeExpiredActivitiesWorker` setting from Oban `:crontab` (moved to scheduled jobs).
- Removed `:managed_config` option. In practice, it was accidentally removed with 2.0.0 release when frontends were
switched to a new configuration mechanism, however it was not officially removed until now.

### Added

- Media preview proxy (requires `ffmpeg` and `ImageMagick` to be installed and media proxy to be enabled; see `:media_preview_proxy` config for more details).
- Mix tasks for controlling user account confirmation status in bulk (`mix pleroma.user confirm_all` and `mix pleroma.user unconfirm_all`)
- Mix task for sending confirmation emails to all unconfirmed users (`mix pleroma.email resend_confirmation_emails`)
- Mix task option for force-unfollowing relays
- App metrics: ability to restrict access to specified IP whitelist.

<details>
  <summary>API Changes</summary>

- Admin API: Importing emoji from a zip file
- Pleroma API: Importing the mutes users from CSV files.
- Pleroma API: Pagination for remote/local packs and emoji.

</details>

### Fixed

- Add documented-but-missing chat pagination.
- Allow sending out emails again.
- Allow sending chat messages to yourself
- OStatus / static FE endpoints: fixed inaccessibility for anonymous users on non-federating instances, switched to handling per `:restrict_unauthenticated` setting.
- Fix remote users with a whitespace name.

### Upgrade notes

1. Install libmagic and development headers (`libmagic-dev` on Ubuntu/Debian, `file-dev` on Alpine Linux)
2. Run database migrations (inside Pleroma directory):
  - OTP: `./bin/pleroma_ctl migrate`
  - From Source: `mix ecto.migrate`
3. Restart Pleroma

## [2.1.2] - 2020-09-17

### Security

- Fix most MRF rules either crashing or not being applied to objects passed into the Common Pipeline (ChatMessage, Question, Answer, Audio, Event).

### Fixed

- Welcome Chat messages preventing user registration with MRF Simple Policy applied to the local instance.
- Mastodon API: the public timeline returning an error when the `reply_visibility` parameter is set to `self` for an unauthenticated user.
- Mastodon Streaming API: Handler crashes on authentication failures, resulting in error logs.
- Mastodon Streaming API: Error logs on client pings.
- Rich media: Log spam on failures. Now the error is only logged once per attempt.

### Changed

- Rich Media: A HEAD request is now done to the url, to ensure it has the appropriate content type and size before proceeding with a GET.

### Upgrade notes

1. Restart Pleroma

## [2.1.1] - 2020-09-08

### Security
- Fix possible DoS in Mastodon API user search due to an error in match clauses, leading to an infinite recursion and subsequent OOM with certain inputs.
- Fix metadata leak for accounts and statuses on private instances.
- Fix possible DoS in Admin API search using an atom leak vulnerability. Authentication with admin rights was required to exploit.

### Changed

- **Breaking:** The metadata providers RelMe and Feed are no longer configurable. RelMe should always be activated and Feed only provides a <link> header tag for the actual RSS/Atom feed when the instance is public.
- Improved error message when cmake is not available at build stage.

### Added
- Rich media failure tracking (along with `:failure_backoff` option).

<details>
  <summary>Admin API Changes</summary>

- Add `PATCH /api/pleroma/admin/instance_document/:document_name` to modify the Terms of Service and Instance Panel HTML pages via Admin API
</details>

### Fixed
- Default HTTP adapter not respecting pool setting, leading to possible OOM.
- Fixed uploading webp images when the Exiftool Upload Filter is enabled by skipping them
- Mastodon API: Search parameter `following` now correctly returns the followings rather than the followers
- Mastodon API: Timelines hanging for (`number of posts with links * rich media timeout`) in the worst case.
  Reduced to just rich media timeout.
- Mastodon API: Cards being wrong for preview statuses due to cache key collision.
- Password resets no longer processed for deactivated accounts.
- Favicon scraper raising exceptions on URLs longer than 255 characters.

## [2.1.0] - 2020-08-28

### Changed

- **Breaking:** The default descriptions on uploads are now empty. The old behavior (filename as default) can be configured, see the cheat sheet.
- **Breaking:** Added the ObjectAgePolicy to the default set of MRFs. This will delist and strip the follower collection of any message received that is older than 7 days. This will stop users from seeing very old messages in the timelines. The messages can still be viewed on the user's page and in conversations. They also still trigger notifications.
- **Breaking:** Elixir >=1.9 is now required (was >= 1.8)
- **Breaking:** Configuration: `:auto_linker, :opts` moved to `:pleroma, Pleroma.Formatter`. Old config namespace is deprecated.
- **Breaking:** Configuration: `:instance, welcome_user_nickname` moved to `:welcome, :direct_message, :sender_nickname`, `:instance, :welcome_message` moved to `:welcome, :direct_message, :message`. Old config namespace is deprecated.
- **Breaking:** LDAP: Fallback to local database authentication has been removed for security reasons and lack of a mechanism to ensure the passwords are synchronized when LDAP passwords are updated.
- **Breaking** Changed defaults for `:restrict_unauthenticated` so that when `:instance, :public` is set to `false` then all `:restrict_unauthenticated` items be effectively set to `true`. If you'd like to allow unauthenticated access to specific API endpoints on a private instance, please explicitly set `:restrict_unauthenticated` to non-default value in `config/prod.secret.exs`.
- In Conversations, return only direct messages as `last_status`
- Using the `only_media` filter on timelines will now exclude reblog media
- MFR policy to set global expiration for all local Create activities
- OGP rich media parser merged with TwitterCard
- Configuration: `:instance, rewrite_policy` moved to `:mrf, policies`, `:instance, :mrf_transparency` moved to `:mrf, :transparency`, `:instance, :mrf_transparency_exclusions` moved to `:mrf, :transparency_exclusions`. Old config namespace is deprecated.
- Configuration: `:media_proxy, whitelist` format changed to host with scheme (e.g. `http://example.com` instead of `example.com`). Domain format is deprecated.

<details>
  <summary>API Changes</summary>

- **Breaking:** Pleroma API: The routes to update avatar, banner and background have been removed.
- **Breaking:** Image description length is limited now.
- **Breaking:** Emoji API: changed methods and renamed routes.
- **Breaking:** Notification Settings API for suppressing notifications has been simplified down to `block_from_strangers`.
- **Breaking:** Notification Settings API option for hiding push notification contents has been renamed to `hide_notification_contents`.
- MastodonAPI: Allow removal of avatar, banner and background.
- Streaming: Repeats of a user's posts will no longer be pushed to the user's stream.
- Mastodon API: Added `pleroma.metadata.fields_limits` to /api/v1/instance
- Mastodon API: On deletion, returns the original post text.
- Mastodon API: Add `pleroma.unread_count` to the Marker entity.
- Mastodon API: Added `pleroma.metadata.post_formats` to /api/v1/instance
- Mastodon API (legacy): Allow query parameters for `/api/v1/domain_blocks`, e.g. `/api/v1/domain_blocks?domain=badposters.zone`
- Mastodon API: Make notifications about statuses from muted users and threads read automatically
- Pleroma API: `/api/pleroma/captcha` responses now include `seconds_valid` with an integer value.

</details>

<details>
  <summary>Admin API Changes</summary>

- **Breaking** Changed relay `/api/pleroma/admin/relay` endpoints response format.
- Status visibility stats: now can return stats per instance.
- Mix task to refresh counter cache (`mix pleroma.refresh_counter_cache`)

</details>

### Removed

- **Breaking:** removed `with_move` parameter from notifications timeline.

### Added

- Frontends: Add mix task to install frontends.
- Frontends: Add configurable frontends for primary and admin fe.
- Configuration: Added a blacklist for email servers.
- Chats: Added `accepts_chat_messages` field to user, exposed in APIs and federation.
- Chats: Added support for federated chats. For details, see the docs.
- ActivityPub: Added support for existing AP ids for instances migrated from Mastodon.
- Instance: Add `background_image` to configuration and `/api/v1/instance`
- Instance: Extend `/api/v1/instance` with Pleroma-specific information.
- NodeInfo: `pleroma:api/v1/notifications:include_types_filter` to the `features` list.
- NodeInfo: `pleroma_emoji_reactions` to the `features` list.
- Configuration: `:restrict_unauthenticated` setting, restrict access for unauthenticated users to timelines (public and federate), user profiles and statuses.
- Configuration: Add `:database_config_whitelist` setting to whitelist settings which can be configured from AdminFE.
- Configuration: `filename_display_max_length` option to set filename truncate limit, if filename display enabled (0 = no limit).
- New HTTP adapter [gun](https://github.com/ninenines/gun). Gun adapter requires minimum OTP version of 22.2 otherwise Pleroma won’t start. For hackney OTP update is not required.
- Mix task to create trusted OAuth App.
- Mix task to reset MFA for user accounts
- Notifications: Added `follow_request` notification type.
- Added `:reject_deletes` group to SimplePolicy
- MRF (`EmojiStealPolicy`): New MRF Policy which allows to automatically download emojis from remote instances
- Support pagination in emoji packs API (for packs and for files in pack)
- Support for viewing instances favicons next to posts and accounts
- Added Pleroma.Upload.Filter.Exiftool as an alternate EXIF stripping mechanism targeting GPS/location metadata.
- "By approval" registrations mode.
- Configuration: Added `:welcome` settings for the welcome message to newly registered users. You can send a welcome message as a direct message, chat or email.
- Ability to hide favourites and emoji reactions in the API with `[:instance, :show_reactions]` config.

<details>
  <summary>API Changes</summary>

- Mastodon API: Add pleroma.parent_visible field to statuses.
- Mastodon API: Extended `/api/v1/instance`.
- Mastodon API: Support for `include_types` in `/api/v1/notifications`.
- Mastodon API: Added `/api/v1/notifications/:id/dismiss` endpoint.
- Mastodon API: Add support for filtering replies in public and home timelines.
- Mastodon API: Support for `bot` field in `/api/v1/accounts/update_credentials`.
- Mastodon API: Support irreversible property for filters.
- Mastodon API: Add pleroma.favicon field to accounts.
- Admin API: endpoints for create/update/delete OAuth Apps.
- Admin API: endpoint for status view.
- OTP: Add command to reload emoji packs
</details>

### Fixed
- Fix list pagination and other list issues.
- Support pagination in conversations API
- **Breaking**: SimplePolicy `:reject` and `:accept` allow deletions again
- Fix follower/blocks import when nicknames starts with @
- Filtering of push notifications on activities from blocked domains
- Resolving Peertube accounts with Webfinger
- `blob:` urls not being allowed by connect-src CSP
- Mastodon API: fix `GET /api/v1/notifications` not returning the full result set
- Rich Media Previews for Twitter links
- Admin API: fix `GET /api/pleroma/admin/users/:nickname/credentials` returning 404 when getting the credentials of a remote user while `:instance, :limit_to_local_content` is set to `:unauthenticated`
- Fix CSP policy generation to include remote Captcha services
- Fix edge case where MediaProxy truncates media, usually caused when Caddy is serving content for the other Federated instance.
- Emoji Packs could not be listed when instance was set to `public: false`
- Fix whole_word always returning false on filter get requests
- Migrations not working on OTP releases if the database was connected over ssl
- Fix relay following

## [2.0.7] - 2020-06-13

### Security
- Fix potential DoSes exploiting atom leaks in rich media parser and the `UserAllowListPolicy` MRF policy

### Fixed
- CSP: not allowing images/media from every host when mediaproxy is disabled
- CSP: not adding mediaproxy base url to image/media hosts
- StaticFE missing the CSS file

### Upgrade notes

1. Restart Pleroma

## [2.0.6] - 2020-06-09

### Security
- CSP: harden `image-src` and `media-src` when MediaProxy is used

### Fixed
- AP C2S: Fix pagination in inbox/outbox
- Various compilation errors on OTP 23
- Mastodon API streaming: Repeats from muted threads not being filtered

### Changed
- Various database performance improvements

### Upgrade notes
1. Run database migrations (inside Pleroma directory):
  - OTP: `./bin/pleroma_ctl migrate`
  - From Source: `mix ecto.migrate`
2. Restart Pleroma

## [2.0.5] - 2020-05-13

### Security
- Fix possible private status leaks in Mastodon Streaming API

### Fixed
- Crashes when trying to block a user if block federation is disabled
- Not being able to start the instance without `erlang-eldap` installed
- Users with bios over the limit getting rejected
- Follower counters not being updated on incoming follow accepts

### Upgrade notes

1. Restart Pleroma

## [2.0.4] - 2020-05-10

### Security
- AP C2S: Fix a potential DoS by creating nonsensical objects that break timelines

### Fixed
- Peertube user lookups not working
- `InsertSkeletonsForDeletedUsers` migration failing on some instances
- Healthcheck reporting the number of memory currently used, rather than allocated in total
- LDAP not being usable in OTP releases
- Default apache configuration having tls chain issues

### Upgrade notes

#### Apache only

1. Remove the following line from your config:
```
    SSLCertificateFile      /etc/letsencrypt/live/${servername}/cert.pem
```

#### Everyone

1. Restart Pleroma

## [2.0.3] - 2020-05-02

### Security
- Disallow re-registration of previously deleted users, which allowed viewing direct messages addressed to them
- Mastodon API: Fix `POST /api/v1/follow_requests/:id/authorize` allowing to force a follow from a local user even if they didn't request to follow
- CSP: Sandbox uploads

### Fixed
- Notifications from blocked domains
- Potential federation issues with Mastodon versions before 3.0.0
- HTTP Basic Authentication permissions issue
- Follow/Block imports not being able to find the user if the nickname started with an `@`
- Instance stats counting internal users
- Inability to run a From Source release without git
- ObjectAgePolicy didn't filter out old messages
- `blob:` urls not being allowed by CSP

### Added
- NodeInfo: ObjectAgePolicy settings to the `federation` list.
- Follow request notifications
<details>
  <summary>API Changes</summary>
- Admin API: `GET /api/pleroma/admin/need_reboot`.
</details>

### Upgrade notes

1. Restart Pleroma
2. Run database migrations (inside Pleroma directory):
  - OTP: `./bin/pleroma_ctl migrate`
  - From Source: `mix ecto.migrate`
3. Reset status visibility counters (inside Pleroma directory):
  - OTP: `./bin/pleroma_ctl refresh_counter_cache`
  - From Source: `mix pleroma.refresh_counter_cache`


## [2.0.2] - 2020-04-08
### Added
- Support for Funkwhale's `Audio` activity
- Admin API: `PATCH /api/pleroma/admin/users/:nickname/update_credentials`

### Fixed
- Blocked/muted users still generating push notifications
- Input textbox for bio ignoring newlines
- OTP: Inability to use PostgreSQL databases with SSL
- `user delete_activities` breaking when trying to delete already deleted posts
- Incorrect URL for Funkwhale channels

### Upgrade notes
1. Restart Pleroma

## [2.0.1] - 2020-03-15
### Security
- Static-FE: Fix remote posts not being sanitized

### Fixed
- Rate limiter crashes when there is no explicitly specified ip in the config
- 500 errors when no `Accept` header is present if Static-FE is enabled
- Instance panel not being updated immediately due to wrong `Cache-Control` headers
- Statuses posted with BBCode/Markdown having unncessary newlines in Pleroma-FE
- OTP: Fix some settings not being migrated to in-database config properly
- No `Cache-Control` headers on attachment/media proxy requests
- Character limit enforcement being off by 1
- Mastodon Streaming API: hashtag timelines not working

### Changed
- BBCode and Markdown formatters will no longer return any `\n` and only use `<br/>` for newlines
- Mastodon API: Allow registration without email if email verification is not enabled

### Upgrade notes
#### Nginx only
1. Remove `proxy_ignore_headers Cache-Control;` and `proxy_hide_header  Cache-Control;` from your config.

#### Everyone
1. Run database migrations (inside Pleroma directory):
  - OTP: `./bin/pleroma_ctl migrate`
  - From Source: `mix ecto.migrate`
2. Restart Pleroma

## [2.0.0] - 2019-03-08
### Security
- Mastodon API: Fix being able to request enormous amount of statuses in timelines leading to DoS. Now limited to 40 per request.

### Removed
- **Breaking**: Removed 1.0+ deprecated configurations `Pleroma.Upload, :strip_exif` and `:instance, :dedupe_media`
- **Breaking**: OStatus protocol support
- **Breaking**: MDII uploader
- **Breaking**: Using third party engines for user recommendation
<details>
  <summary>API Changes</summary>

- **Breaking**: AdminAPI: migrate_from_db endpoint
</details>

### Changed
- **Breaking:** Pleroma won't start if it detects unapplied migrations
- **Breaking:** Elixir >=1.8 is now required (was >= 1.7)
- **Breaking:** `Pleroma.Plugs.RemoteIp` and `:rate_limiter` enabled by default. Please ensure your reverse proxy forwards the real IP!
- **Breaking:** attachment links (`config :pleroma, :instance, no_attachment_links` and `config :pleroma, Pleroma.Upload, link_name`) disabled by default
- **Breaking:** OAuth: defaulted `[:auth, :enforce_oauth_admin_scope_usage]` setting to `true` which demands `admin` OAuth scope to perform admin actions (in addition to `is_admin` flag on User); make sure to use bundled or newer versions of AdminFE & PleromaFE to access admin / moderator features.
- **Breaking:** Dynamic configuration has been rearchitected. The `:pleroma, :instance, dynamic_configuration` setting has been replaced with `config :pleroma, configurable_from_database`. Please backup your configuration to a file and run the migration task to ensure consistency with the new schema.
- **Breaking:** `:instance, no_attachment_links` has been replaced with `:instance, attachment_links` which still takes a boolean value but doesn't use double negative language.
- Replaced [pleroma_job_queue](https://git.pleroma.social/pleroma/pleroma_job_queue) and `Pleroma.Web.Federator.RetryQueue` with [Oban](https://github.com/sorentwo/oban) (see [`docs/config.md`](docs/config.md) on migrating customized worker / retry settings)
- Introduced [quantum](https://github.com/quantum-elixir/quantum-core) job scheduler
- Enabled `:instance, extended_nickname_format` in the default config
- Add `rel="ugc"` to all links in statuses, to prevent SEO spam
- Extract RSS functionality from OStatus
- MRF (Simple Policy): Also use `:accept`/`:reject` on the actors rather than only their activities
- OStatus: Extract RSS functionality
- Deprecated `User.Info` embedded schema (fields moved to `User`)
- Store status data inside Flag activity
- Deprecated (reorganized as `UserRelationship` entity) User fields with user AP IDs (`blocks`, `mutes`, `muted_reblogs`, `muted_notifications`, `subscribers`).
- Rate limiter is now disabled for localhost/socket (unless remoteip plug is enabled)
- Logger: default log level changed from `warn` to `info`.
- Config mix task `migrate_to_db` truncates `config` table before migrating the config file.
- Allow account registration without an email
- Default to `prepare: :unnamed` in the database configuration.
- Instance stats are now loaded on startup instead of being empty until next hourly job.
<details>
  <summary>API Changes</summary>

- **Breaking** EmojiReactions: Change endpoints and responses to align with Mastodon
- **Breaking** Admin API: `PATCH /api/pleroma/admin/users/:nickname/force_password_reset` is now `PATCH /api/pleroma/admin/users/force_password_reset` (accepts `nicknames` array in the request body)
- **Breaking:** Admin API: Return link alongside with token on password reset
- **Breaking:** Admin API: `PUT /api/pleroma/admin/reports/:id` is now `PATCH /api/pleroma/admin/reports`, see admin_api.md for details
- **Breaking:** `/api/pleroma/admin/users/invite_token` now uses `POST`, changed accepted params and returns full invite in json instead of only token string.
- **Breaking** replying to reports is now "report notes", endpoint changed from `POST /api/pleroma/admin/reports/:id/respond` to `POST /api/pleroma/admin/reports/:id/notes`
- Mastodon API: stopped sanitizing display names, field names and subject fields since they are supposed to be treated as plaintext
- Admin API: Return `total` when querying for reports
- Mastodon API: Return `pleroma.direct_conversation_id` when creating a direct message (`POST /api/v1/statuses`)
- Admin API: Return link alongside with token on password reset
- Admin API: Support authentication via `x-admin-token` HTTP header
- Mastodon API: Add `pleroma.direct_conversation_id` to the status endpoint (`GET /api/v1/statuses/:id`)
- Mastodon API: `pleroma.thread_muted` to the Status entity
- Mastodon API: Mark the direct conversation as read for the author when they send a new direct message
- Mastodon API, streaming: Add `pleroma.direct_conversation_id` to the `conversation` stream event payload.
- Admin API: Render whole status in grouped reports
- Mastodon API: User timelines will now respect blocks, unless you are getting the user timeline of somebody you blocked (which would be empty otherwise).
- Mastodon API: Favoriting / Repeating a post multiple times will now return the identical response every time. Before, executing that action twice would return an error ("already favorited") on the second try.
- Mastodon API: Limit timeline requests to 3 per timeline per 500ms per user/ip by default.
- Admin API: `PATCH /api/pleroma/admin/users/:nickname/credentials` and `GET /api/pleroma/admin/users/:nickname/credentials`
</details>

### Added
- `:chat_limit` option to limit chat characters.
- `cleanup_attachments` option to remove attachments along with statuses. Does not affect duplicate files and attachments without status. Enabling this will increase load to database when deleting statuses on larger instances.
- Refreshing poll results for remote polls
- Authentication: Added rate limit for password-authorized actions / login existence checks
- Static Frontend: Add the ability to render user profiles and notices server-side without requiring JS app.
- Mix task to re-count statuses for all users (`mix pleroma.count_statuses`)
- Mix task to list all users (`mix pleroma.user list`)
- Mix task to send a test email (`mix pleroma.email test`)
- Support for `X-Forwarded-For` and similar HTTP headers which used by reverse proxies to pass a real user IP address to the backend. Must not be enabled unless your instance is behind at least one reverse proxy (such as Nginx, Apache HTTPD or Varnish Cache).
- MRF: New module which handles incoming posts based on their age. By default, all incoming posts that are older than 2 days will be unlisted and not shown to their followers.
- User notification settings: Add `privacy_option` option.
- Support for custom Elixir modules (such as MRF policies)
- User settings: Add _This account is a_ option.
- A new users admin digest email
- OAuth: admin scopes support (relevant setting: `[:auth, :enforce_oauth_admin_scope_usage]`).
- Add an option `authorized_fetch_mode` to require HTTP signatures for AP fetches.
- ActivityPub: support for `replies` collection (output for outgoing federation & fetching on incoming federation).
- Mix task to refresh counter cache (`mix pleroma.refresh_counter_cache`)
<details>
  <summary>API Changes</summary>

- Job queue stats to the healthcheck page
- Admin API: Add ability to fetch reports, grouped by status `GET /api/pleroma/admin/grouped_reports`
- Admin API: Add ability to require password reset
- Mastodon API: Account entities now include `follow_requests_count` (planned Mastodon 3.x addition)
- Pleroma API: `GET /api/v1/pleroma/accounts/:id/scrobbles` to get a list of recently scrobbled items
- Pleroma API: `POST /api/v1/pleroma/scrobble` to scrobble a media item
- Mastodon API: Add `upload_limit`, `avatar_upload_limit`, `background_upload_limit`, and `banner_upload_limit` to `/api/v1/instance`
- Mastodon API: Add `pleroma.unread_conversation_count` to the Account entity
- OAuth: support for hierarchical permissions / [Mastodon 2.4.3 OAuth permissions](https://docs.joinmastodon.org/api/permissions/)
- Metadata Link: Atom syndication Feed
- Mix task to re-count statuses for all users (`mix pleroma.count_statuses`)
- Mastodon API: Add `exclude_visibilities` parameter to the timeline and notification endpoints
- Admin API: `/users/:nickname/toggle_activation` endpoint is now deprecated in favor of: `/users/activate`, `/users/deactivate`, both accept `nicknames` array
- Admin API: Multiple endpoints now require `nicknames` array, instead of singe `nickname`:
  - `POST/DELETE /api/pleroma/admin/users/:nickname/permission_group/:permission_group` are deprecated in favor of: `POST/DELETE /api/pleroma/admin/users/permission_group/:permission_group`
  - `DELETE /api/pleroma/admin/users` (`nickname` query param or `nickname` sent in JSON body) is deprecated in favor of: `DELETE /api/pleroma/admin/users` (`nicknames` query array param or `nicknames` sent in JSON body)
- Admin API: Add `GET /api/pleroma/admin/relay` endpoint - lists all followed relays
- Pleroma API: `POST /api/v1/pleroma/conversations/read` to mark all conversations as read
- ActivityPub: Support `Move` activities
- Mastodon API: Add `/api/v1/markers` for managing timeline read markers
- Mastodon API: Add the `recipients` parameter to `GET /api/v1/conversations`
- Configuration: `feed` option for user atom feed.
- Pleroma API: Add Emoji reactions
- Admin API: Add `/api/pleroma/admin/instances/:instance/statuses` - lists all statuses from a given instance
- Admin API: Add `/api/pleroma/admin/users/:nickname/statuses` - lists all statuses from a given user
- Admin API: `PATCH /api/pleroma/users/confirm_email` to confirm email for multiple users, `PATCH /api/pleroma/users/resend_confirmation_email` to resend confirmation email for multiple users
- ActivityPub: Configurable `type` field of the actors.
- Mastodon API: `/api/v1/accounts/:id` has `source/pleroma/actor_type` field.
- Mastodon API: `/api/v1/update_credentials` accepts `actor_type` field.
- Captcha: Support native provider
- Captcha: Enable by default
- Mastodon API: Add support for `account_id` param to filter notifications by the account
- Mastodon API: Add `emoji_reactions` property to Statuses
- Mastodon API: Change emoji reaction reply format
- Notifications: Added `pleroma:emoji_reaction` notification type
- Mastodon API: Change emoji reaction reply format once more
- Configuration: `feed.logo` option for tag feed.
- Tag feed: `/tags/:tag.rss` - list public statuses by hashtag.
- Mastodon API: Add `reacted` property to `emoji_reactions`
- Pleroma API: Add reactions for a single emoji.
- ActivityPub: `[:activitypub, :note_replies_output_limit]` setting sets the number of note self-replies to output on outgoing federation.
- Admin API: `GET /api/pleroma/admin/stats` to get status count by visibility scope
- Admin API: `GET /api/pleroma/admin/statuses` - list all statuses (accepts `godmode` and `local_only`)
</details>

### Fixed
- Report emails now include functional links to profiles of remote user accounts
- Not being able to log in to some third-party apps when logged in to MastoFE
- MRF: `Delete` activities being exempt from MRF policies
- OTP releases: Not being able to configure OAuth expired token cleanup interval
- OTP releases: Not being able to configure HTML sanitization policy
- OTP releases: Not being able to change upload limit (again)
- Favorites timeline now ordered by favorite date instead of post date
- Support for cancellation of a follow request
<details>
  <summary>API Changes</summary>

- Mastodon API: Fix private and direct statuses not being filtered out from the public timeline for an authenticated user (`GET /api/v1/timelines/public`)
- Mastodon API: Inability to get some local users by nickname in `/api/v1/accounts/:id_or_nickname`
- AdminAPI: If some status received reports both in the "new" format and "old" format it was considered reports on two different statuses (in the context of grouped reports)
- Admin API: Error when trying to update reports in the "old" format
- Mastodon API: Marking a conversation as read (`POST /api/v1/conversations/:id/read`) now no longer brings it to the top in the user's direct conversation list
</details>

## [1.1.9] - 2020-02-10
### Fixed
- OTP: Inability to set the upload limit (again)
- Not being able to pin polls
- Streaming API: incorrect handling of reblog mutes
- Rejecting the user when field length limit is exceeded
- OpenGraph provider: html entities in descriptions

## [1.1.8] - 2020-01-10
### Fixed
- Captcha generation issues
- Returned Kocaptcha endpoint to configuration
- Captcha validity is now 5 minutes

## [1.1.7] - 2019-12-13
### Fixed
- OTP: Inability to set the upload limit
- OTP: Inability to override node name/distribution type to run 2 Pleroma instances on the same machine

### Added
- Integrated captcha provider

### Changed
- Captcha enabled by default
- Default Captcha provider changed from `Pleroma.Captcha.Kocaptcha` to `Pleroma.Captcha.Native`
- Better `Cache-Control` header for static content

### Bundled Pleroma-FE Changes
#### Added
- Icons in the navigation panel

#### Fixed
- Improved support unauthenticated view of private instances

#### Removed
- Whitespace hack on empty post content

## [1.1.6] - 2019-11-19
### Fixed
- Not being able to log into to third party apps when the browser is logged into mastofe
- Email confirmation not being required even when enabled
- Mastodon API: conversations API crashing when one status is malformed

### Bundled Pleroma-FE Changes
#### Added
- About page
- Meme arrows

#### Fixed
- Image modal not closing unless clicked outside of image
- Attachment upload spinner not being centered
- Showing follow counters being 0 when they are actually hidden

## [1.1.5] - 2019-11-09
### Fixed
- Polls having different numbers in timelines/notifications/poll api endpoints due to cache desyncronization
- Pleroma API: OAuth token endpoint not being found when ".json" suffix is appended

### Changed
- Frontend bundle updated to [044c9ad0](https://git.pleroma.social/pleroma/pleroma-fe/commit/044c9ad0562af059dd961d50961a3880fca9c642)

## [1.1.4] - 2019-11-01
### Fixed
- Added a migration that fills up empty user.info fields to prevent breakage after previous unsafe migrations.
- Failure to migrate from pre-1.0.0 versions
- Mastodon API: Notification stream not including follow notifications

## [1.1.3] - 2019-10-25
### Fixed
- Blocked users showing up in notifications collapsed as if they were muted
- `pleroma_ctl` not working on Debian's default shell

## [1.1.2] - 2019-10-18
### Fixed
- `pleroma_ctl` trying to connect to a running instance when generating the config, which of course doesn't exist.

## [1.1.1] - 2019-10-18
### Fixed
- One of the migrations between 1.0.0 and 1.1.0 wiping user info of the relay user because of unexpected behavior of postgresql's `jsonb_set`, resulting in inability to post in the default configuration. If you were affected, please run the following query in postgres console, the relay user will be recreated automatically:
```
delete from users where ap_id = 'https://your.instance.hostname/relay';
```
- Bad user search matches

## [1.1.0] - 2019-10-14
**Breaking:** The stable branch has been changed from `master` to `stable`. If you want to keep using 1.0, the `release/1.0` branch will receive security updates for 6 months after 1.1 release.

**OTP Note:** `pleroma_ctl` in 1.0 defaults to `master` and doesn't support specifying arbitrary branches, making `./pleroma_ctl update` fail. To fix this, fetch a version of `pleroma_ctl` from 1.1 using the command below and proceed with the update normally:
```
curl -Lo ./bin/pleroma_ctl 'https://git.pleroma.social/pleroma/pleroma/raw/develop/rel/files/bin/pleroma_ctl'
```
### Security
- Mastodon API: respect post privacy in `/api/v1/statuses/:id/{favourited,reblogged}_by`

### Removed
- **Breaking:** GNU Social API with Qvitter extensions support
- Emoji: Remove longfox emojis.
- Remove `Reply-To` header from report emails for admins.
- ActivityPub: The `/objects/:uuid/likes` endpoint.

### Changed
- **Breaking:** Configuration: A setting to explicitly disable the mailer was added, defaulting to true, if you are using a mailer add `config :pleroma, Pleroma.Emails.Mailer, enabled: true` to your config
- **Breaking:** Configuration: `/media/` is now removed when `base_url` is configured, append `/media/` to your `base_url` config to keep the old behaviour if desired
- **Breaking:** `/api/pleroma/notifications/read` is moved to `/api/v1/pleroma/notifications/read` and now supports `max_id` and responds with Mastodon API entities.
- Configuration: added `config/description.exs`, from which `docs/config.md` is generated
- Configuration: OpenGraph and TwitterCard providers enabled by default
- Configuration: Filter.AnonymizeFilename added ability to retain file extension with custom text
- Federation: Return 403 errors when trying to request pages from a user's follower/following collections if they have `hide_followers`/`hide_follows` set
- NodeInfo: Return `skipThreadContainment` in `metadata` for the `skip_thread_containment` option
- NodeInfo: Return `mailerEnabled` in `metadata`
- Mastodon API: Unsubscribe followers when they unfollow a user
- Mastodon API: `pleroma.thread_muted` key in the Status entity
- AdminAPI: Add "godmode" while fetching user statuses (i.e. admin can see private statuses)
- Improve digest email template
– Pagination: (optional) return `total` alongside with `items` when paginating
- The `Pleroma.FlakeId` module has been replaced with the `flake_id` library.

### Fixed
- Following from Osada
- Favorites timeline doing database-intensive queries
- Metadata rendering errors resulting in the entire page being inaccessible
- `federation_incoming_replies_max_depth` option being ignored in certain cases
- Mastodon API: Handling of search timeouts (`/api/v1/search` and `/api/v2/search`)
- Mastodon API: Misskey's endless polls being unable to render
- Mastodon API: Embedded relationships not being properly rendered in the Account entity of Status entity
- Mastodon API: Notifications endpoint crashing if one notification failed to render
- Mastodon API: `exclude_replies` is correctly handled again.
- Mastodon API: Add `account_id`, `type`, `offset`, and `limit` to search API (`/api/v1/search` and `/api/v2/search`)
- Mastodon API, streaming: Fix filtering of notifications based on blocks/mutes/thread mutes
- Mastodon API: Fix private and direct statuses not being filtered out from the public timeline for an authenticated user (`GET /api/v1/timelines/public`)
- Mastodon API: Ensure the `account` field is not empty when rendering Notification entities.
- Mastodon API: Inability to get some local users by nickname in `/api/v1/accounts/:id_or_nickname`
- Mastodon API: Blocks are now treated consistently between the Streaming API and the Timeline APIs
- Rich Media: Parser failing when no TTL can be found by image TTL setters
- Rich Media: The crawled URL is now spliced into the rich media data.
- ActivityPub S2S: sharedInbox usage has been mostly aligned with the rules in the AP specification.
- ActivityPub C2S: follower/following collection pages being inaccessible even when authentifucated if `hide_followers`/ `hide_follows` was set
- ActivityPub: Deactivated user deletion
- ActivityPub: Fix `/users/:nickname/inbox` crashing without an authenticated user
- MRF: fix ability to follow a relay when AntiFollowbotPolicy was enabled
- ActivityPub: Correct addressing of Undo.
- ActivityPub: Correct addressing of profile update activities.
- ActivityPub: Polls are now refreshed when necessary.
- Report emails now include functional links to profiles of remote user accounts
- Existing user id not being preserved on insert conflict
- Pleroma.Upload base_url was not automatically whitelisted by MediaProxy. Now your custom CDN or file hosting will be accessed directly as expected.
- Report email not being sent to admins when the reporter is a remote user
- Reverse Proxy limiting `max_body_length` was incorrectly defined and only checked `Content-Length` headers which may not be sufficient in some circumstances

### Added
- Expiring/ephemeral activites. All activities can have expires_at value set, which controls when they should be deleted automatically.
- Mastodon API: in post_status, the expires_in parameter lets you set the number of seconds until an activity expires. It must be at least one hour.
- Mastodon API: all status JSON responses contain a `pleroma.expires_at` item which states when an activity will expire. The value is only shown to the user who created the activity. To everyone else it's empty.
- Configuration: `ActivityExpiration.enabled` controls whether expired activites will get deleted at the appropriate time. Enabled by default.
- Conversations: Add Pleroma-specific conversation endpoints and status posting extensions. Run the `bump_all_conversations` task again to create the necessary data.
- MRF: Support for priming the mediaproxy cache (`Pleroma.Web.ActivityPub.MRF.MediaProxyWarmingPolicy`)
- MRF: Support for excluding specific domains from Transparency.
- MRF: Support for filtering posts based on who they mention (`Pleroma.Web.ActivityPub.MRF.MentionPolicy`)
- Mastodon API: Support for the [`tagged` filter](https://github.com/tootsuite/mastodon/pull/9755) in [`GET /api/v1/accounts/:id/statuses`](https://docs.joinmastodon.org/api/rest/accounts/#get-api-v1-accounts-id-statuses)
- Mastodon API, streaming: Add support for passing the token in the `Sec-WebSocket-Protocol` header
- Mastodon API, extension: Ability to reset avatar, profile banner, and background
- Mastodon API: Add support for `fields_attributes` API parameter (setting custom fields)
- Mastodon API: Add support for categories for custom emojis by reusing the group feature. <https://github.com/tootsuite/mastodon/pull/11196>
- Mastodon API: Add support for muting/unmuting notifications
- Mastodon API: Add support for the `blocked_by` attribute in the relationship API (`GET /api/v1/accounts/relationships`). <https://github.com/tootsuite/mastodon/pull/10373>
- Mastodon API: Add support for the `domain_blocking` attribute in the relationship API (`GET /api/v1/accounts/relationships`).
- Mastodon API: Add `pleroma.deactivated` to the Account entity
- Mastodon API: added `/auth/password` endpoint for password reset with rate limit.
- Mastodon API: /api/v1/accounts/:id/statuses now supports nicknames or user id
- Mastodon API: Improve support for the user profile custom fields
- Mastodon API: Add support for `fields_attributes` API parameter (setting custom fields)
- Mastodon API: Added an endpoint to get multiple statuses by IDs (`GET /api/v1/statuses/?ids[]=1&ids[]=2`)
- Admin API: Return users' tags when querying reports
- Admin API: Return avatar and display name when querying users
- Admin API: Allow querying user by ID
- Admin API: Added support for `tuples`.
- Admin API: Added endpoints to run mix tasks pleroma.config migrate_to_db & pleroma.config migrate_from_db
- Added synchronization of following/followers counters for external users
- Configuration: `enabled` option for `Pleroma.Emails.Mailer`, defaulting to `false`.
- Configuration: Pleroma.Plugs.RateLimiter `bucket_name`, `params` options.
- Configuration: `user_bio_length` and `user_name_length` options.
- Addressable lists
- Twitter API: added rate limit for `/api/account/password_reset` endpoint.
- ActivityPub: Add an internal service actor for fetching ActivityPub objects.
- ActivityPub: Optional signing of ActivityPub object fetches.
- Admin API: Endpoint for fetching latest user's statuses
- Pleroma API: Add `/api/v1/pleroma/accounts/confirmation_resend?email=<email>` for resending account confirmation.
- Pleroma API: Email change endpoint.
- Admin API: Added moderation log
- Web response cache (currently, enabled for ActivityPub)
- Reverse Proxy: Do not retry failed requests to limit pressure on the peer

### Changed
- Configuration: Filter.AnonymizeFilename added ability to retain file extension with custom text
- Admin API: changed json structure for saving config settings.
- RichMedia: parsers and their order are configured in `rich_media` config.
- RichMedia: add the rich media ttl based on image expiration time.

## [1.0.7] - 2019-09-26
### Fixed
- Broken federation on Erlang 22 (previous versions of hackney http client were using an option that got deprecated)
### Changed
- ActivityPub: The first page in inboxes/outboxes is no longer embedded.

## [1.0.6] - 2019-08-14
### Fixed
- MRF: fix use of unserializable keyword lists in describe() implementations
- ActivityPub S2S: POST requests are now signed with `(request-target)` pseudo-header.

## [1.0.5] - 2019-08-13
### Fixed
- Mastodon API: follower/following counters not being nullified, when `hide_follows`/`hide_followers` is set
- Mastodon API: `muted` in the Status entity, using author's account to determine if the thread was muted
- Mastodon API: return the actual profile URL in the Account entity's `url` property when appropriate
- Templates: properly style anchor tags
- Objects being re-embedded to activities after being updated (e.g faved/reposted). Running 'mix pleroma.database prune_objects' again is advised.
- Not being able to access the Mastodon FE login page on private instances
- MRF: ensure that subdomain_match calls are case-insensitive
- Fix internal server error when using the healthcheck API.

### Added
- **Breaking:** MRF describe API, which adds support for exposing configuration information about MRF policies to NodeInfo.
  Custom modules will need to be updated by adding, at the very least, `def describe, do: {:ok, %{}}` to the MRF policy modules.
- Relays: Added a task to list relay subscriptions.
- MRF: Support for filtering posts based on ActivityStreams vocabulary (`Pleroma.Web.ActivityPub.MRF.VocabularyPolicy`)
- MRF (Simple Policy): Support for wildcard domains.
- Support for wildcard domains in user domain blocks setting.
- Configuration: `quarantined_instances` support wildcard domains.
- Mix Tasks: `mix pleroma.database fix_likes_collections`
- Configuration: `federation_incoming_replies_max_depth` option

### Removed
- Federation: Remove `likes` from objects.
- **Breaking:** ActivityPub: The `accept_blocks` configuration setting.

## [1.0.4] - 2019-08-01
### Fixed
- Invalid SemVer version generation, when the current branch does not have commits ahead of tag/checked out on a tag

## [1.0.3] - 2019-07-31
### Security
- OStatus: eliminate the possibility of a protocol downgrade attack.
- OStatus: prevent following locked accounts, bypassing the approval process.
- TwitterAPI: use CommonAPI to handle remote follows instead of OStatus.

## [1.0.2] - 2019-07-28
### Fixed
- Not being able to pin unlisted posts
- Mastodon API: represent poll IDs as strings
- MediaProxy: fix matching filenames
- MediaProxy: fix filename encoding
- Migrations: fix a sporadic migration failure
- Metadata rendering errors resulting in the entire page being inaccessible
- Federation/MediaProxy not working with instances that have wrong certificate order
- ActivityPub S2S: remote user deletions now work the same as local user deletions.

### Changed
- Configuration: OpenGraph and TwitterCard providers enabled by default
- Configuration: Filter.AnonymizeFilename added ability to retain file extension with custom text

## [1.0.1] - 2019-07-14
### Security
- OStatus: fix an object spoofing vulnerability.

## [1.0.0] - 2019-06-29
### Security
- Mastodon API: Fix display names not being sanitized
- Rich media: Do not crawl private IP ranges

### Added
- Digest email for inactive users
- Add a generic settings store for frontends / clients to use.
- Explicit addressing option for posting.
- Optional SSH access mode. (Needs `erlang-ssh` package on some distributions).
- [MongooseIM](https://github.com/esl/MongooseIM) http authentication support.
- LDAP authentication
- External OAuth provider authentication
- Support for building a release using [`mix release`](https://hexdocs.pm/mix/master/Mix.Tasks.Release.html)
- A [job queue](https://git.pleroma.social/pleroma/pleroma_job_queue) for federation, emails, web push, etc.
- [Prometheus](https://prometheus.io/) metrics
- Support for Mastodon's remote interaction
- Mix Tasks: `mix pleroma.database bump_all_conversations`
- Mix Tasks: `mix pleroma.database remove_embedded_objects`
- Mix Tasks: `mix pleroma.database update_users_following_followers_counts`
- Mix Tasks: `mix pleroma.user toggle_confirmed`
- Mix Tasks: `mix pleroma.config migrate_to_db`
- Mix Tasks: `mix pleroma.config migrate_from_db`
- Federation: Support for `Question` and `Answer` objects
- Federation: Support for reports
- Configuration: `poll_limits` option
- Configuration: `pack_extensions` option
- Configuration: `safe_dm_mentions` option
- Configuration: `link_name` option
- Configuration: `fetch_initial_posts` option
- Configuration: `notify_email` option
- Configuration: Media proxy `whitelist` option
- Configuration: `report_uri` option
- Configuration: `email_notifications` option
- Configuration: `limit_to_local_content` option
- Pleroma API: User subscriptions
- Pleroma API: Healthcheck endpoint
- Pleroma API: `/api/v1/pleroma/mascot` per-user frontend mascot configuration endpoints
- Admin API: Endpoints for listing/revoking invite tokens
- Admin API: Endpoints for making users follow/unfollow each other
- Admin API: added filters (role, tags, email, name) for users endpoint
- Admin API: Endpoints for managing reports
- Admin API: Endpoints for deleting and changing the scope of individual reported statuses
- Admin API: Endpoints to view and change config settings.
- AdminFE: initial release with basic user management accessible at /pleroma/admin/
- Mastodon API: Add chat token to `verify_credentials` response
- Mastodon API: Add background image setting to `update_credentials`
- Mastodon API: [Scheduled statuses](https://docs.joinmastodon.org/api/rest/scheduled-statuses/)
- Mastodon API: `/api/v1/notifications/destroy_multiple` (glitch-soc extension)
- Mastodon API: `/api/v1/pleroma/accounts/:id/favourites` (API extension)
- Mastodon API: [Reports](https://docs.joinmastodon.org/api/rest/reports/)
- Mastodon API: `POST /api/v1/accounts` (account creation API)
- Mastodon API: [Polls](https://docs.joinmastodon.org/api/rest/polls/)
- ActivityPub C2S: OAuth endpoints
- Metadata: RelMe provider
- OAuth: added support for refresh tokens
- Emoji packs and emoji pack manager
- Object pruning (`mix pleroma.database prune_objects`)
- OAuth: added job to clean expired access tokens
- MRF: Support for rejecting reports from specific instances (`mrf_simple`)
- MRF: Support for stripping avatars and banner images from specific instances (`mrf_simple`)
- MRF: Support for running subchains.
- Configuration: `skip_thread_containment` option
- Configuration: `rate_limit` option. See `Pleroma.Plugs.RateLimiter` documentation for details.
- MRF: Support for filtering out likely spam messages by rejecting posts from new users that contain links.
- Configuration: `ignore_hosts` option
- Configuration: `ignore_tld` option
- Configuration: default syslog tag "Pleroma" is now lowercased to "pleroma"

### Changed
- **Breaking:** bind to 127.0.0.1 instead of 0.0.0.0 by default
- **Breaking:** Configuration: move from Pleroma.Mailer to Pleroma.Emails.Mailer
- Thread containment / test for complete visibility will be skipped by default.
- Enforcement of OAuth scopes
- Add multiple use/time expiring invite token
- Restyled OAuth pages to fit with Pleroma's default theme
- Link/mention/hashtag detection is now handled by [auto_linker](https://git.pleroma.social/pleroma/auto_linker)
- NodeInfo: Return `safe_dm_mentions` feature flag
- Federation: Expand the audience of delete activities to all recipients of the deleted object
- Federation: Removed `inReplyToStatusId` from objects
- Configuration: Dedupe enabled by default
- Configuration: Default log level in `prod` environment is now set to `warn`
- Configuration: Added `extra_cookie_attrs` for setting non-standard cookie attributes. Defaults to ["SameSite=Lax"] so that remote follows work.
- Timelines: Messages involving people you have blocked will be excluded from the timeline in all cases instead of just repeats.
- Admin API: Move the user related API to `api/pleroma/admin/users`
- Admin API: `POST /api/pleroma/admin/users` will take list of users
- Pleroma API: Support for emoji tags in `/api/pleroma/emoji` resulting in a breaking API change
- Mastodon API: Support for `exclude_types`, `limit` and `min_id` in `/api/v1/notifications`
- Mastodon API: Add `languages` and `registrations` to `/api/v1/instance`
- Mastodon API: Provide plaintext versions of cw/content in the Status entity
- Mastodon API: Add `pleroma.conversation_id`, `pleroma.in_reply_to_account_acct` fields to the Status entity
- Mastodon API: Add `pleroma.tags`, `pleroma.relationship{}`, `pleroma.is_moderator`, `pleroma.is_admin`, `pleroma.confirmation_pending`, `pleroma.hide_followers`, `pleroma.hide_follows`, `pleroma.hide_favorites` fields to the User entity
- Mastodon API: Add `pleroma.show_role`, `pleroma.no_rich_text` fields to the Source subentity
- Mastodon API: Add support for updating `no_rich_text`, `hide_followers`, `hide_follows`, `hide_favorites`, `show_role` in `PATCH /api/v1/update_credentials`
- Mastodon API: Add `pleroma.is_seen` to the Notification entity
- Mastodon API: Add `pleroma.local` to the Status entity
- Mastodon API: Add `preview` parameter to `POST /api/v1/statuses`
- Mastodon API: Add `with_muted` parameter to timeline endpoints
- Mastodon API: Actual reblog hiding instead of a dummy
- Mastodon API: Remove attachment limit in the Status entity
- Mastodon API: Added support max_id & since_id for bookmark timeline endpoints.
- Deps: Updated Cowboy to 2.6
- Deps: Updated Ecto to 3.0.7
- Don't ship finmoji by default, they can be installed as an emoji pack
- Hide deactivated users and their statuses
- Posts which are marked sensitive or tagged nsfw no longer have link previews.
- HTTP connection timeout is now set to 10 seconds.
- Respond with a 404 Not implemented JSON error message when requested API is not implemented
- Rich Media: crawl only https URLs.

### Fixed
- Follow requests don't get 'stuck' anymore.
- Added an FTS index on objects. Running `vacuum analyze` and setting a larger `work_mem` is recommended.
- Followers counter not being updated when a follower is blocked
- Deactivated users being able to request an access token
- Limit on request body in rich media/relme parsers being ignored resulting in a possible memory leak
- Proper Twitter Card generation instead of a dummy
- Deletions failing for users with a large number of posts
- NodeInfo: Include admins in `staffAccounts`
- ActivityPub: Crashing when requesting empty local user's outbox
- Federation: Handling of objects without `summary` property
- Federation: Add a language tag to activities as required by ActivityStreams 2.0
- Federation: Do not federate avatar/banner if set to default allowing other servers/clients to use their defaults
- Federation: Cope with missing or explicitly nulled address lists
- Federation: Explicitly ensure activities addressed to `as:Public` become addressed to the followers collection
- Federation: Better cope with actors which do not declare a followers collection and use `as:Public` with these semantics
- Federation: Follow requests from remote users who have been blocked will be automatically rejected if appropriate
- MediaProxy: Parse name from content disposition headers even for non-whitelisted types
- MediaProxy: S3 link encoding
- Rich Media: Reject any data which cannot be explicitly encoded into JSON
- Pleroma API: Importing follows from Mastodon 2.8+
- Twitter API: Exposing default scope, `no_rich_text` of the user to anyone
- Twitter API: Returning the `role` object in user entity despite `show_role = false`
- Mastodon API: `/api/v1/favourites` serving only public activities
- Mastodon API: Reblogs having `in_reply_to_id` - `null` even when they are replies
- Mastodon API: Streaming API broadcasting wrong activity id
- Mastodon API: 500 errors when requesting a card for a private conversation
- Mastodon API: Handling of `reblogs` in `/api/v1/accounts/:id/follow`
- Mastodon API: Correct `reblogged`, `favourited`, and `bookmarked` values in the reblog status JSON
- Mastodon API: Exposing default scope of the user to anyone
- Mastodon API: Make `irreversible` field default to `false` [`POST /api/v1/filters`]
- Mastodon API: Replace missing non-nullable Card attributes with empty strings
- User-Agent is now sent correctly for all HTTP requests.
- MRF: Simple policy now properly delists imported or relayed statuses

## Removed
- Configuration: `config :pleroma, :fe` in favor of the more flexible `config :pleroma, :frontend_configurations`

## [0.9.99999] - 2019-05-31
### Security
- Mastodon API: Fix lists leaking private posts

## [0.9.9999] - 2019-04-05
### Security
- Mastodon API: Fix content warnings skipping HTML sanitization

## [0.9.999] - 2019-03-13
Frontend changes only.
### Added
- Added floating action button for posting status on mobile
### Changed
- Changed user-settings icon to a pencil
### Fixed
- Keyboard shortcuts activating when typing a message
- Gaps when scrolling down on a timeline after showing new

## [0.9.99] - 2019-03-08
### Changed
- Update the frontend to the 0.9.99 tag
### Fixed
- Sign the date header in federation to fix Mastodon federation.

## [0.9.9] - 2019-02-22
This is our first stable release.<|MERGE_RESOLUTION|>--- conflicted
+++ resolved
@@ -20,11 +20,8 @@
 - The remote user count in prometheus metrics is now an estimate instead of an exact number
   since the latter proved unreasonably costly to obtain for a merely nice-to-have statistic
 - Various other tweaks improving stat query performance and avoiding unecessary work on received AP documents
-<<<<<<< HEAD
 - The HTML content for new posts (both Client-to-Server as well as Server-to-Server communication) will now use a different formatting to represent MFM. See [FEP-c16b](https://codeberg.org/fediverse/fep/src/branch/main/fep/c16b/fep-c16b.md) for more details.
-=======
 - HTTP signatures now test the most likely request-target alias first cutting down on overhead
->>>>>>> 7c23793e
 
 ## 2025.01.01
 
