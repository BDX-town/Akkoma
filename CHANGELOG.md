--- conflicted
+++ resolved
@@ -32,12 +32,9 @@
 - AdminAPI: Add "godmode" while fetching user statuses (i.e. admin can see private statuses)
 - Improve digest email template
 – Pagination: (optional) return `total` alongside with `items` when paginating
-<<<<<<< HEAD
 - Replaced [pleroma_job_queue](https://git.pleroma.social/pleroma/pleroma_job_queue) and `Pleroma.Web.Federator.RetryQueue` with [Oban](https://github.com/sorentwo/oban) (see [`docs/config.md`](docs/config.md) on migrating customized worker / retry settings)
 - Introduced [quantum](https://github.com/quantum-elixir/quantum-core) job scheduler
 - Admin API: Return link alongside with token on password reset
-=======
->>>>>>> 40c96862
 
 ### Fixed
 - Following from Osada
