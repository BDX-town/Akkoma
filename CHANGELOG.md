--- conflicted
+++ resolved
@@ -49,7 +49,6 @@
 - Mastodon API: Add `exclude_visibilities` parameter to the timeline and notification endpoints
 - Admin API: `/users/:nickname/toggle_activation` endpoint is now deprecated in favor of: `/users/activate`, `/users/deactivate`, both accept `nicknames` array
 - Admin API: `POST/DELETE /api/pleroma/admin/users/:nickname/permission_group/:permission_group` are deprecated in favor of: `POST/DELETE /api/pleroma/admin/users/permission_group/:permission_group` (both accept `nicknames` array), `DELETE /api/pleroma/admin/users` (`nickname` query param or `nickname` sent in JSON body) is deprecated in favor of: `DELETE /api/pleroma/admin/users` (`nicknames` query array param or `nicknames` sent in JSON body).
-<<<<<<< HEAD
 - Admin API: Add `GET /api/pleroma/admin/relay` endpoint - lists all followed relays
 
 ### Changed
@@ -64,9 +63,7 @@
 - OStatus: Extract RSS functionality
 - Mastodon API: Add `pleroma.direct_conversation_id` to the status endpoint (`GET /api/v1/statuses/:id`)
 - Mastodon API: Mark the direct conversation as read for the author when they send a new direct message
-=======
 </details>
->>>>>>> 4053a82f
 
 ### Fixed
 - Report emails now include functional links to profiles of remote user accounts
