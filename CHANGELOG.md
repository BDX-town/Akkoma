# Changelog
All notable changes to this project will be documented in this file.

The format is based on [Keep a Changelog](https://keepachangelog.com/en/1.0.0/).

## [unreleased]

### Changed
- **Breaking:** Added the ObjectAgePolicy to the default set of MRFs. This will delist and strip the follower collection of any message received that is older than 7 days. This will stop users from seeing very old messages in the timelines. The messages can still be viewed on the user's page and in conversations. They also still trigger notifications.
- **Breaking:** Elixir >=1.9 is now required (was >= 1.8)
- **Breaking:** Configuration: `:auto_linker, :opts` moved to `:pleroma, Pleroma.Formatter`. Old config namespace is deprecated.
- In Conversations, return only direct messages as `last_status`
- Using the `only_media` filter on timelines will now exclude reblog media
- MFR policy to set global expiration for all local Create activities
- OGP rich media parser merged with TwitterCard
- Configuration: `:instance, rewrite_policy` moved to `:mrf, policies`, `:instance, :mrf_transparency` moved to `:mrf, :transparency`, `:instance, :mrf_transparency_exclusions` moved to `:mrf, :transparency_exclusions`. Old config namespace is deprecated.
- Configuration: `:media_proxy, whitelist` format changed to host with scheme (e.g. `http://example.com` instead of `example.com`). Domain format is deprecated.
- **Breaking:** Configuration: `:instance, welcome_user_nickname` moved to `:welcome, :direct_message, :sender_nickname`, `:instance, :welcome_message` moved to `:welcome, :direct_message, :message`. Old config namespace is deprecated.
- **Breaking:** LDAP: Fallback to local database authentication has been removed for security reasons and lack of a mechanism to ensure the passwords are synchronized when LDAP passwords are updated.

<details>
  <summary>API Changes</summary>

- **Breaking:** Pleroma API: The routes to update avatar, banner and background have been removed.
- **Breaking:** Image description length is limited now.
- **Breaking:** Emoji API: changed methods and renamed routes.
- MastodonAPI: Allow removal of avatar, banner and background.
- Streaming: Repeats of a user's posts will no longer be pushed to the user's stream.
- Mastodon API: Added `pleroma.metadata.fields_limits` to /api/v1/instance
- Mastodon API: On deletion, returns the original post text.
- Mastodon API: Add `pleroma.unread_count` to the Marker entity.
- **Breaking:** Notification Settings API for suppressing notifications
  has been simplified down to `block_from_strangers`.
- **Breaking:** Notification Settings API option for hiding push notification
  contents has been renamed to `hide_notification_contents`
- Mastodon API: Added `pleroma.metadata.post_formats` to /api/v1/instance
- Mastodon API (legacy): Allow query parameters for `/api/v1/domain_blocks`, e.g. `/api/v1/domain_blocks?domain=badposters.zone`
- Pleroma API: `/api/pleroma/captcha` responses now include `seconds_valid` with an integer value.
</details>

<details>
  <summary>Admin API Changes</summary>

- Status visibility stats: now can return stats per instance.

- Mix task to refresh counter cache (`mix pleroma.refresh_counter_cache`)
</details>

### Removed
- **Breaking:** removed `with_move` parameter from notifications timeline.

### Added

- Configuration: Added a blacklist for email servers.
- Chats: Added `accepts_chat_messages` field to user, exposed in APIs and federation.
- Chats: Added support for federated chats. For details, see the docs.
- ActivityPub: Added support for existing AP ids for instances migrated from Mastodon.
- Instance: Add `background_image` to configuration and `/api/v1/instance`
- Instance: Extend `/api/v1/instance` with Pleroma-specific information.
- NodeInfo: `pleroma:api/v1/notifications:include_types_filter` to the `features` list.
- NodeInfo: `pleroma_emoji_reactions` to the `features` list.
- Configuration: `:restrict_unauthenticated` setting, restrict access for unauthenticated users to timelines (public and federate), user profiles and statuses.
- Configuration: Add `:database_config_whitelist` setting to whitelist settings which can be configured from AdminFE.
- Configuration: `filename_display_max_length` option to set filename truncate limit, if filename display enabled (0 = no limit).
- New HTTP adapter [gun](https://github.com/ninenines/gun). Gun adapter requires minimum OTP version of 22.2 otherwise Pleroma won’t start. For hackney OTP update is not required.
- Mix task to create trusted OAuth App.
- Mix task to reset MFA for user accounts
- Notifications: Added `follow_request` notification type.
- Added `:reject_deletes` group to SimplePolicy
- MRF (`EmojiStealPolicy`): New MRF Policy which allows to automatically download emojis from remote instances
- Support pagination in emoji packs API (for packs and for files in pack)
- Support for viewing instances favicons next to posts and accounts
- Added Pleroma.Upload.Filter.Exiftool as an alternate EXIF stripping mechanism targeting GPS/location metadata.
<<<<<<< HEAD
- Ability to set ActivityPub aliases for follower migration.
=======
- "By approval" registrations mode.
- Configuration: Added `:welcome` settings for the welcome message to newly registered users. You can send a welcome message as a direct message, chat or email.
- Ability to hide favourites and emoji reactions in the API with `[:instance, :show_reactions]` config.
>>>>>>> 47698fc3

<details>
  <summary>API Changes</summary>

- Mastodon API: Add pleroma.parent_visible field to statuses.
- Mastodon API: Extended `/api/v1/instance`.
- Mastodon API: Support for `include_types` in `/api/v1/notifications`.
- Mastodon API: Added `/api/v1/notifications/:id/dismiss` endpoint.
- Mastodon API: Add support for filtering replies in public and home timelines.
- Mastodon API: Support for `bot` field in `/api/v1/accounts/update_credentials`.
- Mastodon API: Support irreversible property for filters.
- Mastodon API: Add pleroma.favicon field to accounts.
- Admin API: endpoints for create/update/delete OAuth Apps.
- Admin API: endpoint for status view.
- OTP: Add command to reload emoji packs
</details>

### Fixed
- Support pagination in conversations API
- **Breaking**: SimplePolicy `:reject` and `:accept` allow deletions again
- Fix follower/blocks import when nicknames starts with @
- Filtering of push notifications on activities from blocked domains
- Resolving Peertube accounts with Webfinger
- `blob:` urls not being allowed by connect-src CSP
- Mastodon API: fix `GET /api/v1/notifications` not returning the full result set
- Rich Media Previews for Twitter links
- Admin API: fix `GET /api/pleroma/admin/users/:nickname/credentials` returning 404 when getting the credentials of a remote user while `:instance, :limit_to_local_content` is set to `:unauthenticated`
- Fix CSP policy generation to include remote Captcha services
- Fix edge case where MediaProxy truncates media, usually caused when Caddy is serving content for the other Federated instance.
- Emoji Packs could not be listed when instance was set to `public: false`
- Fix whole_word always returning false on filter get requests

## [Unreleased (patch)]

### Fixed
- Healthcheck reporting the number of memory currently used, rather than allocated in total
- `InsertSkeletonsForDeletedUsers` failing on some instances

## [2.0.3] - 2020-05-02

### Security
- Disallow re-registration of previously deleted users, which allowed viewing direct messages addressed to them
- Mastodon API: Fix `POST /api/v1/follow_requests/:id/authorize` allowing to force a follow from a local user even if they didn't request to follow
- CSP: Sandbox uploads

### Fixed
- Notifications from blocked domains
- Potential federation issues with Mastodon versions before 3.0.0
- HTTP Basic Authentication permissions issue
- Follow/Block imports not being able to find the user if the nickname started with an `@`
- Instance stats counting internal users
- Inability to run a From Source release without git
- ObjectAgePolicy didn't filter out old messages
- `blob:` urls not being allowed by CSP

### Added
- NodeInfo: ObjectAgePolicy settings to the `federation` list.
- Follow request notifications
<details>
  <summary>API Changes</summary>

- Admin API: `GET /api/pleroma/admin/need_reboot`.
</details>

### Upgrade notes

1. Restart Pleroma
2. Run database migrations (inside Pleroma directory):
  - OTP: `./bin/pleroma_ctl migrate`
  - From Source: `mix ecto.migrate`
3. Reset status visibility counters (inside Pleroma directory):
  - OTP: `./bin/pleroma_ctl refresh_counter_cache`
  - From Source: `mix pleroma.refresh_counter_cache`


## [2.0.2] - 2020-04-08
### Added
- Support for Funkwhale's `Audio` activity
- Admin API: `PATCH /api/pleroma/admin/users/:nickname/update_credentials`

### Fixed
- Blocked/muted users still generating push notifications
- Input textbox for bio ignoring newlines
- OTP: Inability to use PostgreSQL databases with SSL
- `user delete_activities` breaking when trying to delete already deleted posts
- Incorrect URL for Funkwhale channels

### Upgrade notes
1. Restart Pleroma

## [2.0.1] - 2020-03-15
### Security
- Static-FE: Fix remote posts not being sanitized

### Fixed
- 500 errors when no `Accept` header is present if Static-FE is enabled
- Instance panel not being updated immediately due to wrong `Cache-Control` headers
- Statuses posted with BBCode/Markdown having unncessary newlines in Pleroma-FE
- OTP: Fix some settings not being migrated to in-database config properly
- No `Cache-Control` headers on attachment/media proxy requests
- Character limit enforcement being off by 1
- Mastodon Streaming API: hashtag timelines not working

### Changed
- BBCode and Markdown formatters will no longer return any `\n` and only use `<br/>` for newlines
- Mastodon API: Allow registration without email if email verification is not enabled

### Upgrade notes
#### Nginx only
1. Remove `proxy_ignore_headers Cache-Control;` and `proxy_hide_header  Cache-Control;` from your config.

#### Everyone
1. Run database migrations (inside Pleroma directory):
  - OTP: `./bin/pleroma_ctl migrate`
  - From Source: `mix ecto.migrate`
2. Restart Pleroma

## [2.0.0] - 2019-03-08
### Security
- Mastodon API: Fix being able to request enormous amount of statuses in timelines leading to DoS. Now limited to 40 per request.

### Removed
- **Breaking**: Removed 1.0+ deprecated configurations `Pleroma.Upload, :strip_exif` and `:instance, :dedupe_media`
- **Breaking**: OStatus protocol support
- **Breaking**: MDII uploader
- **Breaking**: Using third party engines for user recommendation
<details>
  <summary>API Changes</summary>

- **Breaking**: AdminAPI: migrate_from_db endpoint
</details>

### Changed
- **Breaking:** Pleroma won't start if it detects unapplied migrations
- **Breaking:** Elixir >=1.8 is now required (was >= 1.7)
- **Breaking:** `Pleroma.Plugs.RemoteIp` and `:rate_limiter` enabled by default. Please ensure your reverse proxy forwards the real IP!
- **Breaking:** attachment links (`config :pleroma, :instance, no_attachment_links` and `config :pleroma, Pleroma.Upload, link_name`) disabled by default
- **Breaking:** OAuth: defaulted `[:auth, :enforce_oauth_admin_scope_usage]` setting to `true` which demands `admin` OAuth scope to perform admin actions (in addition to `is_admin` flag on User); make sure to use bundled or newer versions of AdminFE & PleromaFE to access admin / moderator features.
- **Breaking:** Dynamic configuration has been rearchitected. The `:pleroma, :instance, dynamic_configuration` setting has been replaced with `config :pleroma, configurable_from_database`. Please backup your configuration to a file and run the migration task to ensure consistency with the new schema.
- **Breaking:** `:instance, no_attachment_links` has been replaced with `:instance, attachment_links` which still takes a boolean value but doesn't use double negative language.
- Replaced [pleroma_job_queue](https://git.pleroma.social/pleroma/pleroma_job_queue) and `Pleroma.Web.Federator.RetryQueue` with [Oban](https://github.com/sorentwo/oban) (see [`docs/config.md`](docs/config.md) on migrating customized worker / retry settings)
- Introduced [quantum](https://github.com/quantum-elixir/quantum-core) job scheduler
- Enabled `:instance, extended_nickname_format` in the default config
- Add `rel="ugc"` to all links in statuses, to prevent SEO spam
- Extract RSS functionality from OStatus
- MRF (Simple Policy): Also use `:accept`/`:reject` on the actors rather than only their activities
- OStatus: Extract RSS functionality
- Deprecated `User.Info` embedded schema (fields moved to `User`)
- Store status data inside Flag activity
- Deprecated (reorganized as `UserRelationship` entity) User fields with user AP IDs (`blocks`, `mutes`, `muted_reblogs`, `muted_notifications`, `subscribers`).
- Rate limiter is now disabled for localhost/socket (unless remoteip plug is enabled)
- Logger: default log level changed from `warn` to `info`.
- Config mix task `migrate_to_db` truncates `config` table before migrating the config file.
- Allow account registration without an email
- Default to `prepare: :unnamed` in the database configuration.
- Instance stats are now loaded on startup instead of being empty until next hourly job.
<details>
  <summary>API Changes</summary>

- **Breaking** EmojiReactions: Change endpoints and responses to align with Mastodon
- **Breaking** Admin API: `PATCH /api/pleroma/admin/users/:nickname/force_password_reset` is now `PATCH /api/pleroma/admin/users/force_password_reset` (accepts `nicknames` array in the request body)
- **Breaking:** Admin API: Return link alongside with token on password reset
- **Breaking:** Admin API: `PUT /api/pleroma/admin/reports/:id` is now `PATCH /api/pleroma/admin/reports`, see admin_api.md for details
- **Breaking:** `/api/pleroma/admin/users/invite_token` now uses `POST`, changed accepted params and returns full invite in json instead of only token string.
- **Breaking** replying to reports is now "report notes", endpoint changed from `POST /api/pleroma/admin/reports/:id/respond` to `POST /api/pleroma/admin/reports/:id/notes`
- Mastodon API: stopped sanitizing display names, field names and subject fields since they are supposed to be treated as plaintext
- Admin API: Return `total` when querying for reports
- Mastodon API: Return `pleroma.direct_conversation_id` when creating a direct message (`POST /api/v1/statuses`)
- Admin API: Return link alongside with token on password reset
- Admin API: Support authentication via `x-admin-token` HTTP header
- Mastodon API: Add `pleroma.direct_conversation_id` to the status endpoint (`GET /api/v1/statuses/:id`)
- Mastodon API: `pleroma.thread_muted` to the Status entity
- Mastodon API: Mark the direct conversation as read for the author when they send a new direct message
- Mastodon API, streaming: Add `pleroma.direct_conversation_id` to the `conversation` stream event payload.
- Admin API: Render whole status in grouped reports
- Mastodon API: User timelines will now respect blocks, unless you are getting the user timeline of somebody you blocked (which would be empty otherwise).
- Mastodon API: Favoriting / Repeating a post multiple times will now return the identical response every time. Before, executing that action twice would return an error ("already favorited") on the second try.
- Mastodon API: Limit timeline requests to 3 per timeline per 500ms per user/ip by default.
- Admin API: `PATCH /api/pleroma/admin/users/:nickname/credentials` and `GET /api/pleroma/admin/users/:nickname/credentials`
</details>

### Added
- `:chat_limit` option to limit chat characters.
- `cleanup_attachments` option to remove attachments along with statuses. Does not affect duplicate files and attachments without status. Enabling this will increase load to database when deleting statuses on larger instances.
- Refreshing poll results for remote polls
- Authentication: Added rate limit for password-authorized actions / login existence checks
- Static Frontend: Add the ability to render user profiles and notices server-side without requiring JS app.
- Mix task to re-count statuses for all users (`mix pleroma.count_statuses`)
- Mix task to list all users (`mix pleroma.user list`)
- Mix task to send a test email (`mix pleroma.email test`)
- Support for `X-Forwarded-For` and similar HTTP headers which used by reverse proxies to pass a real user IP address to the backend. Must not be enabled unless your instance is behind at least one reverse proxy (such as Nginx, Apache HTTPD or Varnish Cache).
- MRF: New module which handles incoming posts based on their age. By default, all incoming posts that are older than 2 days will be unlisted and not shown to their followers.
- User notification settings: Add `privacy_option` option.
- Support for custom Elixir modules (such as MRF policies)
- User settings: Add _This account is a_ option.
- A new users admin digest email
- OAuth: admin scopes support (relevant setting: `[:auth, :enforce_oauth_admin_scope_usage]`).
- Add an option `authorized_fetch_mode` to require HTTP signatures for AP fetches.
- ActivityPub: support for `replies` collection (output for outgoing federation & fetching on incoming federation).
- Mix task to refresh counter cache (`mix pleroma.refresh_counter_cache`)
<details>
  <summary>API Changes</summary>

- Job queue stats to the healthcheck page
- Admin API: Add ability to fetch reports, grouped by status `GET /api/pleroma/admin/grouped_reports`
- Admin API: Add ability to require password reset
- Mastodon API: Account entities now include `follow_requests_count` (planned Mastodon 3.x addition)
- Pleroma API: `GET /api/v1/pleroma/accounts/:id/scrobbles` to get a list of recently scrobbled items
- Pleroma API: `POST /api/v1/pleroma/scrobble` to scrobble a media item
- Mastodon API: Add `upload_limit`, `avatar_upload_limit`, `background_upload_limit`, and `banner_upload_limit` to `/api/v1/instance`
- Mastodon API: Add `pleroma.unread_conversation_count` to the Account entity
- OAuth: support for hierarchical permissions / [Mastodon 2.4.3 OAuth permissions](https://docs.joinmastodon.org/api/permissions/)
- Metadata Link: Atom syndication Feed
- Mix task to re-count statuses for all users (`mix pleroma.count_statuses`)
- Mastodon API: Add `exclude_visibilities` parameter to the timeline and notification endpoints
- Admin API: `/users/:nickname/toggle_activation` endpoint is now deprecated in favor of: `/users/activate`, `/users/deactivate`, both accept `nicknames` array
- Admin API: Multiple endpoints now require `nicknames` array, instead of singe `nickname`:
  - `POST/DELETE /api/pleroma/admin/users/:nickname/permission_group/:permission_group` are deprecated in favor of: `POST/DELETE /api/pleroma/admin/users/permission_group/:permission_group`
  - `DELETE /api/pleroma/admin/users` (`nickname` query param or `nickname` sent in JSON body) is deprecated in favor of: `DELETE /api/pleroma/admin/users` (`nicknames` query array param or `nicknames` sent in JSON body)
- Admin API: Add `GET /api/pleroma/admin/relay` endpoint - lists all followed relays
- Pleroma API: `POST /api/v1/pleroma/conversations/read` to mark all conversations as read
- ActivityPub: Support `Move` activities
- Mastodon API: Add `/api/v1/markers` for managing timeline read markers
- Mastodon API: Add the `recipients` parameter to `GET /api/v1/conversations`
- Configuration: `feed` option for user atom feed.
- Pleroma API: Add Emoji reactions
- Admin API: Add `/api/pleroma/admin/instances/:instance/statuses` - lists all statuses from a given instance
- Admin API: Add `/api/pleroma/admin/users/:nickname/statuses` - lists all statuses from a given user
- Admin API: `PATCH /api/pleroma/users/confirm_email` to confirm email for multiple users, `PATCH /api/pleroma/users/resend_confirmation_email` to resend confirmation email for multiple users
- ActivityPub: Configurable `type` field of the actors.
- Mastodon API: `/api/v1/accounts/:id` has `source/pleroma/actor_type` field.
- Mastodon API: `/api/v1/update_credentials` accepts `actor_type` field.
- Captcha: Support native provider
- Captcha: Enable by default
- Mastodon API: Add support for `account_id` param to filter notifications by the account
- Mastodon API: Add `emoji_reactions` property to Statuses
- Mastodon API: Change emoji reaction reply format
- Notifications: Added `pleroma:emoji_reaction` notification type
- Mastodon API: Change emoji reaction reply format once more
- Configuration: `feed.logo` option for tag feed.
- Tag feed: `/tags/:tag.rss` - list public statuses by hashtag.
- Mastodon API: Add `reacted` property to `emoji_reactions`
- Pleroma API: Add reactions for a single emoji.
- ActivityPub: `[:activitypub, :note_replies_output_limit]` setting sets the number of note self-replies to output on outgoing federation.
- Admin API: `GET /api/pleroma/admin/stats` to get status count by visibility scope
- Admin API: `GET /api/pleroma/admin/statuses` - list all statuses (accepts `godmode` and `local_only`)
</details>

### Fixed
- Report emails now include functional links to profiles of remote user accounts
- Not being able to log in to some third-party apps when logged in to MastoFE
- MRF: `Delete` activities being exempt from MRF policies
- OTP releases: Not being able to configure OAuth expired token cleanup interval
- OTP releases: Not being able to configure HTML sanitization policy
- OTP releases: Not being able to change upload limit (again)
- Favorites timeline now ordered by favorite date instead of post date
- Support for cancellation of a follow request
<details>
  <summary>API Changes</summary>

- Mastodon API: Fix private and direct statuses not being filtered out from the public timeline for an authenticated user (`GET /api/v1/timelines/public`)
- Mastodon API: Inability to get some local users by nickname in `/api/v1/accounts/:id_or_nickname`
- AdminAPI: If some status received reports both in the "new" format and "old" format it was considered reports on two different statuses (in the context of grouped reports)
- Admin API: Error when trying to update reports in the "old" format
- Mastodon API: Marking a conversation as read (`POST /api/v1/conversations/:id/read`) now no longer brings it to the top in the user's direct conversation list
</details>

## [1.1.9] - 2020-02-10
### Fixed
- OTP: Inability to set the upload limit (again)
- Not being able to pin polls
- Streaming API: incorrect handling of reblog mutes
- Rejecting the user when field length limit is exceeded
- OpenGraph provider: html entities in descriptions

## [1.1.8] - 2020-01-10
### Fixed
- Captcha generation issues
- Returned Kocaptcha endpoint to configuration
- Captcha validity is now 5 minutes

## [1.1.7] - 2019-12-13
### Fixed
- OTP: Inability to set the upload limit
- OTP: Inability to override node name/distribution type to run 2 Pleroma instances on the same machine

### Added
- Integrated captcha provider

### Changed
- Captcha enabled by default
- Default Captcha provider changed from `Pleroma.Captcha.Kocaptcha` to `Pleroma.Captcha.Native`
- Better `Cache-Control` header for static content

### Bundled Pleroma-FE Changes
#### Added
- Icons in the navigation panel

#### Fixed
- Improved support unauthenticated view of private instances

#### Removed
- Whitespace hack on empty post content

## [1.1.6] - 2019-11-19
### Fixed
- Not being able to log into to third party apps when the browser is logged into mastofe
- Email confirmation not being required even when enabled
- Mastodon API: conversations API crashing when one status is malformed

### Bundled Pleroma-FE Changes
#### Added
- About page
- Meme arrows

#### Fixed
- Image modal not closing unless clicked outside of image
- Attachment upload spinner not being centered
- Showing follow counters being 0 when they are actually hidden

## [1.1.5] - 2019-11-09
### Fixed
- Polls having different numbers in timelines/notifications/poll api endpoints due to cache desyncronization
- Pleroma API: OAuth token endpoint not being found when ".json" suffix is appended

### Changed
- Frontend bundle updated to [044c9ad0](https://git.pleroma.social/pleroma/pleroma-fe/commit/044c9ad0562af059dd961d50961a3880fca9c642)

## [1.1.4] - 2019-11-01
### Fixed
- Added a migration that fills up empty user.info fields to prevent breakage after previous unsafe migrations.
- Failure to migrate from pre-1.0.0 versions
- Mastodon API: Notification stream not including follow notifications

## [1.1.3] - 2019-10-25
### Fixed
- Blocked users showing up in notifications collapsed as if they were muted
- `pleroma_ctl` not working on Debian's default shell

## [1.1.2] - 2019-10-18
### Fixed
- `pleroma_ctl` trying to connect to a running instance when generating the config, which of course doesn't exist.

## [1.1.1] - 2019-10-18
### Fixed
- One of the migrations between 1.0.0 and 1.1.0 wiping user info of the relay user because of unexpected behavior of postgresql's `jsonb_set`, resulting in inability to post in the default configuration. If you were affected, please run the following query in postgres console, the relay user will be recreated automatically:
```
delete from users where ap_id = 'https://your.instance.hostname/relay';
```
- Bad user search matches

## [1.1.0] - 2019-10-14
**Breaking:** The stable branch has been changed from `master` to `stable`. If you want to keep using 1.0, the `release/1.0` branch will receive security updates for 6 months after 1.1 release.

**OTP Note:** `pleroma_ctl` in 1.0 defaults to `master` and doesn't support specifying arbitrary branches, making `./pleroma_ctl update` fail. To fix this, fetch a version of `pleroma_ctl` from 1.1 using the command below and proceed with the update normally:
```
curl -Lo ./bin/pleroma_ctl 'https://git.pleroma.social/pleroma/pleroma/raw/develop/rel/files/bin/pleroma_ctl'
```
### Security
- Mastodon API: respect post privacy in `/api/v1/statuses/:id/{favourited,reblogged}_by`

### Removed
- **Breaking:** GNU Social API with Qvitter extensions support
- Emoji: Remove longfox emojis.
- Remove `Reply-To` header from report emails for admins.
- ActivityPub: The `/objects/:uuid/likes` endpoint.

### Changed
- **Breaking:** Configuration: A setting to explicitly disable the mailer was added, defaulting to true, if you are using a mailer add `config :pleroma, Pleroma.Emails.Mailer, enabled: true` to your config
- **Breaking:** Configuration: `/media/` is now removed when `base_url` is configured, append `/media/` to your `base_url` config to keep the old behaviour if desired
- **Breaking:** `/api/pleroma/notifications/read` is moved to `/api/v1/pleroma/notifications/read` and now supports `max_id` and responds with Mastodon API entities.
- Configuration: added `config/description.exs`, from which `docs/config.md` is generated
- Configuration: OpenGraph and TwitterCard providers enabled by default
- Configuration: Filter.AnonymizeFilename added ability to retain file extension with custom text
- Federation: Return 403 errors when trying to request pages from a user's follower/following collections if they have `hide_followers`/`hide_follows` set
- NodeInfo: Return `skipThreadContainment` in `metadata` for the `skip_thread_containment` option
- NodeInfo: Return `mailerEnabled` in `metadata`
- Mastodon API: Unsubscribe followers when they unfollow a user
- Mastodon API: `pleroma.thread_muted` key in the Status entity
- AdminAPI: Add "godmode" while fetching user statuses (i.e. admin can see private statuses)
- Improve digest email template
– Pagination: (optional) return `total` alongside with `items` when paginating
- The `Pleroma.FlakeId` module has been replaced with the `flake_id` library.

### Fixed
- Following from Osada
- Favorites timeline doing database-intensive queries
- Metadata rendering errors resulting in the entire page being inaccessible
- `federation_incoming_replies_max_depth` option being ignored in certain cases
- Mastodon API: Handling of search timeouts (`/api/v1/search` and `/api/v2/search`)
- Mastodon API: Misskey's endless polls being unable to render
- Mastodon API: Embedded relationships not being properly rendered in the Account entity of Status entity
- Mastodon API: Notifications endpoint crashing if one notification failed to render
- Mastodon API: `exclude_replies` is correctly handled again.
- Mastodon API: Add `account_id`, `type`, `offset`, and `limit` to search API (`/api/v1/search` and `/api/v2/search`)
- Mastodon API, streaming: Fix filtering of notifications based on blocks/mutes/thread mutes
- Mastodon API: Fix private and direct statuses not being filtered out from the public timeline for an authenticated user (`GET /api/v1/timelines/public`)
- Mastodon API: Ensure the `account` field is not empty when rendering Notification entities.
- Mastodon API: Inability to get some local users by nickname in `/api/v1/accounts/:id_or_nickname`
- Mastodon API: Blocks are now treated consistently between the Streaming API and the Timeline APIs
- Rich Media: Parser failing when no TTL can be found by image TTL setters
- Rich Media: The crawled URL is now spliced into the rich media data.
- ActivityPub S2S: sharedInbox usage has been mostly aligned with the rules in the AP specification.
- ActivityPub C2S: follower/following collection pages being inaccessible even when authentifucated if `hide_followers`/ `hide_follows` was set
- ActivityPub: Deactivated user deletion
- ActivityPub: Fix `/users/:nickname/inbox` crashing without an authenticated user
- MRF: fix ability to follow a relay when AntiFollowbotPolicy was enabled
- ActivityPub: Correct addressing of Undo.
- ActivityPub: Correct addressing of profile update activities.
- ActivityPub: Polls are now refreshed when necessary.
- Report emails now include functional links to profiles of remote user accounts
- Existing user id not being preserved on insert conflict
- Pleroma.Upload base_url was not automatically whitelisted by MediaProxy. Now your custom CDN or file hosting will be accessed directly as expected.
- Report email not being sent to admins when the reporter is a remote user
- Reverse Proxy limiting `max_body_length` was incorrectly defined and only checked `Content-Length` headers which may not be sufficient in some circumstances

### Added
- Expiring/ephemeral activites. All activities can have expires_at value set, which controls when they should be deleted automatically.
- Mastodon API: in post_status, the expires_in parameter lets you set the number of seconds until an activity expires. It must be at least one hour.
- Mastodon API: all status JSON responses contain a `pleroma.expires_at` item which states when an activity will expire. The value is only shown to the user who created the activity. To everyone else it's empty.
- Configuration: `ActivityExpiration.enabled` controls whether expired activites will get deleted at the appropriate time. Enabled by default.
- Conversations: Add Pleroma-specific conversation endpoints and status posting extensions. Run the `bump_all_conversations` task again to create the necessary data.
- MRF: Support for priming the mediaproxy cache (`Pleroma.Web.ActivityPub.MRF.MediaProxyWarmingPolicy`)
- MRF: Support for excluding specific domains from Transparency.
- MRF: Support for filtering posts based on who they mention (`Pleroma.Web.ActivityPub.MRF.MentionPolicy`)
- Mastodon API: Support for the [`tagged` filter](https://github.com/tootsuite/mastodon/pull/9755) in [`GET /api/v1/accounts/:id/statuses`](https://docs.joinmastodon.org/api/rest/accounts/#get-api-v1-accounts-id-statuses)
- Mastodon API, streaming: Add support for passing the token in the `Sec-WebSocket-Protocol` header
- Mastodon API, extension: Ability to reset avatar, profile banner, and background
- Mastodon API: Add support for `fields_attributes` API parameter (setting custom fields)
- Mastodon API: Add support for categories for custom emojis by reusing the group feature. <https://github.com/tootsuite/mastodon/pull/11196>
- Mastodon API: Add support for muting/unmuting notifications
- Mastodon API: Add support for the `blocked_by` attribute in the relationship API (`GET /api/v1/accounts/relationships`). <https://github.com/tootsuite/mastodon/pull/10373>
- Mastodon API: Add support for the `domain_blocking` attribute in the relationship API (`GET /api/v1/accounts/relationships`).
- Mastodon API: Add `pleroma.deactivated` to the Account entity
- Mastodon API: added `/auth/password` endpoint for password reset with rate limit.
- Mastodon API: /api/v1/accounts/:id/statuses now supports nicknames or user id
- Mastodon API: Improve support for the user profile custom fields
- Mastodon API: Add support for `fields_attributes` API parameter (setting custom fields)
- Mastodon API: Added an endpoint to get multiple statuses by IDs (`GET /api/v1/statuses/?ids[]=1&ids[]=2`)
- Admin API: Return users' tags when querying reports
- Admin API: Return avatar and display name when querying users
- Admin API: Allow querying user by ID
- Admin API: Added support for `tuples`.
- Admin API: Added endpoints to run mix tasks pleroma.config migrate_to_db & pleroma.config migrate_from_db
- Added synchronization of following/followers counters for external users
- Configuration: `enabled` option for `Pleroma.Emails.Mailer`, defaulting to `false`.
- Configuration: Pleroma.Plugs.RateLimiter `bucket_name`, `params` options.
- Configuration: `user_bio_length` and `user_name_length` options.
- Addressable lists
- Twitter API: added rate limit for `/api/account/password_reset` endpoint.
- ActivityPub: Add an internal service actor for fetching ActivityPub objects.
- ActivityPub: Optional signing of ActivityPub object fetches.
- Admin API: Endpoint for fetching latest user's statuses
- Pleroma API: Add `/api/v1/pleroma/accounts/confirmation_resend?email=<email>` for resending account confirmation.
- Pleroma API: Email change endpoint.
- Admin API: Added moderation log
- Web response cache (currently, enabled for ActivityPub)
- Reverse Proxy: Do not retry failed requests to limit pressure on the peer

### Changed
- Configuration: Filter.AnonymizeFilename added ability to retain file extension with custom text
- Admin API: changed json structure for saving config settings.
- RichMedia: parsers and their order are configured in `rich_media` config.
- RichMedia: add the rich media ttl based on image expiration time.

## [1.0.7] - 2019-09-26
### Fixed
- Broken federation on Erlang 22 (previous versions of hackney http client were using an option that got deprecated)
### Changed
- ActivityPub: The first page in inboxes/outboxes is no longer embedded.

## [1.0.6] - 2019-08-14
### Fixed
- MRF: fix use of unserializable keyword lists in describe() implementations
- ActivityPub S2S: POST requests are now signed with `(request-target)` pseudo-header.

## [1.0.5] - 2019-08-13
### Fixed
- Mastodon API: follower/following counters not being nullified, when `hide_follows`/`hide_followers` is set
- Mastodon API: `muted` in the Status entity, using author's account to determine if the thread was muted
- Mastodon API: return the actual profile URL in the Account entity's `url` property when appropriate
- Templates: properly style anchor tags
- Objects being re-embedded to activities after being updated (e.g faved/reposted). Running 'mix pleroma.database prune_objects' again is advised.
- Not being able to access the Mastodon FE login page on private instances
- MRF: ensure that subdomain_match calls are case-insensitive
- Fix internal server error when using the healthcheck API.

### Added
- **Breaking:** MRF describe API, which adds support for exposing configuration information about MRF policies to NodeInfo.
  Custom modules will need to be updated by adding, at the very least, `def describe, do: {:ok, %{}}` to the MRF policy modules.
- Relays: Added a task to list relay subscriptions.
- MRF: Support for filtering posts based on ActivityStreams vocabulary (`Pleroma.Web.ActivityPub.MRF.VocabularyPolicy`)
- MRF (Simple Policy): Support for wildcard domains.
- Support for wildcard domains in user domain blocks setting.
- Configuration: `quarantined_instances` support wildcard domains.
- Mix Tasks: `mix pleroma.database fix_likes_collections`
- Configuration: `federation_incoming_replies_max_depth` option

### Removed
- Federation: Remove `likes` from objects.
- **Breaking:** ActivityPub: The `accept_blocks` configuration setting.

## [1.0.4] - 2019-08-01
### Fixed
- Invalid SemVer version generation, when the current branch does not have commits ahead of tag/checked out on a tag

## [1.0.3] - 2019-07-31
### Security
- OStatus: eliminate the possibility of a protocol downgrade attack.
- OStatus: prevent following locked accounts, bypassing the approval process.
- TwitterAPI: use CommonAPI to handle remote follows instead of OStatus.

## [1.0.2] - 2019-07-28
### Fixed
- Not being able to pin unlisted posts
- Mastodon API: represent poll IDs as strings
- MediaProxy: fix matching filenames
- MediaProxy: fix filename encoding
- Migrations: fix a sporadic migration failure
- Metadata rendering errors resulting in the entire page being inaccessible
- Federation/MediaProxy not working with instances that have wrong certificate order
- ActivityPub S2S: remote user deletions now work the same as local user deletions.

### Changed
- Configuration: OpenGraph and TwitterCard providers enabled by default
- Configuration: Filter.AnonymizeFilename added ability to retain file extension with custom text

## [1.0.1] - 2019-07-14
### Security
- OStatus: fix an object spoofing vulnerability.

## [1.0.0] - 2019-06-29
### Security
- Mastodon API: Fix display names not being sanitized
- Rich media: Do not crawl private IP ranges

### Added
- Digest email for inactive users
- Add a generic settings store for frontends / clients to use.
- Explicit addressing option for posting.
- Optional SSH access mode. (Needs `erlang-ssh` package on some distributions).
- [MongooseIM](https://github.com/esl/MongooseIM) http authentication support.
- LDAP authentication
- External OAuth provider authentication
- Support for building a release using [`mix release`](https://hexdocs.pm/mix/master/Mix.Tasks.Release.html)
- A [job queue](https://git.pleroma.social/pleroma/pleroma_job_queue) for federation, emails, web push, etc.
- [Prometheus](https://prometheus.io/) metrics
- Support for Mastodon's remote interaction
- Mix Tasks: `mix pleroma.database bump_all_conversations`
- Mix Tasks: `mix pleroma.database remove_embedded_objects`
- Mix Tasks: `mix pleroma.database update_users_following_followers_counts`
- Mix Tasks: `mix pleroma.user toggle_confirmed`
- Mix Tasks: `mix pleroma.config migrate_to_db`
- Mix Tasks: `mix pleroma.config migrate_from_db`
- Federation: Support for `Question` and `Answer` objects
- Federation: Support for reports
- Configuration: `poll_limits` option
- Configuration: `pack_extensions` option
- Configuration: `safe_dm_mentions` option
- Configuration: `link_name` option
- Configuration: `fetch_initial_posts` option
- Configuration: `notify_email` option
- Configuration: Media proxy `whitelist` option
- Configuration: `report_uri` option
- Configuration: `email_notifications` option
- Configuration: `limit_to_local_content` option
- Pleroma API: User subscriptions
- Pleroma API: Healthcheck endpoint
- Pleroma API: `/api/v1/pleroma/mascot` per-user frontend mascot configuration endpoints
- Admin API: Endpoints for listing/revoking invite tokens
- Admin API: Endpoints for making users follow/unfollow each other
- Admin API: added filters (role, tags, email, name) for users endpoint
- Admin API: Endpoints for managing reports
- Admin API: Endpoints for deleting and changing the scope of individual reported statuses
- Admin API: Endpoints to view and change config settings.
- AdminFE: initial release with basic user management accessible at /pleroma/admin/
- Mastodon API: Add chat token to `verify_credentials` response
- Mastodon API: Add background image setting to `update_credentials`
- Mastodon API: [Scheduled statuses](https://docs.joinmastodon.org/api/rest/scheduled-statuses/)
- Mastodon API: `/api/v1/notifications/destroy_multiple` (glitch-soc extension)
- Mastodon API: `/api/v1/pleroma/accounts/:id/favourites` (API extension)
- Mastodon API: [Reports](https://docs.joinmastodon.org/api/rest/reports/)
- Mastodon API: `POST /api/v1/accounts` (account creation API)
- Mastodon API: [Polls](https://docs.joinmastodon.org/api/rest/polls/)
- ActivityPub C2S: OAuth endpoints
- Metadata: RelMe provider
- OAuth: added support for refresh tokens
- Emoji packs and emoji pack manager
- Object pruning (`mix pleroma.database prune_objects`)
- OAuth: added job to clean expired access tokens
- MRF: Support for rejecting reports from specific instances (`mrf_simple`)
- MRF: Support for stripping avatars and banner images from specific instances (`mrf_simple`)
- MRF: Support for running subchains.
- Configuration: `skip_thread_containment` option
- Configuration: `rate_limit` option. See `Pleroma.Plugs.RateLimiter` documentation for details.
- MRF: Support for filtering out likely spam messages by rejecting posts from new users that contain links.
- Configuration: `ignore_hosts` option
- Configuration: `ignore_tld` option
- Configuration: default syslog tag "Pleroma" is now lowercased to "pleroma"

### Changed
- **Breaking:** bind to 127.0.0.1 instead of 0.0.0.0 by default
- **Breaking:** Configuration: move from Pleroma.Mailer to Pleroma.Emails.Mailer
- Thread containment / test for complete visibility will be skipped by default.
- Enforcement of OAuth scopes
- Add multiple use/time expiring invite token
- Restyled OAuth pages to fit with Pleroma's default theme
- Link/mention/hashtag detection is now handled by [auto_linker](https://git.pleroma.social/pleroma/auto_linker)
- NodeInfo: Return `safe_dm_mentions` feature flag
- Federation: Expand the audience of delete activities to all recipients of the deleted object
- Federation: Removed `inReplyToStatusId` from objects
- Configuration: Dedupe enabled by default
- Configuration: Default log level in `prod` environment is now set to `warn`
- Configuration: Added `extra_cookie_attrs` for setting non-standard cookie attributes. Defaults to ["SameSite=Lax"] so that remote follows work.
- Timelines: Messages involving people you have blocked will be excluded from the timeline in all cases instead of just repeats.
- Admin API: Move the user related API to `api/pleroma/admin/users`
- Admin API: `POST /api/pleroma/admin/users` will take list of users
- Pleroma API: Support for emoji tags in `/api/pleroma/emoji` resulting in a breaking API change
- Mastodon API: Support for `exclude_types`, `limit` and `min_id` in `/api/v1/notifications`
- Mastodon API: Add `languages` and `registrations` to `/api/v1/instance`
- Mastodon API: Provide plaintext versions of cw/content in the Status entity
- Mastodon API: Add `pleroma.conversation_id`, `pleroma.in_reply_to_account_acct` fields to the Status entity
- Mastodon API: Add `pleroma.tags`, `pleroma.relationship{}`, `pleroma.is_moderator`, `pleroma.is_admin`, `pleroma.confirmation_pending`, `pleroma.hide_followers`, `pleroma.hide_follows`, `pleroma.hide_favorites` fields to the User entity
- Mastodon API: Add `pleroma.show_role`, `pleroma.no_rich_text` fields to the Source subentity
- Mastodon API: Add support for updating `no_rich_text`, `hide_followers`, `hide_follows`, `hide_favorites`, `show_role` in `PATCH /api/v1/update_credentials`
- Mastodon API: Add `pleroma.is_seen` to the Notification entity
- Mastodon API: Add `pleroma.local` to the Status entity
- Mastodon API: Add `preview` parameter to `POST /api/v1/statuses`
- Mastodon API: Add `with_muted` parameter to timeline endpoints
- Mastodon API: Actual reblog hiding instead of a dummy
- Mastodon API: Remove attachment limit in the Status entity
- Mastodon API: Added support max_id & since_id for bookmark timeline endpoints.
- Deps: Updated Cowboy to 2.6
- Deps: Updated Ecto to 3.0.7
- Don't ship finmoji by default, they can be installed as an emoji pack
- Hide deactivated users and their statuses
- Posts which are marked sensitive or tagged nsfw no longer have link previews.
- HTTP connection timeout is now set to 10 seconds.
- Respond with a 404 Not implemented JSON error message when requested API is not implemented
- Rich Media: crawl only https URLs.

### Fixed
- Follow requests don't get 'stuck' anymore.
- Added an FTS index on objects. Running `vacuum analyze` and setting a larger `work_mem` is recommended.
- Followers counter not being updated when a follower is blocked
- Deactivated users being able to request an access token
- Limit on request body in rich media/relme parsers being ignored resulting in a possible memory leak
- Proper Twitter Card generation instead of a dummy
- Deletions failing for users with a large number of posts
- NodeInfo: Include admins in `staffAccounts`
- ActivityPub: Crashing when requesting empty local user's outbox
- Federation: Handling of objects without `summary` property
- Federation: Add a language tag to activities as required by ActivityStreams 2.0
- Federation: Do not federate avatar/banner if set to default allowing other servers/clients to use their defaults
- Federation: Cope with missing or explicitly nulled address lists
- Federation: Explicitly ensure activities addressed to `as:Public` become addressed to the followers collection
- Federation: Better cope with actors which do not declare a followers collection and use `as:Public` with these semantics
- Federation: Follow requests from remote users who have been blocked will be automatically rejected if appropriate
- MediaProxy: Parse name from content disposition headers even for non-whitelisted types
- MediaProxy: S3 link encoding
- Rich Media: Reject any data which cannot be explicitly encoded into JSON
- Pleroma API: Importing follows from Mastodon 2.8+
- Twitter API: Exposing default scope, `no_rich_text` of the user to anyone
- Twitter API: Returning the `role` object in user entity despite `show_role = false`
- Mastodon API: `/api/v1/favourites` serving only public activities
- Mastodon API: Reblogs having `in_reply_to_id` - `null` even when they are replies
- Mastodon API: Streaming API broadcasting wrong activity id
- Mastodon API: 500 errors when requesting a card for a private conversation
- Mastodon API: Handling of `reblogs` in `/api/v1/accounts/:id/follow`
- Mastodon API: Correct `reblogged`, `favourited`, and `bookmarked` values in the reblog status JSON
- Mastodon API: Exposing default scope of the user to anyone
- Mastodon API: Make `irreversible` field default to `false` [`POST /api/v1/filters`]
- Mastodon API: Replace missing non-nullable Card attributes with empty strings
- User-Agent is now sent correctly for all HTTP requests.
- MRF: Simple policy now properly delists imported or relayed statuses

## Removed
- Configuration: `config :pleroma, :fe` in favor of the more flexible `config :pleroma, :frontend_configurations`

## [0.9.99999] - 2019-05-31
### Security
- Mastodon API: Fix lists leaking private posts

## [0.9.9999] - 2019-04-05
### Security
- Mastodon API: Fix content warnings skipping HTML sanitization

## [0.9.999] - 2019-03-13
Frontend changes only.
### Added
- Added floating action button for posting status on mobile
### Changed
- Changed user-settings icon to a pencil
### Fixed
- Keyboard shortcuts activating when typing a message
- Gaps when scrolling down on a timeline after showing new

## [0.9.99] - 2019-03-08
### Changed
- Update the frontend to the 0.9.99 tag
### Fixed
- Sign the date header in federation to fix Mastodon federation.

## [0.9.9] - 2019-02-22
This is our first stable release.<|MERGE_RESOLUTION|>--- conflicted
+++ resolved
@@ -71,13 +71,10 @@
 - Support pagination in emoji packs API (for packs and for files in pack)
 - Support for viewing instances favicons next to posts and accounts
 - Added Pleroma.Upload.Filter.Exiftool as an alternate EXIF stripping mechanism targeting GPS/location metadata.
-<<<<<<< HEAD
 - Ability to set ActivityPub aliases for follower migration.
-=======
 - "By approval" registrations mode.
 - Configuration: Added `:welcome` settings for the welcome message to newly registered users. You can send a welcome message as a direct message, chat or email.
 - Ability to hide favourites and emoji reactions in the API with `[:instance, :show_reactions]` config.
->>>>>>> 47698fc3
 
 <details>
   <summary>API Changes</summary>
