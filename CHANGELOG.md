--- conflicted
+++ resolved
@@ -13,12 +13,9 @@
 - Pleroma API: `POST /api/v1/pleroma/scrobble` to scrobble a media item
 - Mastodon API: Add `upload_limit`, `avatar_upload_limit`, `background_upload_limit`, and `banner_upload_limit` to `/api/v1/instance`
 - Mastodon API: Add `pleroma.unread_conversation_count` to the Account entity
-<<<<<<< HEAD
-- Pleroma API: Add Emoji reactions
-=======
 - OAuth: support for hierarchical permissions / [Mastodon 2.4.3 OAuth permissions](https://docs.joinmastodon.org/api/permissions/)
 - Authentication: Added rate limit for password-authorized actions / login existence checks
->>>>>>> 93bdc553
+- Pleroma API: Add Emoji reactions
 
 ### Changed
 - **Breaking:** Elixir >=1.8 is now required (was >= 1.7)
