--- conflicted
+++ resolved
@@ -6,12 +6,9 @@
 ## [unreleased]
 
 ### Changed
-<<<<<<< HEAD
-- Using the `only_media` filter on timelines will now exclude reblog media
-=======
 - **Breaking:** Elixir >=1.9 is now required (was >= 1.8)
 - In Conversations, return only direct messages as `last_status`
->>>>>>> f9282677
+- Using the `only_media` filter on timelines will now exclude reblog media
 - MFR policy to set global expiration for all local Create activities
 - OGP rich media parser merged with TwitterCard
 <details>
