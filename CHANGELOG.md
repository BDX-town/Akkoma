--- conflicted
+++ resolved
@@ -115,12 +115,9 @@
 - Support for `X-Forwarded-For` and similar HTTP headers which used by reverse proxies to pass a real user IP address to the backend. Must not be enabled unless your instance is behind at least one reverse proxy (such as Nginx, Apache HTTPD or Varnish Cache).
 - Web response cache (currently, enabled for ActivityPub)
 - Mastodon API: Added an endpoint to get multiple statuses by IDs (`GET /api/v1/statuses/?ids[]=1&ids[]=2`)
-<<<<<<< HEAD
-- Authentication: Added rate limit for password-authorized actions / login existence checks. 
-=======
 - ActivityPub: Add ActivityPub actor's `discoverable` parameter.
 - Admin API: Added moderation log filters (user/start date/end date/search/pagination)
->>>>>>> a22a7437
+- Authentication: Added rate limit for password-authorized actions / login existence checks. 
 
 ### Changed
 - Configuration: Filter.AnonymizeFilename added ability to retain file extension with custom text
