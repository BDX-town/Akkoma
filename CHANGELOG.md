# Changelog

All notable changes to this project will be documented in this file.

The format is based on [Keep a Changelog](https://keepachangelog.com/en/1.0.0/).

## UNRELEASED

## BREAKING
- Minimum PostgreSQL version is raised to 12
- Swagger UI moved from `/akkoma/swaggerui/` to `/pleroma/swaggerui/`

## Added
- Implement [FEP-67ff](https://codeberg.org/fediverse/fep/src/branch/main/fep/67ff/fep-67ff.md) (federation documentation)
- Meilisearch: it is now possible to use separate keys for search and admin actions
- New standalone `prune_orphaned_activities` mix task with configurable batch limit
- The `prune_objects` mix task now accepts a `--limit` parameter for initial object pruning

## Fixed
- Meilisearch: order of results returned from our REST API now actually matches how Meilisearch ranks results
<<<<<<< HEAD
- Emoji are now federated as anonymous objects, fixing issues with
  some strict servers e.g. rejecting e.g. remote emoji reactions
=======
- AP objects with additional JSON-LD profiles beyond ActivityStreams can now be fetched
- Single-selection polls no longer expose the voter_count; MastoAPI demands it be null
  and this confused some clients leading to vote distributions >100%
>>>>>>> a3101a43

## Changed
- Refactored Rich Media to cache the content in the database. Fetching operations that could block status rendering have been eliminated.

## 2024.04.1 (Security)

## Fixed
- Issue allowing non-owners to use media objects in posts
- Issue allowing use of non-media objects as attachments and crashing timeline rendering
- Issue allowing webfinger spoofing in certain situations

## 2024.04

## Added
- Support for [FEP-fffd](https://codeberg.org/fediverse/fep/src/branch/main/fep/fffd/fep-fffd.md) (proxy objects)
- Verified support for elixir 1.16
- Uploadfilter `Pleroma.Upload.Filter.Exiftool.ReadDescription` returns description values to the FE so they can pre fill the image description field
  NOTE: this filter MUST be placed before `Exiftool.StripMetadata` to work

## Changed
- Inbound pipeline error handing was modified somewhat, which should lead to less incomprehensible log spam. Hopefully.
- Uploadfilter `Pleroma.Upload.Filter.Exiftool` was replaced by `Pleroma.Upload.Filter.Exiftool.StripMetadata`;
  the latter strips all non-essential metadata by default but can be configured.
  To regain the old behaviour of only stripping GPS data set `purge: ["gps:all"]`.
- Uploadfilter `Pleroma.Upload.Filter.Exiftool` has been renamed to `Pleroma.Upload.Filter.Exiftool.StripMetadata`
- MRF.InlineQuotePolicy now prefers to insert display URLs instead of ActivityPub IDs
- Old accounts are no longer listed in WebFinger as aliases; this was breaking spec

## Fixed
- Issue preventing fetching anything from IPv6-only instances
- Issue allowing post content to leak via opengraph tags despite :estrict\_unauthenticated being set
- Move activities no longer operate on stale user data
- Missing definitions in our JSON-LD context
- Issue mangling newlines in code blocks for RSS/Atom feeds
- static\_fe squeezing non-square avatars and emoji
- Issue leading to properly JSON-LD compacted emoji reactions being rejected
- We now use a standard-compliant Accept header when fetching ActivityPub objects
- /api/pleroma/notification\_settings was rejecting body parameters;
  this also broke changing this setting via akkoma-fe
- Issue leading to Mastodon bot accounts being rejected
- Scope misdetection of remote posts resulting from not recognising
  JSON-LD-compacted forms of public scope; affected e.g. federation with bovine
- Ratelimits encountered when fetching objects are now respected; 429 responses will cause a backoff when we get one.

## Removed
- ActivityPub Client-To-Server write API endpoints have been disabled;
  read endpoints are planned to be removed next release unless a clear need is demonstrated

## 2024.03

## Added
- CLI tasks best-effort checking for past abuse of the recent spoofing exploit
- new `:mrf_steal_emoji, :download_unknown_size` option; defaults to `false`

## Changed
- `Pleroma.Upload, :base_url` now MUST be configured explicitly if used;
  use of the same domain as the instance is **strongly** discouraged
- `:media_proxy, :base_url` now MUST be configured explicitly if used;
  use of the same domain as the instance is **strongly** discouraged
- StealEmoji:
  - now uses the pack.json format;
    existing users must migrate with an out-of-band script (check release notes)
  - only steals shortcodes recognised as valid
  - URLs of stolen emoji is no longer predictable
- The `Dedupe` upload filter is now always active;
  `AnonymizeFilenames` is again opt-in
- received AP data is sanity checked before we attempt to parse it as a user
- Uploads, emoji and media proxy now restrict Content-Type headers to a safe subset
- Akkoma will no longer fetch and parse objects hosted on the same domain

## Fixed
- Critical security issue allowing Akkoma to be used as a vector for
  (depending on configuration) impersonation of other users or creation
  of bogus users and posts on the upload domain
- Critical security issue letting Akkoma fall for the above impersonation
  payloads due to lack of strict id checking
- Critical security issue allowing domains redirect to to pose as the initial domain
  (e.g. with media proxy's fallback redirects)
- refetched objects can no longer attribute themselves to third-party actors
  (this had no externally visible effect since actor info is read from the Create activity)
- our litepub JSON-LD schema is now served with the correct content type
- remote APNG attachments are now recognised as images

## Upgrade Notes

- As mentioned in "Changed", `Pleroma.Upload, :base_url` **MUST** be configured. Uploads will fail without it.
  - Akkoma will refuse to start if this is not set.
- Same with media proxy.

## 2024.02

## Added
- Full compatibility with Erlang OTP26
- handling of GET /api/v1/preferences
- Akkoma API is now documented
- ability to auto-approve follow requests from users you are already following
- The SimplePolicy MRF can now strip user backgrounds from selected remote hosts

## Changed
- OTP builds are now built on erlang OTP26
- The base Phoenix framework is now updated to 1.7
- An `outbox` field has been added to actor profiles to comply with AP spec
- User profile backgrounds do now federate with other Akkoma instances and Sharkey

## Fixed
- Documentation issue in which a non-existing nginx file was referenced
- Issue where a bad inbox URL could break federation
- Issue where hashtag rel values would be scrubbed
- Issue where short domains listed in `transparency_obfuscate_domains` were not actually obfuscated

## 2023.08

## Added

- Added a new configuration option to the MediaProxy feature that allows the blocking of specific domains from using the media proxy or being explicitly allowed by the Content-Security-Policy.
  - Please make sure instances you wanted to block media from are not in the MediaProxy `whitelist`, and instead use `blocklist`.
- `OnlyMedia` Upload Filter to simplify restricting uploads to audio, image, and video types
- ARM64 OTP builds
  - Ubuntu22 builds are available for develop and stable
  - other distributions are stable only
- Support for Elixir 1.15
  - 1.14 is still supported
  - OTP26 is currently "unsupported". It will probably work, but due to the way
    it handles map ordering, the test suite will not pass for it as yet.

## Changed

- Alpine OTP builds are now from alpine 3.18, which is OpenSSLv3 compatible.
  If you use alpine OTP builds you will have to update your local system.
- Debian OTP builds are now from a base of bookworm, which is OpenSSLv3 compatible.
  If you use debian OTP builds you will have to update your local system to
  bookworm (currently: stable).
- Ubuntu and debian builds are compatible again! (for now...)
- Blocks/Mutes now return from max ID to min ID, in line with mastodon.
- The AnonymizeFilename filter is now enabled by default.

## Fixed

- Deactivated users can no longer show up in the emoji reaction list
- Embedded posts can no longer bypass `:restrict\_unauthenticated`
- GET/HEAD requests will now work when requesting AWS-based instances.

## Security

- Add `no_new_privs` hardening to OpenRC and systemd service files
- XML parsers cannot load any entities (thanks @Mae@is.badat.dev!)
- Reduced permissions of config files and directories, distros requiring greater permissions like group-read need to pre-create the directories

## Removed

- Builds for debian oldstable (bullseye)
  - If you are on oldstable you should NOT attempt to update OTP builds without
    first updating your machine.

## 2023.05

## Added
- Custom options for users to accept/reject private messages
  - options: everybody, nobody, people\_i\_follow
- MRF to reject notes from accounts newer than a given age
  - this will have the side-effect of rejecting legitimate messages if your
    post gets boosted outside of your local bubble and people your instance
    does not know about reply to it.

## Fixed
- Support for `streams` public key URIs
- Bookmarks are cleaned up on DB prune now

## Security
- Fixed mediaproxy being a bit of a silly billy

## 2023.04

## Added
- Nodeinfo keys for unauthenticated timeline visibility
- Option to disable federated timeline
- Option to make the bubble timeline publicly accessible
- Ability to swap between installed standard frontends
  - *mastodon frontends are still not counted as standard frontends due to the complexity in serving them correctly*. 

### Upgrade Notes
- Elixir 1.14 is now required. If your distribution does not package this, you can
  use [asdf](https://asdf-vm.com/). At time of writing, elixir 1.14.3 / erlang 25.3
  is confirmed to work.

## 2023.03

## Fixed
- Allowed contentMap to be updated on edit
- Filter creation now accepts expires\_at

### Changed
- Restoring the database from a dump now goes much faster without need for work-arounds
- Misskey reaction matching uses `content` parameter now

### Added
- Extend the mix task `prune_objects` with option `--prune-orphaned-activities` to also prune orphaned activities, allowing to reclaim even more database space

### Removed
- Possibility of using the `style` parameter on `span` elements. This will break certain MFM parameters.
- Option for "default" image description.

## 2023.02

### Added
- Prometheus metrics exporting from `/api/v1/akkoma/metrics`
- Ability to alter http pool size
- Translation of statuses via ArgosTranslate
- Argon2 password hashing
- Ability to "verify" links in profile fields via rel=me
- Mix tasks to dump/load config to/from json for bulk editing
- Followed hashtag list at /api/v1/followed\_tags, API parity with mastodon
- Ability to set posting language in the post form, API parity with mastodon
- Ability to match domains in MRF by a trailing wildcard
  - Currently supported formats:
    - `example.com` (implicitly matches `*.example.com`)
    - `*.example.com`
    - `example.*` (implicitly matches `*.example.*`)

### Removed
- Non-finch HTTP adapters
- Legacy redirect from /api/pleroma/admin to /api/v1/pleroma/admin
- Legacy redirects from /api/pleroma to /api/v1/pleroma
- :crypt dependency

### Changed
- Return HTTP error 413 when uploading an avatar or banner that's above the configured upload limit instead of a 500.
- Non-admin users now cannot register `admin` scope tokens (not security-critical, they didn't work before, but you _could_ create them)
  - Admin scopes will be dropped on create
- Rich media will now backoff for 20 minutes after a failure
- Quote posts are now considered as part of the same thread as the post they are quoting
- Extend the mix task `prune_objects` with options to keep more relevant posts
- Simplified HTTP signature processing
- Rich media will now hard-exit after 5 seconds, to prevent timeline hangs
- HTTP Content Security Policy is now far more strict to prevent any potential XSS/CSS leakages
- Follow requests are now paginated, matches mastodon API spec, so use the Link header to paginate.

### Fixed 
- /api/v1/accounts/lookup will now respect restrict\_unauthenticated
- Unknown atoms in the config DB will no longer crash akkoma on boot

### Upgrade notes
- Ensure `config :tesla, :adapter` is either unset, or set to `{Tesla.Adapter.Finch, name: MyFinch}` in your .exs config
- Pleroma-FE will need to be updated to handle the new /api/v1/pleroma endpoints for  custom emoji

## 2022.12

## Added
- Config: HTTP timeout options, :pool\_timeout and :receive\_timeout
- Added statistic gathering about instances which do/don't have signed fetches when they request from us
- Ability to set a default post expiry time, after which the post will be deleted. If used in concert with ActivityExpiration MRF, the expiry which comes _sooner_ will be applied.
- Regular task to prune local transient activities
- Task to manually run the transient prune job (pleroma.database prune\_task)
- Ability to follow hashtags
- Option to extend `reject` in MRF-Simple to apply to entire threads, where the originating instance is rejected
- Extra information to failed HTTP requests

## Changed
- MastoAPI: Accept BooleanLike input on `/api/v1/accounts/:id/follow` (fixes follows with mastodon.py)
- Relays from akkoma are now off by default
- NormalizeMarkup MRF is now on by default
- Follow/Block/Mute imports now spin off into *n* tasks to avoid the oban timeout
- Transient activities recieved from remote servers are no longer persisted in the database
- Overhauled static-fe view for logged-out users
- Blocked instances will now not be sent _any_ requests, even fetch ones that would get rejected by MRF anyhow

## Removed
- FollowBotPolicy
- Passing of undo/block into MRF

## Upgrade Notes
- If you have an old instance, you will probably want to run `mix pleroma.database prune_task` in the foreground to catch it up with the history of your instance.

## 2022.11

## Added
- Officially supported docker release
- Ability to remove followers unilaterally without a block
- Scraping of nodeinfo from remote instances to display instance info
- `requested_by` in relationships when the user has requested to follow you

## Changed
- Follows no longer override domain blocks, a domain block is final
- Deletes are now the lowest priority to publish and will be handled after creates
- Domain blocks are now subdomain-matches by default

## Fixed
- Registrations via ldap are now compatible with the latest OTP24

## Update notes
- If you use LDAP and run from source, please update your elixir/erlang
  to the latest. The changes in OTP24.3 are breaking.
- You can now remove the leading `*.` from domain blocks, but you do not have to.

## 2022.10

### Added
- Ability to sync frontend profiles between clients, with a name attached
- Status card generation will now use the media summary if it is available

### Changed
- Emoji updated to latest 15.0 draft
- **Breaking**: `/api/v1/pleroma/backups` endpoints now requires `read:backups` scope instead of `read:accounts`
- Verify that the signature on posts is not domain blocked, and belongs to the correct user

### Fixed
- OAuthPlug no longer joins with the database every call and uses the user cache
- Undo activities no longer try to look up by ID, and render correctly
- prevent false-errors from meilisearch

## 2022.09

### Added
- support for fedibird-fe, and non-breaking API parity for it to function
- support for setting instance languages in metadata
- support for reusing oauth tokens, and not requiring new authorizations
- the ability to obfuscate domains in your MRF descriptions
- automatic translation of statuses via DeepL or LibreTranslate
- ability to edit posts
- ability to react with remote emoji

### Changed
- MFM parsing is now done on the backend by a modified version of ilja's parser -> https://akkoma.dev/AkkomaGang/mfm-parser
- InlineQuotePolicy is now on by default
- Enable remote users to interact with posts

### Fixed
- Compatibility with latest meilisearch
- Resolution of nested mix tasks (i.e search.meilisearch) in OTP releases
- Elasticsearch returning likes and repeats, displaying as posts
- Ensure key generation happens at registration-time to prevent potential race-conditions
- Ensured websockets get closed on logout
- Allowed GoToSocial-style `?query_string` signatures

### Removed
- Non-finch HTTP adapters. `:tesla, :adapter` is now highly recommended to be set to the default.

## 2022.08

### Added
- extended runtime module support, see config cheatsheet
- quote posting; quotes are limited to public posts

### Changed
- quarantining is now considered absolutely; public activities are no longer
  an exception.
- also merged quarantine and mrf reject - quarantine is now deprecated
- flavours:
  - amd64 is built for debian stable. Compatible with ubuntu 20.
  - ubuntu-jammy is built for... well, ubuntu 22 (LTS)
  - amd64-musl is built for alpine 3.16

### Fixed
- Updated mastoFE path, for the newer version

### Removed
- Scrobbling support
  - `/api/v1/pleroma/scrobble`
  - `/api/v1/pleroma/accounts/{id}/scrobbles`
- Deprecated endpoints
  - `/api/v1/pleroma/chats`
  - `/api/v1/notifications/dismiss`
  - `/api/v1/search`
  - `/api/v1/statuses/{id}/card` 
- Chats, they were half-baked. Just use PMs.
- Prometheus, it causes massive slowdown

## 2022.07

### Added
- Added move account API
- Added ability to set instance accent-color via theme-color
- A fallback page for when a user does not have a frontend installed
- Support for OTP musl11

### Removed
- SSH frontend, to be potentially re-enabled via a bridge rather than wired into the main system
- Gopher frontend, as above
- All pre-compiled javascript

### Fixed
- ES8 support for bulk indexing activities

### Upgrade Notes
- The bundled frontend has been removed, you will need to run the `pleroma.frontend install` mix task to install your frontend of choice. Configuration by default is set to `pleroma-fe`.
- Admin-FE users will have to ensure that :admin is set _BEFORE_ restart, or
you might end up in a situation where you don't have an ability to get it.

## 2.5.2

### Added
- Allow posting and recieving of misskey markdown (requires text/x.misskeymarkdown in `allowed_post_formats`)

### Changed
- Set frontend URLs to akkoma-maintained ones

### Fixed
- Updated `no_empty` MRF to not error when recieving misskey markdown

### Security
- Ensure local-only statuses do not get leaked

## 2.5.1

### Added
- Elasticsearch Search provider support
- Enabled custom emoji reactions to posts via `/api/v1/pleroma/statuses/:id/reactions/:shortcode:`
- Added continuous integration builds for x86 glibc and musl

### Fixed
- Enabled support for non-standard AP entities, such as those used by bookwyrm

## 2.5.0 - 10/06/2022

### Changed
- Allow users to remove their emails if instance does not need email to register

### Added
- `activeMonth` and `activeHalfyear` fields in NodeInfo usage.users object
- Experimental support for Finch. Put `config :tesla, :adapter, {Tesla.Adapter.Finch, name: MyFinch}` in your secrets file to use it. Reverse Proxy will still use Hackney.
- AdminAPI: allow moderators to manage reports, users, invites, and custom emojis
- AdminAPI: restrict moderators to access sensitive data: change user credentials, get password reset token, read private statuses and chats, etc
- PleromaAPI: Add remote follow API endpoint at `POST /api/v1/pleroma/remote_interaction`
- MastoAPI: Add `GET /api/v1/accounts/lookup`
- MastoAPI: Profile Directory support
- MastoAPI: Support v2 Suggestions (handpicked accounts only)
- Ability to log slow Ecto queries by configuring `:pleroma, :telemetry, :slow_queries_logging`
- Added Phoenix LiveDashboard at `/phoenix/live_dashboard`
- Added `/manifest.json` for progressive web apps.
- Readded mastoFE
- Added support for custom emoji reactions
- Added `emoji_url` in notifications to allow for custom emoji rendering
- Make backend-rendered pages translatable. This includes emails. Pages returned as a HTTP response are translated using the language specified in the `userLanguage` cookie, or the `Accept-Language` header. Emails are translated using the `language` field when registering. This language can be changed by `PATCH /api/v1/accounts/update_credentials` with the `language` field.

### Fixed
- Subscription(Bell) Notifications: Don't create from Pipeline Ingested replies
- Handle Reject for already-accepted Follows properly
- Display OpenGraph data on alternative notice routes.
- Fix replies count for remote replies
- ChatAPI: Add link headers
- Limited number of search results to 40 to prevent DoS attacks
- ActivityPub: fixed federation of attachment dimensions
- Fixed benchmarks
- Elixir 1.13 support
- Fixed crash when pinned_objects is nil
- Fixed slow timelines when there are a lot of deactivated users
- Fixed account deletion API

### Removed

### Security
- Private `/objects/` and `/activities/` leaking if cached by authenticated user
- SweetXML library DTD bomb

## 2.4.2 - 2022-01-10

### Fixed
- Federation issues caused by HTTP pool checkout timeouts
- Compatibility with Elixir 1.13

### Upgrade notes

1. Restart Pleroma

### Changed
- Make `mix pleroma.database set_text_search_config` run concurrently and indefinitely

### Added
- AdminAPI: Missing configuration description for StealEmojiPolicy

### Fixed
- MastodonAPI: Stream out Create activities
- MRF ObjectAgePolicy: Fix pattern matching on "published"
- TwitterAPI: Make `change_password` and `change_email` require params on body instead of query
- Subscription(Bell) Notifications: Don't create from Pipeline Ingested replies
- AdminAPI: Fix rendering reports containing a `nil` object
- Mastodon API: Activity Search fallbacks on status fetching after a DB Timeout/Error
- Mastodon API: Fix crash in Streamer related to reblogging
- AdminAPI: List available frontends when `static/frontends` folder is missing
- Make activity search properly use language-aware GIN indexes
- AdminAPI: Fix suggestions for MRF Policies

## 2.4.0 - 2021-08-08

### Changed

- **Breaking:** Configuration: `:chat, enabled` moved to `:shout, enabled` and `:instance, chat_limit` moved to `:shout, limit`
- **Breaking** Entries for simple_policy, transparency_exclusions and quarantined_instances now list both the instance and a reason.
- Support for Erlang/OTP 24
- The `application` metadata returned with statuses is no longer hardcoded. Apps that want to display these details will now have valid data for new posts after this change.
- HTTPSecurityPlug now sends a response header to opt out of Google's FLoC (Federated Learning of Cohorts) targeted advertising.
- Email address is now returned if requesting user is the owner of the user account so it can be exposed in client and FE user settings UIs.
- Improved Twittercard and OpenGraph meta tag generation including thumbnails and image dimension metadata when available.
- AdminAPI: sort users so the newest are at the top.
- ActivityPub Client-to-Server(C2S): Limitation on the type of Activity/Object are lifted as they are now passed through ObjectValidators
- MRF (`AntiFollowbotPolicy`): Bot accounts are now also considered followbots. Users can still allow bots to follow them by first following the bot.

### Added

- MRF (`FollowBotPolicy`): New MRF Policy which makes a designated local Bot account attempt to follow all users in public Notes received by your instance. Users who require approving follower requests or have #nobot in their profile are excluded.
- Return OAuth token `id` (primary key) in POST `/oauth/token`.
- AdminAPI: return `created_at` date with users.
- AdminAPI: add DELETE `/api/v1/pleroma/admin/instances/:instance` to delete all content from a remote instance.
- `AnalyzeMetadata` upload filter for extracting image/video attachment dimensions and generating blurhashes for images. Blurhashes for videos are not generated at this time.
- Attachment dimensions and blurhashes are federated when available.
- Mastodon API: support `poll` notification.
- Pinned posts federation
- Possibility to discover users like `user@example.org`, while Akkoma is working on `akkoma.example.org`. Additional configuration required.

### Fixed
- Don't crash so hard when email settings are invalid.
- Checking activated Upload Filters for required commands.
- Remote users can no longer reappear after being deleted.
- Deactivated users may now be deleted.
- Deleting an activity with a lot of likes/boosts no longer causes a database timeout.
- Mix task `pleroma.database prune_objects`
- Fixed rendering of JSON errors on ActivityPub endpoints.
- Linkify: Parsing crash with URLs ending in unbalanced closed paren, no path separator, and no query parameters
- Try to save exported ConfigDB settings (migrate_from_db) in the system temp directory if default location is not writable.
- Uploading custom instance thumbnail via AdminAPI/AdminFE generated invalid URL to the image
- Applying ConcurrentLimiter settings via AdminAPI
- User login failures if their `notification_settings` were in a NULL state.
- Mix task `pleroma.user delete_activities` query transaction timeout is now :infinity
- MRF (`SimplePolicy`): Embedded objects are now checked. If any embedded object would be rejected, its parent is rejected. This fixes Announces leaking posts from blocked domains.
- Fixed some Markdown issues, including trailing slash in links.

### Removed
- **Breaking**: Remove deprecated `/api/qvitter/statuses/notifications/read` (replaced by `/api/v1/pleroma/notifications/read`)

## [2.3.0] - 2021-03-01

### Security

- Fixed client user agent leaking through MediaProxy

### Removed

- `:auth, :enforce_oauth_admin_scope_usage` configuration option.

### Changed

- **Breaking**: Changed `mix pleroma.user toggle_confirmed` to `mix pleroma.user confirm`
- **Breaking**: Changed `mix pleroma.user toggle_activated` to `mix pleroma.user activate/deactivate`
- **Breaking:** NSFW hashtag is no longer added on sensitive posts
- Polls now always return a `voters_count`, even if they are single-choice.
- Admin Emails: The ap id is used as the user link in emails now.
- Improved registration workflow for email confirmation and account approval modes.
- Search: When using Postgres 11+, Pleroma will use the `websearch_to_tsvector` function to parse search queries.
- Emoji: Support the full Unicode 13.1 set of Emoji for reactions, plus regional indicators.
- Deprecated `Pleroma.Uploaders.S3, :public_endpoint`. Now `Pleroma.Upload, :base_url` is the standard configuration key for all uploaders.
- Improved Apache webserver support: updated sample configuration, MediaProxy cache invalidation verified with the included sample script
- Improve OAuth 2.0 provider support. A missing `fqn` field was added to the response, but does not expose the user's email address.
- Provide redirect of external posts from `/notice/:id` to their original URL
- Admins no longer receive notifications for reports if they are the actor making the report.
- Improved Mailer configuration setting descriptions for AdminFE.
- Updated default avatar to look nicer.

<details>
  <summary>API Changes</summary>

- **Breaking:** AdminAPI changed User field `confirmation_pending` to `is_confirmed`
- **Breaking:** AdminAPI changed User field `approval_pending` to `is_approved`
- **Breaking**: AdminAPI changed User field `deactivated` to `is_active`
- **Breaking:** AdminAPI `GET /api/pleroma/admin/users/:nickname_or_id/statuses` changed response format and added the number of total users posts.
- **Breaking:** AdminAPI `GET /api/pleroma/admin/instances/:instance/statuses` changed response format and added the number of total users posts.
- Admin API: Reports now ordered by newest
- Pleroma API: `GET /api/v1/pleroma/chats` is deprecated in favor of `GET /api/v2/pleroma/chats`.
- Pleroma API: Reroute `/api/pleroma/*` to `/api/v1/pleroma/*`

</details>
- Improved hashtag timeline performance (requires a background migration).

### Added

- Reports now generate notifications for admins and mods.
- Support for local-only statuses.
- Support pagination of blocks and mutes.
- Account backup.
- Configuration: Add `:instance, autofollowing_nicknames` setting to provide a way to make accounts automatically follow new users that register on the local Pleroma instance.
- `[:activitypub, :blockers_visible]` config to control visibility of blockers.
- Ability to view remote timelines, with ex. `/api/v1/timelines/public?instance=lain.com` and streams `public:remote` and `public:remote:media`.
- The site title is now injected as a `title` tag like preloads or metadata.
- Password reset tokens now are not accepted after a certain age.
- Mix tasks to help with displaying and removing ConfigDB entries. See `mix pleroma.config`.
- OAuth form improvements: users are remembered by their cookie, the CSS is overridable by the admin, and the style has been improved.
- OAuth improvements and fixes: more secure session-based authentication (by token that could be revoked anytime), ability to revoke belonging OAuth token from any client etc.
- Ability to set ActivityPub aliases for follower migration.
- Configurable background job limits for RichMedia (link previews) and MediaProxyWarmingPolicy
- Ability to define custom HTTP headers per each frontend
- MRF (`NoEmptyPolicy`): New MRF Policy which will deny empty statuses or statuses of only mentions from being created by local users
- New users will receive a simple email confirming their registration if no other emails will be dispatched. (e.g., Welcome, Confirmation, or Approval Required)

<details>
  <summary>API Changes</summary>
- Admin API: (`GET /api/pleroma/admin/users`) filter users by `unconfirmed` status and `actor_type`.
- Admin API: OpenAPI spec for the user-related operations
- Pleroma API: `GET /api/v2/pleroma/chats` added. It is exactly like `GET /api/v1/pleroma/chats` except supports pagination.
- Pleroma API: Add `idempotency_key` to the chat message entity that can be used for optimistic message sending.
- Pleroma API: (`GET /api/v1/pleroma/federation_status`) Add a way to get a list of unreachable instances.
- Mastodon API: User and conversation mutes can now auto-expire if `expires_in` parameter was given while adding the mute.
- Admin API: An endpoint to manage frontends.
- Streaming API: Add follow relationships updates.
- WebPush: Introduce `pleroma:chat_mention` and `pleroma:emoji_reaction` notification types.
- Mastodon API: Add monthly active users to `/api/v1/instance` (`pleroma.stats.mau`).
- Mastodon API: Home, public, hashtag & list timelines accept `only_media`, `remote` & `local` parameters for filtration.
- Mastodon API: `/api/v1/accounts/:id` & `/api/v1/mutes` endpoints accept `with_relationships` parameter and return filled `pleroma.relationship` field.
- Mastodon API: Endpoint to remove a conversation (`DELETE /api/v1/conversations/:id`).
- Mastodon API: `expires_in` in the scheduled post `params` field on `/api/v1/statuses` and `/api/v1/scheduled_statuses/:id` endpoints.
</details>

### Fixed

- Users with `is_discoverable` field set to false (default value) will appear in in-service search results but be hidden from external services (search bots etc.).
- Streaming API: Posts and notifications are not dropped, when CLI task is executing.
- Creating incorrect IPv4 address-style HTTP links when encountering certain numbers.
- Reblog API Endpoint: Do not set visibility parameter to public by default and let CommonAPI to infer it from status, so a user can reblog their private status without explicitly setting reblog visibility to private.
- Tag URLs in statuses are now absolute
- Removed duplicate jobs to purge expired activities
- File extensions of some attachments were incorrectly changed. This feature has been disabled for now.
- Mix task pleroma.instance creates missing parent directories if the configuration or SQL output paths are changed.

<details>
  <summary>API Changes</summary>
  - Mastodon API: Current user is now included in conversation if it's the only participant.
  - Mastodon API: Fixed last_status.account being not filled with account data.
  - Mastodon API: Fix not being able to add or remove multiple users at once in lists.
  - Mastodon API: Fixed own_votes being not returned with poll data.
  - Mastodon API: Fixed creation of scheduled posts with polls.
  - Mastodon API: Support for expires_in/expires_at in the Filters.
</details>

## [2.2.2] - 2021-01-18

### Fixed

- StealEmojiPolicy creates dir for emojis, if it doesn't exist.
- Updated `elixir_make` to a non-retired version

### Upgrade notes

1. Restart Pleroma

## [2.2.1] - 2020-12-22

### Changed
- Updated Pleroma FE

### Fixed

- Config generation: rename `Pleroma.Upload.Filter.ExifTool` to `Pleroma.Upload.Filter.Exiftool`.
- S3 Uploads with Elixir 1.11.
- Mix task pleroma.user delete_activities for source installations.
- Search: RUM index search speed has been fixed.
- Rich Media Previews sometimes showed the wrong preview due to a bug following redirects.
- Fixes for the autolinker.
- Forwarded reports duplication from Pleroma instances.
- Emoji Reaction activity filtering from blocked and muted accounts.

- <details>
    <summary>API</summary>
  - Statuses were not displayed for Mastodon forwarded reports.
  </details>

### Upgrade notes

1. Restart Pleroma

## [2.2.0] - 2020-11-12

### Security

- Fixed the possibility of using file uploads to spoof posts.

### Changed

- **Breaking** Requires `libmagic` (or `file`) to guess file types.
- **Breaking:** App metrics endpoint (`/api/pleroma/app_metrics`) is disabled by default, check `docs/API/prometheus.md` on enabling and configuring.
- **Breaking:** Pleroma Admin API: emoji packs and files routes changed.
- **Breaking:** Sensitive/NSFW statuses no longer disable link previews.
- Search: Users are now findable by their urls.
- Renamed `:await_up_timeout` in `:connections_pool` namespace to `:connect_timeout`, old name is deprecated.
- Renamed `:timeout` in `pools` namespace to `:recv_timeout`, old name is deprecated.
- The `discoverable` field in the `User` struct will now add a NOINDEX metatag to profile pages when false.
- Users with the `is_discoverable` field set to false will not show up in searches ([bug](https://git.pleroma.social/pleroma/pleroma/-/issues/2301)).
- Minimum lifetime for ephmeral activities changed to 10 minutes and made configurable (`:min_lifetime` option).
- Introduced optional dependencies on `ffmpeg`, `ImageMagick`, `exiftool` software packages. Please refer to `docs/installation/optional/media_graphics_packages.md`.
- <details>
  <summary>API Changes</summary>
- API: Empty parameter values for integer parameters are now ignored in non-strict validaton mode.
</details>

### Removed

- **Breaking:** `Pleroma.Workers.Cron.StatsWorker` setting from Oban `:crontab` (moved to a simpler implementation).
- **Breaking:** `Pleroma.Workers.Cron.ClearOauthTokenWorker` setting from Oban `:crontab` (moved to scheduled jobs).
- **Breaking:** `Pleroma.Workers.Cron.PurgeExpiredActivitiesWorker` setting from Oban `:crontab` (moved to scheduled jobs).
- Removed `:managed_config` option. In practice, it was accidentally removed with 2.0.0 release when frontends were
switched to a new configuration mechanism, however it was not officially removed until now.

### Added

- Media preview proxy (requires `ffmpeg` and `ImageMagick` to be installed and media proxy to be enabled; see `:media_preview_proxy` config for more details).
- Mix tasks for controlling user account confirmation status in bulk (`mix pleroma.user confirm_all` and `mix pleroma.user unconfirm_all`)
- Mix task for sending confirmation emails to all unconfirmed users (`mix pleroma.email resend_confirmation_emails`)
- Mix task option for force-unfollowing relays
- App metrics: ability to restrict access to specified IP whitelist.

<details>
  <summary>API Changes</summary>

- Admin API: Importing emoji from a zip file
- Pleroma API: Importing the mutes users from CSV files.
- Pleroma API: Pagination for remote/local packs and emoji.

</details>

### Fixed

- Add documented-but-missing chat pagination.
- Allow sending out emails again.
- Allow sending chat messages to yourself
- OStatus / static FE endpoints: fixed inaccessibility for anonymous users on non-federating instances, switched to handling per `:restrict_unauthenticated` setting.
- Fix remote users with a whitespace name.

### Upgrade notes

1. Install libmagic and development headers (`libmagic-dev` on Ubuntu/Debian, `file-dev` on Alpine Linux)
2. Run database migrations (inside Pleroma directory):
  - OTP: `./bin/pleroma_ctl migrate`
  - From Source: `mix ecto.migrate`
3. Restart Pleroma

## [2.1.2] - 2020-09-17

### Security

- Fix most MRF rules either crashing or not being applied to objects passed into the Common Pipeline (ChatMessage, Question, Answer, Audio, Event).

### Fixed

- Welcome Chat messages preventing user registration with MRF Simple Policy applied to the local instance.
- Mastodon API: the public timeline returning an error when the `reply_visibility` parameter is set to `self` for an unauthenticated user.
- Mastodon Streaming API: Handler crashes on authentication failures, resulting in error logs.
- Mastodon Streaming API: Error logs on client pings.
- Rich media: Log spam on failures. Now the error is only logged once per attempt.

### Changed

- Rich Media: A HEAD request is now done to the url, to ensure it has the appropriate content type and size before proceeding with a GET.

### Upgrade notes

1. Restart Pleroma

## [2.1.1] - 2020-09-08

### Security
- Fix possible DoS in Mastodon API user search due to an error in match clauses, leading to an infinite recursion and subsequent OOM with certain inputs.
- Fix metadata leak for accounts and statuses on private instances.
- Fix possible DoS in Admin API search using an atom leak vulnerability. Authentication with admin rights was required to exploit.

### Changed

- **Breaking:** The metadata providers RelMe and Feed are no longer configurable. RelMe should always be activated and Feed only provides a <link> header tag for the actual RSS/Atom feed when the instance is public.
- Improved error message when cmake is not available at build stage.

### Added
- Rich media failure tracking (along with `:failure_backoff` option).

<details>
  <summary>Admin API Changes</summary>

- Add `PATCH /api/pleroma/admin/instance_document/:document_name` to modify the Terms of Service and Instance Panel HTML pages via Admin API
</details>

### Fixed
- Default HTTP adapter not respecting pool setting, leading to possible OOM.
- Fixed uploading webp images when the Exiftool Upload Filter is enabled by skipping them
- Mastodon API: Search parameter `following` now correctly returns the followings rather than the followers
- Mastodon API: Timelines hanging for (`number of posts with links * rich media timeout`) in the worst case.
  Reduced to just rich media timeout.
- Mastodon API: Cards being wrong for preview statuses due to cache key collision.
- Password resets no longer processed for deactivated accounts.
- Favicon scraper raising exceptions on URLs longer than 255 characters.

## [2.1.0] - 2020-08-28

### Changed

- **Breaking:** The default descriptions on uploads are now empty. The old behavior (filename as default) can be configured, see the cheat sheet.
- **Breaking:** Added the ObjectAgePolicy to the default set of MRFs. This will delist and strip the follower collection of any message received that is older than 7 days. This will stop users from seeing very old messages in the timelines. The messages can still be viewed on the user's page and in conversations. They also still trigger notifications.
- **Breaking:** Elixir >=1.9 is now required (was >= 1.8)
- **Breaking:** Configuration: `:auto_linker, :opts` moved to `:pleroma, Pleroma.Formatter`. Old config namespace is deprecated.
- **Breaking:** Configuration: `:instance, welcome_user_nickname` moved to `:welcome, :direct_message, :sender_nickname`, `:instance, :welcome_message` moved to `:welcome, :direct_message, :message`. Old config namespace is deprecated.
- **Breaking:** LDAP: Fallback to local database authentication has been removed for security reasons and lack of a mechanism to ensure the passwords are synchronized when LDAP passwords are updated.
- **Breaking** Changed defaults for `:restrict_unauthenticated` so that when `:instance, :public` is set to `false` then all `:restrict_unauthenticated` items be effectively set to `true`. If you'd like to allow unauthenticated access to specific API endpoints on a private instance, please explicitly set `:restrict_unauthenticated` to non-default value in `config/prod.secret.exs`.
- In Conversations, return only direct messages as `last_status`
- Using the `only_media` filter on timelines will now exclude reblog media
- MFR policy to set global expiration for all local Create activities
- OGP rich media parser merged with TwitterCard
- Configuration: `:instance, rewrite_policy` moved to `:mrf, policies`, `:instance, :mrf_transparency` moved to `:mrf, :transparency`, `:instance, :mrf_transparency_exclusions` moved to `:mrf, :transparency_exclusions`. Old config namespace is deprecated.
- Configuration: `:media_proxy, whitelist` format changed to host with scheme (e.g. `http://example.com` instead of `example.com`). Domain format is deprecated.

<details>
  <summary>API Changes</summary>

- **Breaking:** Pleroma API: The routes to update avatar, banner and background have been removed.
- **Breaking:** Image description length is limited now.
- **Breaking:** Emoji API: changed methods and renamed routes.
- **Breaking:** Notification Settings API for suppressing notifications has been simplified down to `block_from_strangers`.
- **Breaking:** Notification Settings API option for hiding push notification contents has been renamed to `hide_notification_contents`.
- MastodonAPI: Allow removal of avatar, banner and background.
- Streaming: Repeats of a user's posts will no longer be pushed to the user's stream.
- Mastodon API: Added `pleroma.metadata.fields_limits` to /api/v1/instance
- Mastodon API: On deletion, returns the original post text.
- Mastodon API: Add `pleroma.unread_count` to the Marker entity.
- Mastodon API: Added `pleroma.metadata.post_formats` to /api/v1/instance
- Mastodon API (legacy): Allow query parameters for `/api/v1/domain_blocks`, e.g. `/api/v1/domain_blocks?domain=badposters.zone`
- Mastodon API: Make notifications about statuses from muted users and threads read automatically
- Pleroma API: `/api/pleroma/captcha` responses now include `seconds_valid` with an integer value.

</details>

<details>
  <summary>Admin API Changes</summary>

- **Breaking** Changed relay `/api/pleroma/admin/relay` endpoints response format.
- Status visibility stats: now can return stats per instance.
- Mix task to refresh counter cache (`mix pleroma.refresh_counter_cache`)

</details>

### Removed

- **Breaking:** removed `with_move` parameter from notifications timeline.

### Added

- Frontends: Add mix task to install frontends.
- Frontends: Add configurable frontends for primary and admin fe.
- Configuration: Added a blacklist for email servers.
- Chats: Added `accepts_chat_messages` field to user, exposed in APIs and federation.
- Chats: Added support for federated chats. For details, see the docs.
- ActivityPub: Added support for existing AP ids for instances migrated from Mastodon.
- Instance: Add `background_image` to configuration and `/api/v1/instance`
- Instance: Extend `/api/v1/instance` with Pleroma-specific information.
- NodeInfo: `pleroma:api/v1/notifications:include_types_filter` to the `features` list.
- NodeInfo: `pleroma_emoji_reactions` to the `features` list.
- Configuration: `:restrict_unauthenticated` setting, restrict access for unauthenticated users to timelines (public and federate), user profiles and statuses.
- Configuration: Add `:database_config_whitelist` setting to whitelist settings which can be configured from AdminFE.
- Configuration: `filename_display_max_length` option to set filename truncate limit, if filename display enabled (0 = no limit).
- New HTTP adapter [gun](https://github.com/ninenines/gun). Gun adapter requires minimum OTP version of 22.2 otherwise Pleroma won’t start. For hackney OTP update is not required.
- Mix task to create trusted OAuth App.
- Mix task to reset MFA for user accounts
- Notifications: Added `follow_request` notification type.
- Added `:reject_deletes` group to SimplePolicy
- MRF (`EmojiStealPolicy`): New MRF Policy which allows to automatically download emojis from remote instances
- Support pagination in emoji packs API (for packs and for files in pack)
- Support for viewing instances favicons next to posts and accounts
- Added Pleroma.Upload.Filter.Exiftool as an alternate EXIF stripping mechanism targeting GPS/location metadata.
- "By approval" registrations mode.
- Configuration: Added `:welcome` settings for the welcome message to newly registered users. You can send a welcome message as a direct message, chat or email.
- Ability to hide favourites and emoji reactions in the API with `[:instance, :show_reactions]` config.

<details>
  <summary>API Changes</summary>

- Mastodon API: Add pleroma.parent_visible field to statuses.
- Mastodon API: Extended `/api/v1/instance`.
- Mastodon API: Support for `include_types` in `/api/v1/notifications`.
- Mastodon API: Added `/api/v1/notifications/:id/dismiss` endpoint.
- Mastodon API: Add support for filtering replies in public and home timelines.
- Mastodon API: Support for `bot` field in `/api/v1/accounts/update_credentials`.
- Mastodon API: Support irreversible property for filters.
- Mastodon API: Add pleroma.favicon field to accounts.
- Admin API: endpoints for create/update/delete OAuth Apps.
- Admin API: endpoint for status view.
- OTP: Add command to reload emoji packs
</details>

### Fixed
- Fix list pagination and other list issues.
- Support pagination in conversations API
- **Breaking**: SimplePolicy `:reject` and `:accept` allow deletions again
- Fix follower/blocks import when nicknames starts with @
- Filtering of push notifications on activities from blocked domains
- Resolving Peertube accounts with Webfinger
- `blob:` urls not being allowed by connect-src CSP
- Mastodon API: fix `GET /api/v1/notifications` not returning the full result set
- Rich Media Previews for Twitter links
- Admin API: fix `GET /api/pleroma/admin/users/:nickname/credentials` returning 404 when getting the credentials of a remote user while `:instance, :limit_to_local_content` is set to `:unauthenticated`
- Fix CSP policy generation to include remote Captcha services
- Fix edge case where MediaProxy truncates media, usually caused when Caddy is serving content for the other Federated instance.
- Emoji Packs could not be listed when instance was set to `public: false`
- Fix whole_word always returning false on filter get requests
- Migrations not working on OTP releases if the database was connected over ssl
- Fix relay following

## [2.0.7] - 2020-06-13

### Security
- Fix potential DoSes exploiting atom leaks in rich media parser and the `UserAllowListPolicy` MRF policy

### Fixed
- CSP: not allowing images/media from every host when mediaproxy is disabled
- CSP: not adding mediaproxy base url to image/media hosts
- StaticFE missing the CSS file

### Upgrade notes

1. Restart Pleroma

## [2.0.6] - 2020-06-09

### Security
- CSP: harden `image-src` and `media-src` when MediaProxy is used

### Fixed
- AP C2S: Fix pagination in inbox/outbox
- Various compilation errors on OTP 23
- Mastodon API streaming: Repeats from muted threads not being filtered

### Changed
- Various database performance improvements

### Upgrade notes
1. Run database migrations (inside Pleroma directory):
  - OTP: `./bin/pleroma_ctl migrate`
  - From Source: `mix ecto.migrate`
2. Restart Pleroma

## [2.0.5] - 2020-05-13

### Security
- Fix possible private status leaks in Mastodon Streaming API

### Fixed
- Crashes when trying to block a user if block federation is disabled
- Not being able to start the instance without `erlang-eldap` installed
- Users with bios over the limit getting rejected
- Follower counters not being updated on incoming follow accepts

### Upgrade notes

1. Restart Pleroma

## [2.0.4] - 2020-05-10

### Security
- AP C2S: Fix a potential DoS by creating nonsensical objects that break timelines

### Fixed
- Peertube user lookups not working
- `InsertSkeletonsForDeletedUsers` migration failing on some instances
- Healthcheck reporting the number of memory currently used, rather than allocated in total
- LDAP not being usable in OTP releases
- Default apache configuration having tls chain issues

### Upgrade notes

#### Apache only

1. Remove the following line from your config:
```
    SSLCertificateFile      /etc/letsencrypt/live/${servername}/cert.pem
```

#### Everyone

1. Restart Pleroma

## [2.0.3] - 2020-05-02

### Security
- Disallow re-registration of previously deleted users, which allowed viewing direct messages addressed to them
- Mastodon API: Fix `POST /api/v1/follow_requests/:id/authorize` allowing to force a follow from a local user even if they didn't request to follow
- CSP: Sandbox uploads

### Fixed
- Notifications from blocked domains
- Potential federation issues with Mastodon versions before 3.0.0
- HTTP Basic Authentication permissions issue
- Follow/Block imports not being able to find the user if the nickname started with an `@`
- Instance stats counting internal users
- Inability to run a From Source release without git
- ObjectAgePolicy didn't filter out old messages
- `blob:` urls not being allowed by CSP

### Added
- NodeInfo: ObjectAgePolicy settings to the `federation` list.
- Follow request notifications
<details>
  <summary>API Changes</summary>
- Admin API: `GET /api/pleroma/admin/need_reboot`.
</details>

### Upgrade notes

1. Restart Pleroma
2. Run database migrations (inside Pleroma directory):
  - OTP: `./bin/pleroma_ctl migrate`
  - From Source: `mix ecto.migrate`
3. Reset status visibility counters (inside Pleroma directory):
  - OTP: `./bin/pleroma_ctl refresh_counter_cache`
  - From Source: `mix pleroma.refresh_counter_cache`


## [2.0.2] - 2020-04-08
### Added
- Support for Funkwhale's `Audio` activity
- Admin API: `PATCH /api/pleroma/admin/users/:nickname/update_credentials`

### Fixed
- Blocked/muted users still generating push notifications
- Input textbox for bio ignoring newlines
- OTP: Inability to use PostgreSQL databases with SSL
- `user delete_activities` breaking when trying to delete already deleted posts
- Incorrect URL for Funkwhale channels

### Upgrade notes
1. Restart Pleroma

## [2.0.1] - 2020-03-15
### Security
- Static-FE: Fix remote posts not being sanitized

### Fixed
- Rate limiter crashes when there is no explicitly specified ip in the config
- 500 errors when no `Accept` header is present if Static-FE is enabled
- Instance panel not being updated immediately due to wrong `Cache-Control` headers
- Statuses posted with BBCode/Markdown having unncessary newlines in Pleroma-FE
- OTP: Fix some settings not being migrated to in-database config properly
- No `Cache-Control` headers on attachment/media proxy requests
- Character limit enforcement being off by 1
- Mastodon Streaming API: hashtag timelines not working

### Changed
- BBCode and Markdown formatters will no longer return any `\n` and only use `<br/>` for newlines
- Mastodon API: Allow registration without email if email verification is not enabled

### Upgrade notes
#### Nginx only
1. Remove `proxy_ignore_headers Cache-Control;` and `proxy_hide_header  Cache-Control;` from your config.

#### Everyone
1. Run database migrations (inside Pleroma directory):
  - OTP: `./bin/pleroma_ctl migrate`
  - From Source: `mix ecto.migrate`
2. Restart Pleroma

## [2.0.0] - 2019-03-08
### Security
- Mastodon API: Fix being able to request enormous amount of statuses in timelines leading to DoS. Now limited to 40 per request.

### Removed
- **Breaking**: Removed 1.0+ deprecated configurations `Pleroma.Upload, :strip_exif` and `:instance, :dedupe_media`
- **Breaking**: OStatus protocol support
- **Breaking**: MDII uploader
- **Breaking**: Using third party engines for user recommendation
<details>
  <summary>API Changes</summary>

- **Breaking**: AdminAPI: migrate_from_db endpoint
</details>

### Changed
- **Breaking:** Pleroma won't start if it detects unapplied migrations
- **Breaking:** Elixir >=1.8 is now required (was >= 1.7)
- **Breaking:** `Pleroma.Plugs.RemoteIp` and `:rate_limiter` enabled by default. Please ensure your reverse proxy forwards the real IP!
- **Breaking:** attachment links (`config :pleroma, :instance, no_attachment_links` and `config :pleroma, Pleroma.Upload, link_name`) disabled by default
- **Breaking:** OAuth: defaulted `[:auth, :enforce_oauth_admin_scope_usage]` setting to `true` which demands `admin` OAuth scope to perform admin actions (in addition to `is_admin` flag on User); make sure to use bundled or newer versions of AdminFE & PleromaFE to access admin / moderator features.
- **Breaking:** Dynamic configuration has been rearchitected. The `:pleroma, :instance, dynamic_configuration` setting has been replaced with `config :pleroma, configurable_from_database`. Please backup your configuration to a file and run the migration task to ensure consistency with the new schema.
- **Breaking:** `:instance, no_attachment_links` has been replaced with `:instance, attachment_links` which still takes a boolean value but doesn't use double negative language.
- Replaced [pleroma_job_queue](https://git.pleroma.social/pleroma/pleroma_job_queue) and `Pleroma.Web.Federator.RetryQueue` with [Oban](https://github.com/sorentwo/oban) (see [`docs/config.md`](docs/config.md) on migrating customized worker / retry settings)
- Introduced [quantum](https://github.com/quantum-elixir/quantum-core) job scheduler
- Enabled `:instance, extended_nickname_format` in the default config
- Add `rel="ugc"` to all links in statuses, to prevent SEO spam
- Extract RSS functionality from OStatus
- MRF (Simple Policy): Also use `:accept`/`:reject` on the actors rather than only their activities
- OStatus: Extract RSS functionality
- Deprecated `User.Info` embedded schema (fields moved to `User`)
- Store status data inside Flag activity
- Deprecated (reorganized as `UserRelationship` entity) User fields with user AP IDs (`blocks`, `mutes`, `muted_reblogs`, `muted_notifications`, `subscribers`).
- Rate limiter is now disabled for localhost/socket (unless remoteip plug is enabled)
- Logger: default log level changed from `warn` to `info`.
- Config mix task `migrate_to_db` truncates `config` table before migrating the config file.
- Allow account registration without an email
- Default to `prepare: :unnamed` in the database configuration.
- Instance stats are now loaded on startup instead of being empty until next hourly job.
<details>
  <summary>API Changes</summary>

- **Breaking** EmojiReactions: Change endpoints and responses to align with Mastodon
- **Breaking** Admin API: `PATCH /api/pleroma/admin/users/:nickname/force_password_reset` is now `PATCH /api/pleroma/admin/users/force_password_reset` (accepts `nicknames` array in the request body)
- **Breaking:** Admin API: Return link alongside with token on password reset
- **Breaking:** Admin API: `PUT /api/pleroma/admin/reports/:id` is now `PATCH /api/pleroma/admin/reports`, see admin_api.md for details
- **Breaking:** `/api/pleroma/admin/users/invite_token` now uses `POST`, changed accepted params and returns full invite in json instead of only token string.
- **Breaking** replying to reports is now "report notes", endpoint changed from `POST /api/pleroma/admin/reports/:id/respond` to `POST /api/pleroma/admin/reports/:id/notes`
- Mastodon API: stopped sanitizing display names, field names and subject fields since they are supposed to be treated as plaintext
- Admin API: Return `total` when querying for reports
- Mastodon API: Return `pleroma.direct_conversation_id` when creating a direct message (`POST /api/v1/statuses`)
- Admin API: Return link alongside with token on password reset
- Admin API: Support authentication via `x-admin-token` HTTP header
- Mastodon API: Add `pleroma.direct_conversation_id` to the status endpoint (`GET /api/v1/statuses/:id`)
- Mastodon API: `pleroma.thread_muted` to the Status entity
- Mastodon API: Mark the direct conversation as read for the author when they send a new direct message
- Mastodon API, streaming: Add `pleroma.direct_conversation_id` to the `conversation` stream event payload.
- Admin API: Render whole status in grouped reports
- Mastodon API: User timelines will now respect blocks, unless you are getting the user timeline of somebody you blocked (which would be empty otherwise).
- Mastodon API: Favoriting / Repeating a post multiple times will now return the identical response every time. Before, executing that action twice would return an error ("already favorited") on the second try.
- Mastodon API: Limit timeline requests to 3 per timeline per 500ms per user/ip by default.
- Admin API: `PATCH /api/pleroma/admin/users/:nickname/credentials` and `GET /api/pleroma/admin/users/:nickname/credentials`
</details>

### Added
- `:chat_limit` option to limit chat characters.
- `cleanup_attachments` option to remove attachments along with statuses. Does not affect duplicate files and attachments without status. Enabling this will increase load to database when deleting statuses on larger instances.
- Refreshing poll results for remote polls
- Authentication: Added rate limit for password-authorized actions / login existence checks
- Static Frontend: Add the ability to render user profiles and notices server-side without requiring JS app.
- Mix task to re-count statuses for all users (`mix pleroma.count_statuses`)
- Mix task to list all users (`mix pleroma.user list`)
- Mix task to send a test email (`mix pleroma.email test`)
- Support for `X-Forwarded-For` and similar HTTP headers which used by reverse proxies to pass a real user IP address to the backend. Must not be enabled unless your instance is behind at least one reverse proxy (such as Nginx, Apache HTTPD or Varnish Cache).
- MRF: New module which handles incoming posts based on their age. By default, all incoming posts that are older than 2 days will be unlisted and not shown to their followers.
- User notification settings: Add `privacy_option` option.
- Support for custom Elixir modules (such as MRF policies)
- User settings: Add _This account is a_ option.
- A new users admin digest email
- OAuth: admin scopes support (relevant setting: `[:auth, :enforce_oauth_admin_scope_usage]`).
- Add an option `authorized_fetch_mode` to require HTTP signatures for AP fetches.
- ActivityPub: support for `replies` collection (output for outgoing federation & fetching on incoming federation).
- Mix task to refresh counter cache (`mix pleroma.refresh_counter_cache`)
<details>
  <summary>API Changes</summary>

- Job queue stats to the healthcheck page
- Admin API: Add ability to fetch reports, grouped by status `GET /api/pleroma/admin/grouped_reports`
- Admin API: Add ability to require password reset
- Mastodon API: Account entities now include `follow_requests_count` (planned Mastodon 3.x addition)
- Pleroma API: `GET /api/v1/pleroma/accounts/:id/scrobbles` to get a list of recently scrobbled items
- Pleroma API: `POST /api/v1/pleroma/scrobble` to scrobble a media item
- Mastodon API: Add `upload_limit`, `avatar_upload_limit`, `background_upload_limit`, and `banner_upload_limit` to `/api/v1/instance`
- Mastodon API: Add `pleroma.unread_conversation_count` to the Account entity
- OAuth: support for hierarchical permissions / [Mastodon 2.4.3 OAuth permissions](https://docs.joinmastodon.org/api/permissions/)
- Metadata Link: Atom syndication Feed
- Mix task to re-count statuses for all users (`mix pleroma.count_statuses`)
- Mastodon API: Add `exclude_visibilities` parameter to the timeline and notification endpoints
- Admin API: `/users/:nickname/toggle_activation` endpoint is now deprecated in favor of: `/users/activate`, `/users/deactivate`, both accept `nicknames` array
- Admin API: Multiple endpoints now require `nicknames` array, instead of singe `nickname`:
  - `POST/DELETE /api/pleroma/admin/users/:nickname/permission_group/:permission_group` are deprecated in favor of: `POST/DELETE /api/pleroma/admin/users/permission_group/:permission_group`
  - `DELETE /api/pleroma/admin/users` (`nickname` query param or `nickname` sent in JSON body) is deprecated in favor of: `DELETE /api/pleroma/admin/users` (`nicknames` query array param or `nicknames` sent in JSON body)
- Admin API: Add `GET /api/pleroma/admin/relay` endpoint - lists all followed relays
- Pleroma API: `POST /api/v1/pleroma/conversations/read` to mark all conversations as read
- ActivityPub: Support `Move` activities
- Mastodon API: Add `/api/v1/markers` for managing timeline read markers
- Mastodon API: Add the `recipients` parameter to `GET /api/v1/conversations`
- Configuration: `feed` option for user atom feed.
- Pleroma API: Add Emoji reactions
- Admin API: Add `/api/pleroma/admin/instances/:instance/statuses` - lists all statuses from a given instance
- Admin API: Add `/api/pleroma/admin/users/:nickname/statuses` - lists all statuses from a given user
- Admin API: `PATCH /api/pleroma/users/confirm_email` to confirm email for multiple users, `PATCH /api/pleroma/users/resend_confirmation_email` to resend confirmation email for multiple users
- ActivityPub: Configurable `type` field of the actors.
- Mastodon API: `/api/v1/accounts/:id` has `source/pleroma/actor_type` field.
- Mastodon API: `/api/v1/update_credentials` accepts `actor_type` field.
- Captcha: Support native provider
- Captcha: Enable by default
- Mastodon API: Add support for `account_id` param to filter notifications by the account
- Mastodon API: Add `emoji_reactions` property to Statuses
- Mastodon API: Change emoji reaction reply format
- Notifications: Added `pleroma:emoji_reaction` notification type
- Mastodon API: Change emoji reaction reply format once more
- Configuration: `feed.logo` option for tag feed.
- Tag feed: `/tags/:tag.rss` - list public statuses by hashtag.
- Mastodon API: Add `reacted` property to `emoji_reactions`
- Pleroma API: Add reactions for a single emoji.
- ActivityPub: `[:activitypub, :note_replies_output_limit]` setting sets the number of note self-replies to output on outgoing federation.
- Admin API: `GET /api/pleroma/admin/stats` to get status count by visibility scope
- Admin API: `GET /api/pleroma/admin/statuses` - list all statuses (accepts `godmode` and `local_only`)
</details>

### Fixed
- Report emails now include functional links to profiles of remote user accounts
- Not being able to log in to some third-party apps when logged in to MastoFE
- MRF: `Delete` activities being exempt from MRF policies
- OTP releases: Not being able to configure OAuth expired token cleanup interval
- OTP releases: Not being able to configure HTML sanitization policy
- OTP releases: Not being able to change upload limit (again)
- Favorites timeline now ordered by favorite date instead of post date
- Support for cancellation of a follow request
<details>
  <summary>API Changes</summary>

- Mastodon API: Fix private and direct statuses not being filtered out from the public timeline for an authenticated user (`GET /api/v1/timelines/public`)
- Mastodon API: Inability to get some local users by nickname in `/api/v1/accounts/:id_or_nickname`
- AdminAPI: If some status received reports both in the "new" format and "old" format it was considered reports on two different statuses (in the context of grouped reports)
- Admin API: Error when trying to update reports in the "old" format
- Mastodon API: Marking a conversation as read (`POST /api/v1/conversations/:id/read`) now no longer brings it to the top in the user's direct conversation list
</details>

## [1.1.9] - 2020-02-10
### Fixed
- OTP: Inability to set the upload limit (again)
- Not being able to pin polls
- Streaming API: incorrect handling of reblog mutes
- Rejecting the user when field length limit is exceeded
- OpenGraph provider: html entities in descriptions

## [1.1.8] - 2020-01-10
### Fixed
- Captcha generation issues
- Returned Kocaptcha endpoint to configuration
- Captcha validity is now 5 minutes

## [1.1.7] - 2019-12-13
### Fixed
- OTP: Inability to set the upload limit
- OTP: Inability to override node name/distribution type to run 2 Pleroma instances on the same machine

### Added
- Integrated captcha provider

### Changed
- Captcha enabled by default
- Default Captcha provider changed from `Pleroma.Captcha.Kocaptcha` to `Pleroma.Captcha.Native`
- Better `Cache-Control` header for static content

### Bundled Pleroma-FE Changes
#### Added
- Icons in the navigation panel

#### Fixed
- Improved support unauthenticated view of private instances

#### Removed
- Whitespace hack on empty post content

## [1.1.6] - 2019-11-19
### Fixed
- Not being able to log into to third party apps when the browser is logged into mastofe
- Email confirmation not being required even when enabled
- Mastodon API: conversations API crashing when one status is malformed

### Bundled Pleroma-FE Changes
#### Added
- About page
- Meme arrows

#### Fixed
- Image modal not closing unless clicked outside of image
- Attachment upload spinner not being centered
- Showing follow counters being 0 when they are actually hidden

## [1.1.5] - 2019-11-09
### Fixed
- Polls having different numbers in timelines/notifications/poll api endpoints due to cache desyncronization
- Pleroma API: OAuth token endpoint not being found when ".json" suffix is appended

### Changed
- Frontend bundle updated to [044c9ad0](https://git.pleroma.social/pleroma/pleroma-fe/commit/044c9ad0562af059dd961d50961a3880fca9c642)

## [1.1.4] - 2019-11-01
### Fixed
- Added a migration that fills up empty user.info fields to prevent breakage after previous unsafe migrations.
- Failure to migrate from pre-1.0.0 versions
- Mastodon API: Notification stream not including follow notifications

## [1.1.3] - 2019-10-25
### Fixed
- Blocked users showing up in notifications collapsed as if they were muted
- `pleroma_ctl` not working on Debian's default shell

## [1.1.2] - 2019-10-18
### Fixed
- `pleroma_ctl` trying to connect to a running instance when generating the config, which of course doesn't exist.

## [1.1.1] - 2019-10-18
### Fixed
- One of the migrations between 1.0.0 and 1.1.0 wiping user info of the relay user because of unexpected behavior of postgresql's `jsonb_set`, resulting in inability to post in the default configuration. If you were affected, please run the following query in postgres console, the relay user will be recreated automatically:
```
delete from users where ap_id = 'https://your.instance.hostname/relay';
```
- Bad user search matches

## [1.1.0] - 2019-10-14
**Breaking:** The stable branch has been changed from `master` to `stable`. If you want to keep using 1.0, the `release/1.0` branch will receive security updates for 6 months after 1.1 release.

**OTP Note:** `pleroma_ctl` in 1.0 defaults to `master` and doesn't support specifying arbitrary branches, making `./pleroma_ctl update` fail. To fix this, fetch a version of `pleroma_ctl` from 1.1 using the command below and proceed with the update normally:
```
curl -Lo ./bin/pleroma_ctl 'https://git.pleroma.social/pleroma/pleroma/raw/develop/rel/files/bin/pleroma_ctl'
```
### Security
- Mastodon API: respect post privacy in `/api/v1/statuses/:id/{favourited,reblogged}_by`

### Removed
- **Breaking:** GNU Social API with Qvitter extensions support
- Emoji: Remove longfox emojis.
- Remove `Reply-To` header from report emails for admins.
- ActivityPub: The `/objects/:uuid/likes` endpoint.

### Changed
- **Breaking:** Configuration: A setting to explicitly disable the mailer was added, defaulting to true, if you are using a mailer add `config :pleroma, Pleroma.Emails.Mailer, enabled: true` to your config
- **Breaking:** Configuration: `/media/` is now removed when `base_url` is configured, append `/media/` to your `base_url` config to keep the old behaviour if desired
- **Breaking:** `/api/pleroma/notifications/read` is moved to `/api/v1/pleroma/notifications/read` and now supports `max_id` and responds with Mastodon API entities.
- Configuration: added `config/description.exs`, from which `docs/config.md` is generated
- Configuration: OpenGraph and TwitterCard providers enabled by default
- Configuration: Filter.AnonymizeFilename added ability to retain file extension with custom text
- Federation: Return 403 errors when trying to request pages from a user's follower/following collections if they have `hide_followers`/`hide_follows` set
- NodeInfo: Return `skipThreadContainment` in `metadata` for the `skip_thread_containment` option
- NodeInfo: Return `mailerEnabled` in `metadata`
- Mastodon API: Unsubscribe followers when they unfollow a user
- Mastodon API: `pleroma.thread_muted` key in the Status entity
- AdminAPI: Add "godmode" while fetching user statuses (i.e. admin can see private statuses)
- Improve digest email template
– Pagination: (optional) return `total` alongside with `items` when paginating
- The `Pleroma.FlakeId` module has been replaced with the `flake_id` library.

### Fixed
- Following from Osada
- Favorites timeline doing database-intensive queries
- Metadata rendering errors resulting in the entire page being inaccessible
- `federation_incoming_replies_max_depth` option being ignored in certain cases
- Mastodon API: Handling of search timeouts (`/api/v1/search` and `/api/v2/search`)
- Mastodon API: Misskey's endless polls being unable to render
- Mastodon API: Embedded relationships not being properly rendered in the Account entity of Status entity
- Mastodon API: Notifications endpoint crashing if one notification failed to render
- Mastodon API: `exclude_replies` is correctly handled again.
- Mastodon API: Add `account_id`, `type`, `offset`, and `limit` to search API (`/api/v1/search` and `/api/v2/search`)
- Mastodon API, streaming: Fix filtering of notifications based on blocks/mutes/thread mutes
- Mastodon API: Fix private and direct statuses not being filtered out from the public timeline for an authenticated user (`GET /api/v1/timelines/public`)
- Mastodon API: Ensure the `account` field is not empty when rendering Notification entities.
- Mastodon API: Inability to get some local users by nickname in `/api/v1/accounts/:id_or_nickname`
- Mastodon API: Blocks are now treated consistently between the Streaming API and the Timeline APIs
- Rich Media: Parser failing when no TTL can be found by image TTL setters
- Rich Media: The crawled URL is now spliced into the rich media data.
- ActivityPub S2S: sharedInbox usage has been mostly aligned with the rules in the AP specification.
- ActivityPub C2S: follower/following collection pages being inaccessible even when authentifucated if `hide_followers`/ `hide_follows` was set
- ActivityPub: Deactivated user deletion
- ActivityPub: Fix `/users/:nickname/inbox` crashing without an authenticated user
- MRF: fix ability to follow a relay when AntiFollowbotPolicy was enabled
- ActivityPub: Correct addressing of Undo.
- ActivityPub: Correct addressing of profile update activities.
- ActivityPub: Polls are now refreshed when necessary.
- Report emails now include functional links to profiles of remote user accounts
- Existing user id not being preserved on insert conflict
- Pleroma.Upload base_url was not automatically whitelisted by MediaProxy. Now your custom CDN or file hosting will be accessed directly as expected.
- Report email not being sent to admins when the reporter is a remote user
- Reverse Proxy limiting `max_body_length` was incorrectly defined and only checked `Content-Length` headers which may not be sufficient in some circumstances

### Added
- Expiring/ephemeral activites. All activities can have expires_at value set, which controls when they should be deleted automatically.
- Mastodon API: in post_status, the expires_in parameter lets you set the number of seconds until an activity expires. It must be at least one hour.
- Mastodon API: all status JSON responses contain a `pleroma.expires_at` item which states when an activity will expire. The value is only shown to the user who created the activity. To everyone else it's empty.
- Configuration: `ActivityExpiration.enabled` controls whether expired activites will get deleted at the appropriate time. Enabled by default.
- Conversations: Add Pleroma-specific conversation endpoints and status posting extensions. Run the `bump_all_conversations` task again to create the necessary data.
- MRF: Support for priming the mediaproxy cache (`Pleroma.Web.ActivityPub.MRF.MediaProxyWarmingPolicy`)
- MRF: Support for excluding specific domains from Transparency.
- MRF: Support for filtering posts based on who they mention (`Pleroma.Web.ActivityPub.MRF.MentionPolicy`)
- Mastodon API: Support for the [`tagged` filter](https://github.com/tootsuite/mastodon/pull/9755) in [`GET /api/v1/accounts/:id/statuses`](https://docs.joinmastodon.org/api/rest/accounts/#get-api-v1-accounts-id-statuses)
- Mastodon API, streaming: Add support for passing the token in the `Sec-WebSocket-Protocol` header
- Mastodon API, extension: Ability to reset avatar, profile banner, and background
- Mastodon API: Add support for `fields_attributes` API parameter (setting custom fields)
- Mastodon API: Add support for categories for custom emojis by reusing the group feature. <https://github.com/tootsuite/mastodon/pull/11196>
- Mastodon API: Add support for muting/unmuting notifications
- Mastodon API: Add support for the `blocked_by` attribute in the relationship API (`GET /api/v1/accounts/relationships`). <https://github.com/tootsuite/mastodon/pull/10373>
- Mastodon API: Add support for the `domain_blocking` attribute in the relationship API (`GET /api/v1/accounts/relationships`).
- Mastodon API: Add `pleroma.deactivated` to the Account entity
- Mastodon API: added `/auth/password` endpoint for password reset with rate limit.
- Mastodon API: /api/v1/accounts/:id/statuses now supports nicknames or user id
- Mastodon API: Improve support for the user profile custom fields
- Mastodon API: Add support for `fields_attributes` API parameter (setting custom fields)
- Mastodon API: Added an endpoint to get multiple statuses by IDs (`GET /api/v1/statuses/?ids[]=1&ids[]=2`)
- Admin API: Return users' tags when querying reports
- Admin API: Return avatar and display name when querying users
- Admin API: Allow querying user by ID
- Admin API: Added support for `tuples`.
- Admin API: Added endpoints to run mix tasks pleroma.config migrate_to_db & pleroma.config migrate_from_db
- Added synchronization of following/followers counters for external users
- Configuration: `enabled` option for `Pleroma.Emails.Mailer`, defaulting to `false`.
- Configuration: Pleroma.Plugs.RateLimiter `bucket_name`, `params` options.
- Configuration: `user_bio_length` and `user_name_length` options.
- Addressable lists
- Twitter API: added rate limit for `/api/account/password_reset` endpoint.
- ActivityPub: Add an internal service actor for fetching ActivityPub objects.
- ActivityPub: Optional signing of ActivityPub object fetches.
- Admin API: Endpoint for fetching latest user's statuses
- Pleroma API: Add `/api/v1/pleroma/accounts/confirmation_resend?email=<email>` for resending account confirmation.
- Pleroma API: Email change endpoint.
- Admin API: Added moderation log
- Web response cache (currently, enabled for ActivityPub)
- Reverse Proxy: Do not retry failed requests to limit pressure on the peer

### Changed
- Configuration: Filter.AnonymizeFilename added ability to retain file extension with custom text
- Admin API: changed json structure for saving config settings.
- RichMedia: parsers and their order are configured in `rich_media` config.
- RichMedia: add the rich media ttl based on image expiration time.

## [1.0.7] - 2019-09-26
### Fixed
- Broken federation on Erlang 22 (previous versions of hackney http client were using an option that got deprecated)
### Changed
- ActivityPub: The first page in inboxes/outboxes is no longer embedded.

## [1.0.6] - 2019-08-14
### Fixed
- MRF: fix use of unserializable keyword lists in describe() implementations
- ActivityPub S2S: POST requests are now signed with `(request-target)` pseudo-header.

## [1.0.5] - 2019-08-13
### Fixed
- Mastodon API: follower/following counters not being nullified, when `hide_follows`/`hide_followers` is set
- Mastodon API: `muted` in the Status entity, using author's account to determine if the thread was muted
- Mastodon API: return the actual profile URL in the Account entity's `url` property when appropriate
- Templates: properly style anchor tags
- Objects being re-embedded to activities after being updated (e.g faved/reposted). Running 'mix pleroma.database prune_objects' again is advised.
- Not being able to access the Mastodon FE login page on private instances
- MRF: ensure that subdomain_match calls are case-insensitive
- Fix internal server error when using the healthcheck API.

### Added
- **Breaking:** MRF describe API, which adds support for exposing configuration information about MRF policies to NodeInfo.
  Custom modules will need to be updated by adding, at the very least, `def describe, do: {:ok, %{}}` to the MRF policy modules.
- Relays: Added a task to list relay subscriptions.
- MRF: Support for filtering posts based on ActivityStreams vocabulary (`Pleroma.Web.ActivityPub.MRF.VocabularyPolicy`)
- MRF (Simple Policy): Support for wildcard domains.
- Support for wildcard domains in user domain blocks setting.
- Configuration: `quarantined_instances` support wildcard domains.
- Mix Tasks: `mix pleroma.database fix_likes_collections`
- Configuration: `federation_incoming_replies_max_depth` option

### Removed
- Federation: Remove `likes` from objects.
- **Breaking:** ActivityPub: The `accept_blocks` configuration setting.

## [1.0.4] - 2019-08-01
### Fixed
- Invalid SemVer version generation, when the current branch does not have commits ahead of tag/checked out on a tag

## [1.0.3] - 2019-07-31
### Security
- OStatus: eliminate the possibility of a protocol downgrade attack.
- OStatus: prevent following locked accounts, bypassing the approval process.
- TwitterAPI: use CommonAPI to handle remote follows instead of OStatus.

## [1.0.2] - 2019-07-28
### Fixed
- Not being able to pin unlisted posts
- Mastodon API: represent poll IDs as strings
- MediaProxy: fix matching filenames
- MediaProxy: fix filename encoding
- Migrations: fix a sporadic migration failure
- Metadata rendering errors resulting in the entire page being inaccessible
- Federation/MediaProxy not working with instances that have wrong certificate order
- ActivityPub S2S: remote user deletions now work the same as local user deletions.

### Changed
- Configuration: OpenGraph and TwitterCard providers enabled by default
- Configuration: Filter.AnonymizeFilename added ability to retain file extension with custom text

## [1.0.1] - 2019-07-14
### Security
- OStatus: fix an object spoofing vulnerability.

## [1.0.0] - 2019-06-29
### Security
- Mastodon API: Fix display names not being sanitized
- Rich media: Do not crawl private IP ranges

### Added
- Digest email for inactive users
- Add a generic settings store for frontends / clients to use.
- Explicit addressing option for posting.
- Optional SSH access mode. (Needs `erlang-ssh` package on some distributions).
- [MongooseIM](https://github.com/esl/MongooseIM) http authentication support.
- LDAP authentication
- External OAuth provider authentication
- Support for building a release using [`mix release`](https://hexdocs.pm/mix/master/Mix.Tasks.Release.html)
- A [job queue](https://git.pleroma.social/pleroma/pleroma_job_queue) for federation, emails, web push, etc.
- [Prometheus](https://prometheus.io/) metrics
- Support for Mastodon's remote interaction
- Mix Tasks: `mix pleroma.database bump_all_conversations`
- Mix Tasks: `mix pleroma.database remove_embedded_objects`
- Mix Tasks: `mix pleroma.database update_users_following_followers_counts`
- Mix Tasks: `mix pleroma.user toggle_confirmed`
- Mix Tasks: `mix pleroma.config migrate_to_db`
- Mix Tasks: `mix pleroma.config migrate_from_db`
- Federation: Support for `Question` and `Answer` objects
- Federation: Support for reports
- Configuration: `poll_limits` option
- Configuration: `pack_extensions` option
- Configuration: `safe_dm_mentions` option
- Configuration: `link_name` option
- Configuration: `fetch_initial_posts` option
- Configuration: `notify_email` option
- Configuration: Media proxy `whitelist` option
- Configuration: `report_uri` option
- Configuration: `email_notifications` option
- Configuration: `limit_to_local_content` option
- Pleroma API: User subscriptions
- Pleroma API: Healthcheck endpoint
- Pleroma API: `/api/v1/pleroma/mascot` per-user frontend mascot configuration endpoints
- Admin API: Endpoints for listing/revoking invite tokens
- Admin API: Endpoints for making users follow/unfollow each other
- Admin API: added filters (role, tags, email, name) for users endpoint
- Admin API: Endpoints for managing reports
- Admin API: Endpoints for deleting and changing the scope of individual reported statuses
- Admin API: Endpoints to view and change config settings.
- AdminFE: initial release with basic user management accessible at /pleroma/admin/
- Mastodon API: Add chat token to `verify_credentials` response
- Mastodon API: Add background image setting to `update_credentials`
- Mastodon API: [Scheduled statuses](https://docs.joinmastodon.org/api/rest/scheduled-statuses/)
- Mastodon API: `/api/v1/notifications/destroy_multiple` (glitch-soc extension)
- Mastodon API: `/api/v1/pleroma/accounts/:id/favourites` (API extension)
- Mastodon API: [Reports](https://docs.joinmastodon.org/api/rest/reports/)
- Mastodon API: `POST /api/v1/accounts` (account creation API)
- Mastodon API: [Polls](https://docs.joinmastodon.org/api/rest/polls/)
- ActivityPub C2S: OAuth endpoints
- Metadata: RelMe provider
- OAuth: added support for refresh tokens
- Emoji packs and emoji pack manager
- Object pruning (`mix pleroma.database prune_objects`)
- OAuth: added job to clean expired access tokens
- MRF: Support for rejecting reports from specific instances (`mrf_simple`)
- MRF: Support for stripping avatars and banner images from specific instances (`mrf_simple`)
- MRF: Support for running subchains.
- Configuration: `skip_thread_containment` option
- Configuration: `rate_limit` option. See `Pleroma.Plugs.RateLimiter` documentation for details.
- MRF: Support for filtering out likely spam messages by rejecting posts from new users that contain links.
- Configuration: `ignore_hosts` option
- Configuration: `ignore_tld` option
- Configuration: default syslog tag "Pleroma" is now lowercased to "pleroma"

### Changed
- **Breaking:** bind to 127.0.0.1 instead of 0.0.0.0 by default
- **Breaking:** Configuration: move from Pleroma.Mailer to Pleroma.Emails.Mailer
- Thread containment / test for complete visibility will be skipped by default.
- Enforcement of OAuth scopes
- Add multiple use/time expiring invite token
- Restyled OAuth pages to fit with Pleroma's default theme
- Link/mention/hashtag detection is now handled by [auto_linker](https://git.pleroma.social/pleroma/auto_linker)
- NodeInfo: Return `safe_dm_mentions` feature flag
- Federation: Expand the audience of delete activities to all recipients of the deleted object
- Federation: Removed `inReplyToStatusId` from objects
- Configuration: Dedupe enabled by default
- Configuration: Default log level in `prod` environment is now set to `warn`
- Configuration: Added `extra_cookie_attrs` for setting non-standard cookie attributes. Defaults to ["SameSite=Lax"] so that remote follows work.
- Timelines: Messages involving people you have blocked will be excluded from the timeline in all cases instead of just repeats.
- Admin API: Move the user related API to `api/pleroma/admin/users`
- Admin API: `POST /api/pleroma/admin/users` will take list of users
- Pleroma API: Support for emoji tags in `/api/pleroma/emoji` resulting in a breaking API change
- Mastodon API: Support for `exclude_types`, `limit` and `min_id` in `/api/v1/notifications`
- Mastodon API: Add `languages` and `registrations` to `/api/v1/instance`
- Mastodon API: Provide plaintext versions of cw/content in the Status entity
- Mastodon API: Add `pleroma.conversation_id`, `pleroma.in_reply_to_account_acct` fields to the Status entity
- Mastodon API: Add `pleroma.tags`, `pleroma.relationship{}`, `pleroma.is_moderator`, `pleroma.is_admin`, `pleroma.confirmation_pending`, `pleroma.hide_followers`, `pleroma.hide_follows`, `pleroma.hide_favorites` fields to the User entity
- Mastodon API: Add `pleroma.show_role`, `pleroma.no_rich_text` fields to the Source subentity
- Mastodon API: Add support for updating `no_rich_text`, `hide_followers`, `hide_follows`, `hide_favorites`, `show_role` in `PATCH /api/v1/update_credentials`
- Mastodon API: Add `pleroma.is_seen` to the Notification entity
- Mastodon API: Add `pleroma.local` to the Status entity
- Mastodon API: Add `preview` parameter to `POST /api/v1/statuses`
- Mastodon API: Add `with_muted` parameter to timeline endpoints
- Mastodon API: Actual reblog hiding instead of a dummy
- Mastodon API: Remove attachment limit in the Status entity
- Mastodon API: Added support max_id & since_id for bookmark timeline endpoints.
- Deps: Updated Cowboy to 2.6
- Deps: Updated Ecto to 3.0.7
- Don't ship finmoji by default, they can be installed as an emoji pack
- Hide deactivated users and their statuses
- Posts which are marked sensitive or tagged nsfw no longer have link previews.
- HTTP connection timeout is now set to 10 seconds.
- Respond with a 404 Not implemented JSON error message when requested API is not implemented
- Rich Media: crawl only https URLs.

### Fixed
- Follow requests don't get 'stuck' anymore.
- Added an FTS index on objects. Running `vacuum analyze` and setting a larger `work_mem` is recommended.
- Followers counter not being updated when a follower is blocked
- Deactivated users being able to request an access token
- Limit on request body in rich media/relme parsers being ignored resulting in a possible memory leak
- Proper Twitter Card generation instead of a dummy
- Deletions failing for users with a large number of posts
- NodeInfo: Include admins in `staffAccounts`
- ActivityPub: Crashing when requesting empty local user's outbox
- Federation: Handling of objects without `summary` property
- Federation: Add a language tag to activities as required by ActivityStreams 2.0
- Federation: Do not federate avatar/banner if set to default allowing other servers/clients to use their defaults
- Federation: Cope with missing or explicitly nulled address lists
- Federation: Explicitly ensure activities addressed to `as:Public` become addressed to the followers collection
- Federation: Better cope with actors which do not declare a followers collection and use `as:Public` with these semantics
- Federation: Follow requests from remote users who have been blocked will be automatically rejected if appropriate
- MediaProxy: Parse name from content disposition headers even for non-whitelisted types
- MediaProxy: S3 link encoding
- Rich Media: Reject any data which cannot be explicitly encoded into JSON
- Pleroma API: Importing follows from Mastodon 2.8+
- Twitter API: Exposing default scope, `no_rich_text` of the user to anyone
- Twitter API: Returning the `role` object in user entity despite `show_role = false`
- Mastodon API: `/api/v1/favourites` serving only public activities
- Mastodon API: Reblogs having `in_reply_to_id` - `null` even when they are replies
- Mastodon API: Streaming API broadcasting wrong activity id
- Mastodon API: 500 errors when requesting a card for a private conversation
- Mastodon API: Handling of `reblogs` in `/api/v1/accounts/:id/follow`
- Mastodon API: Correct `reblogged`, `favourited`, and `bookmarked` values in the reblog status JSON
- Mastodon API: Exposing default scope of the user to anyone
- Mastodon API: Make `irreversible` field default to `false` [`POST /api/v1/filters`]
- Mastodon API: Replace missing non-nullable Card attributes with empty strings
- User-Agent is now sent correctly for all HTTP requests.
- MRF: Simple policy now properly delists imported or relayed statuses

## Removed
- Configuration: `config :pleroma, :fe` in favor of the more flexible `config :pleroma, :frontend_configurations`

## [0.9.99999] - 2019-05-31
### Security
- Mastodon API: Fix lists leaking private posts

## [0.9.9999] - 2019-04-05
### Security
- Mastodon API: Fix content warnings skipping HTML sanitization

## [0.9.999] - 2019-03-13
Frontend changes only.
### Added
- Added floating action button for posting status on mobile
### Changed
- Changed user-settings icon to a pencil
### Fixed
- Keyboard shortcuts activating when typing a message
- Gaps when scrolling down on a timeline after showing new

## [0.9.99] - 2019-03-08
### Changed
- Update the frontend to the 0.9.99 tag
### Fixed
- Sign the date header in federation to fix Mastodon federation.

## [0.9.9] - 2019-02-22
This is our first stable release.<|MERGE_RESOLUTION|>--- conflicted
+++ resolved
@@ -18,14 +18,11 @@
 
 ## Fixed
 - Meilisearch: order of results returned from our REST API now actually matches how Meilisearch ranks results
-<<<<<<< HEAD
 - Emoji are now federated as anonymous objects, fixing issues with
   some strict servers e.g. rejecting e.g. remote emoji reactions
-=======
 - AP objects with additional JSON-LD profiles beyond ActivityStreams can now be fetched
 - Single-selection polls no longer expose the voter_count; MastoAPI demands it be null
   and this confused some clients leading to vote distributions >100%
->>>>>>> a3101a43
 
 ## Changed
 - Refactored Rich Media to cache the content in the database. Fetching operations that could block status rendering have been eliminated.
