# Changelog

All notable changes to this project will be documented in this file.

The format is based on [Keep a Changelog](https://keepachangelog.com/en/1.0.0/).

## Unreleased

### Changed

- The `application` metadata returned with statuses is no longer hardcoded. Apps that want to display these details will now have valid data for new posts after this change.

### Added

- MRF (`FollowBotPolicy`): New MRF Policy which makes a designated local Bot account attempt to follow all users in public Notes received by your instance. Users who require approving follower requests or have #nobot in their profile are excluded.

## Unreleased (Patch)

### Fixed

- Try to save exported ConfigDB settings (migrate_from_db) in the system temp directory if default location is not writable.
<<<<<<< HEAD
- User login failures if their `notification_settings` were in a NULL state.
=======
- Uploading custom instance thumbnail via AdminAPI/AdminFE generated invalid URL to the image
- Applying ConcurrentLimiter settings via AdminAPI
>>>>>>> 0ba8efc9

## [2.3.0] - 2020-03-01

### Security

- Fixed client user agent leaking through MediaProxy

### Removed

- `:auth, :enforce_oauth_admin_scope_usage` configuration option.

### Changed

- **Breaking**: Changed `mix pleroma.user toggle_confirmed` to `mix pleroma.user confirm`
- **Breaking**: Changed `mix pleroma.user toggle_activated` to `mix pleroma.user activate/deactivate`
- **Breaking:** NSFW hashtag is no longer added on sensitive posts
- Polls now always return a `voters_count`, even if they are single-choice.
- Admin Emails: The ap id is used as the user link in emails now.
- Improved registration workflow for email confirmation and account approval modes.
- Search: When using Postgres 11+, Pleroma will use the `websearch_to_tsvector` function to parse search queries.
- Emoji: Support the full Unicode 13.1 set of Emoji for reactions, plus regional indicators.
- Deprecated `Pleroma.Uploaders.S3, :public_endpoint`. Now `Pleroma.Upload, :base_url` is the standard configuration key for all uploaders.
- Improved Apache webserver support: updated sample configuration, MediaProxy cache invalidation verified with the included sample script
- Improve OAuth 2.0 provider support. A missing `fqn` field was added to the response, but does not expose the user's email address.
- Provide redirect of external posts from `/notice/:id` to their original URL
- Admins no longer receive notifications for reports if they are the actor making the report.
- Improved Mailer configuration setting descriptions for AdminFE.
- Updated default avatar to look nicer.

<details>
  <summary>API Changes</summary>

- **Breaking:** AdminAPI changed User field `confirmation_pending` to `is_confirmed`
- **Breaking:** AdminAPI changed User field `approval_pending` to `is_approved`
- **Breaking**: AdminAPI changed User field `deactivated` to `is_active`
- **Breaking:** AdminAPI `GET /api/pleroma/admin/users/:nickname_or_id/statuses` changed response format and added the number of total users posts.
- **Breaking:** AdminAPI `GET /api/pleroma/admin/instances/:instance/statuses` changed response format and added the number of total users posts.
- Admin API: Reports now ordered by newest
- Pleroma API: `GET /api/v1/pleroma/chats` is deprecated in favor of `GET /api/v2/pleroma/chats`.
- Pleroma API: Reroute `/api/pleroma/*` to `/api/v1/pleroma/*`

</details>
- Improved hashtag timeline performance (requires a background migration).

### Added

- Reports now generate notifications for admins and mods.
- Support for local-only statuses.
- Support pagination of blocks and mutes.
- Account backup.
- Configuration: Add `:instance, autofollowing_nicknames` setting to provide a way to make accounts automatically follow new users that register on the local Pleroma instance.
- Ability to view remote timelines, with ex. `/api/v1/timelines/public?instance=lain.com` and streams `public:remote` and `public:remote:media`.
- The site title is now injected as a `title` tag like preloads or metadata.
- Password reset tokens now are not accepted after a certain age.
- Mix tasks to help with displaying and removing ConfigDB entries. See `mix pleroma.config`.
- OAuth form improvements: users are remembered by their cookie, the CSS is overridable by the admin, and the style has been improved.
- OAuth improvements and fixes: more secure session-based authentication (by token that could be revoked anytime), ability to revoke belonging OAuth token from any client etc.
- Ability to set ActivityPub aliases for follower migration.
- Configurable background job limits for RichMedia (link previews) and MediaProxyWarmingPolicy
- Ability to define custom HTTP headers per each frontend
- MRF (`NoEmptyPolicy`): New MRF Policy which will deny empty statuses or statuses of only mentions from being created by local users
- New users will receive a simple email confirming their registration if no other emails will be dispatched. (e.g., Welcome, Confirmation, or Approval Required)

<details>
  <summary>API Changes</summary>
- Admin API: (`GET /api/pleroma/admin/users`) filter users by `unconfirmed` status and `actor_type`.
- Admin API: OpenAPI spec for the user-related operations
- Pleroma API: `GET /api/v2/pleroma/chats` added. It is exactly like `GET /api/v1/pleroma/chats` except supports pagination.
- Pleroma API: Add `idempotency_key` to the chat message entity that can be used for optimistic message sending.
- Pleroma API: (`GET /api/v1/pleroma/federation_status`) Add a way to get a list of unreachable instances.
- Mastodon API: User and conversation mutes can now auto-expire if `expires_in` parameter was given while adding the mute.
- Admin API: An endpoint to manage frontends.
- Streaming API: Add follow relationships updates.
- WebPush: Introduce `pleroma:chat_mention` and `pleroma:emoji_reaction` notification types.
- Mastodon API: Add monthly active users to `/api/v1/instance` (`pleroma.stats.mau`).
- Mastodon API: Home, public, hashtag & list timelines accept `only_media`, `remote` & `local` parameters for filtration.
- Mastodon API: `/api/v1/accounts/:id` & `/api/v1/mutes` endpoints accept `with_relationships` parameter and return filled `pleroma.relationship` field.
- Mastodon API: Endpoint to remove a conversation (`DELETE /api/v1/conversations/:id`).
- Mastodon API: `expires_in` in the scheduled post `params` field on `/api/v1/statuses` and `/api/v1/scheduled_statuses/:id` endpoints.
</details>

### Fixed

- Users with `is_discoverable` field set to false (default value) will appear in in-service search results but be hidden from external services (search bots etc.).
- Streaming API: Posts and notifications are not dropped, when CLI task is executing.
- Creating incorrect IPv4 address-style HTTP links when encountering certain numbers.
- Reblog API Endpoint: Do not set visibility parameter to public by default and let CommonAPI to infer it from status, so a user can reblog their private status without explicitly setting reblog visibility to private.
- Tag URLs in statuses are now absolute
- Removed duplicate jobs to purge expired activities
- File extensions of some attachments were incorrectly changed. This feature has been disabled for now.
- Mix task pleroma.instance creates missing parent directories if the configuration or SQL output paths are changed.

<details>
  <summary>API Changes</summary>
  - Mastodon API: Current user is now included in conversation if it's the only participant.
  - Mastodon API: Fixed last_status.account being not filled with account data.
  - Mastodon API: Fix not being able to add or remove multiple users at once in lists.
  - Mastodon API: Fixed own_votes being not returned with poll data.
  - Mastodon API: Fixed creation of scheduled posts with polls.
  - Mastodon API: Support for expires_in/expires_at in the Filters.
</details>

## [2.2.2] - 2020-01-18

### Fixed

- StealEmojiPolicy creates dir for emojis, if it doesn't exist.
- Updated `elixir_make` to a non-retired version

### Upgrade notes

1. Restart Pleroma

## [2.2.1] - 2020-12-22

### Changed
- Updated Pleroma FE

### Fixed

- Config generation: rename `Pleroma.Upload.Filter.ExifTool` to `Pleroma.Upload.Filter.Exiftool`.
- S3 Uploads with Elixir 1.11.
- Mix task pleroma.user delete_activities for source installations.
- Search: RUM index search speed has been fixed.
- Rich Media Previews sometimes showed the wrong preview due to a bug following redirects.
- Fixes for the autolinker.
- Forwarded reports duplication from Pleroma instances.
- Emoji Reaction activity filtering from blocked and muted accounts.

- <details>
    <summary>API</summary>
  - Statuses were not displayed for Mastodon forwarded reports.
  </details>

### Upgrade notes

1. Restart Pleroma

## [2.2.0] - 2020-11-12

### Security

- Fixed the possibility of using file uploads to spoof posts.

### Changed

- **Breaking** Requires `libmagic` (or `file`) to guess file types.
- **Breaking:** App metrics endpoint (`/api/pleroma/app_metrics`) is disabled by default, check `docs/API/prometheus.md` on enabling and configuring.
- **Breaking:** Pleroma Admin API: emoji packs and files routes changed.
- **Breaking:** Sensitive/NSFW statuses no longer disable link previews.
- Search: Users are now findable by their urls.
- Renamed `:await_up_timeout` in `:connections_pool` namespace to `:connect_timeout`, old name is deprecated.
- Renamed `:timeout` in `pools` namespace to `:recv_timeout`, old name is deprecated.
- The `discoverable` field in the `User` struct will now add a NOINDEX metatag to profile pages when false.
- Users with the `is_discoverable` field set to false will not show up in searches ([bug](https://git.pleroma.social/pleroma/pleroma/-/issues/2301)).
- Minimum lifetime for ephmeral activities changed to 10 minutes and made configurable (`:min_lifetime` option).
- Introduced optional dependencies on `ffmpeg`, `ImageMagick`, `exiftool` software packages. Please refer to `docs/installation/optional/media_graphics_packages.md`.
- <details>
  <summary>API Changes</summary>
- API: Empty parameter values for integer parameters are now ignored in non-strict validaton mode.
</details>

### Removed

- **Breaking:** `Pleroma.Workers.Cron.StatsWorker` setting from Oban `:crontab` (moved to a simpler implementation).
- **Breaking:** `Pleroma.Workers.Cron.ClearOauthTokenWorker` setting from Oban `:crontab` (moved to scheduled jobs).
- **Breaking:** `Pleroma.Workers.Cron.PurgeExpiredActivitiesWorker` setting from Oban `:crontab` (moved to scheduled jobs).
- Removed `:managed_config` option. In practice, it was accidentally removed with 2.0.0 release when frontends were
switched to a new configuration mechanism, however it was not officially removed until now.

### Added

- Media preview proxy (requires `ffmpeg` and `ImageMagick` to be installed and media proxy to be enabled; see `:media_preview_proxy` config for more details).
- Mix tasks for controlling user account confirmation status in bulk (`mix pleroma.user confirm_all` and `mix pleroma.user unconfirm_all`)
- Mix task for sending confirmation emails to all unconfirmed users (`mix pleroma.email resend_confirmation_emails`)
- Mix task option for force-unfollowing relays
- App metrics: ability to restrict access to specified IP whitelist.

<details>
  <summary>API Changes</summary>

- Admin API: Importing emoji from a zip file
- Pleroma API: Importing the mutes users from CSV files.
- Pleroma API: Pagination for remote/local packs and emoji.

</details>

### Fixed

- Add documented-but-missing chat pagination.
- Allow sending out emails again.
- Allow sending chat messages to yourself
- OStatus / static FE endpoints: fixed inaccessibility for anonymous users on non-federating instances, switched to handling per `:restrict_unauthenticated` setting.
- Fix remote users with a whitespace name.

### Upgrade notes

1. Install libmagic and development headers (`libmagic-dev` on Ubuntu/Debian, `file-dev` on Alpine Linux)
2. Run database migrations (inside Pleroma directory):
  - OTP: `./bin/pleroma_ctl migrate`
  - From Source: `mix ecto.migrate`
3. Restart Pleroma

## [2.1.2] - 2020-09-17

### Security

- Fix most MRF rules either crashing or not being applied to objects passed into the Common Pipeline (ChatMessage, Question, Answer, Audio, Event).

### Fixed

- Welcome Chat messages preventing user registration with MRF Simple Policy applied to the local instance.
- Mastodon API: the public timeline returning an error when the `reply_visibility` parameter is set to `self` for an unauthenticated user.
- Mastodon Streaming API: Handler crashes on authentication failures, resulting in error logs.
- Mastodon Streaming API: Error logs on client pings.
- Rich media: Log spam on failures. Now the error is only logged once per attempt.

### Changed

- Rich Media: A HEAD request is now done to the url, to ensure it has the appropriate content type and size before proceeding with a GET.

### Upgrade notes

1. Restart Pleroma

## [2.1.1] - 2020-09-08

### Security
- Fix possible DoS in Mastodon API user search due to an error in match clauses, leading to an infinite recursion and subsequent OOM with certain inputs.
- Fix metadata leak for accounts and statuses on private instances.
- Fix possible DoS in Admin API search using an atom leak vulnerability. Authentication with admin rights was required to exploit.

### Changed

- **Breaking:** The metadata providers RelMe and Feed are no longer configurable. RelMe should always be activated and Feed only provides a <link> header tag for the actual RSS/Atom feed when the instance is public.
- Improved error message when cmake is not available at build stage.

### Added
- Rich media failure tracking (along with `:failure_backoff` option).

<details>
  <summary>Admin API Changes</summary>

- Add `PATCH /api/pleroma/admin/instance_document/:document_name` to modify the Terms of Service and Instance Panel HTML pages via Admin API
</details>

### Fixed
- Default HTTP adapter not respecting pool setting, leading to possible OOM.
- Fixed uploading webp images when the Exiftool Upload Filter is enabled by skipping them
- Mastodon API: Search parameter `following` now correctly returns the followings rather than the followers
- Mastodon API: Timelines hanging for (`number of posts with links * rich media timeout`) in the worst case.
  Reduced to just rich media timeout.
- Mastodon API: Cards being wrong for preview statuses due to cache key collision.
- Password resets no longer processed for deactivated accounts.
- Favicon scraper raising exceptions on URLs longer than 255 characters.

## [2.1.0] - 2020-08-28

### Changed

- **Breaking:** The default descriptions on uploads are now empty. The old behavior (filename as default) can be configured, see the cheat sheet.
- **Breaking:** Added the ObjectAgePolicy to the default set of MRFs. This will delist and strip the follower collection of any message received that is older than 7 days. This will stop users from seeing very old messages in the timelines. The messages can still be viewed on the user's page and in conversations. They also still trigger notifications.
- **Breaking:** Elixir >=1.9 is now required (was >= 1.8)
- **Breaking:** Configuration: `:auto_linker, :opts` moved to `:pleroma, Pleroma.Formatter`. Old config namespace is deprecated.
- **Breaking:** Configuration: `:instance, welcome_user_nickname` moved to `:welcome, :direct_message, :sender_nickname`, `:instance, :welcome_message` moved to `:welcome, :direct_message, :message`. Old config namespace is deprecated.
- **Breaking:** LDAP: Fallback to local database authentication has been removed for security reasons and lack of a mechanism to ensure the passwords are synchronized when LDAP passwords are updated.
- **Breaking** Changed defaults for `:restrict_unauthenticated` so that when `:instance, :public` is set to `false` then all `:restrict_unauthenticated` items be effectively set to `true`. If you'd like to allow unauthenticated access to specific API endpoints on a private instance, please explicitly set `:restrict_unauthenticated` to non-default value in `config/prod.secret.exs`.
- In Conversations, return only direct messages as `last_status`
- Using the `only_media` filter on timelines will now exclude reblog media
- MFR policy to set global expiration for all local Create activities
- OGP rich media parser merged with TwitterCard
- Configuration: `:instance, rewrite_policy` moved to `:mrf, policies`, `:instance, :mrf_transparency` moved to `:mrf, :transparency`, `:instance, :mrf_transparency_exclusions` moved to `:mrf, :transparency_exclusions`. Old config namespace is deprecated.
- Configuration: `:media_proxy, whitelist` format changed to host with scheme (e.g. `http://example.com` instead of `example.com`). Domain format is deprecated.

<details>
  <summary>API Changes</summary>

- **Breaking:** Pleroma API: The routes to update avatar, banner and background have been removed.
- **Breaking:** Image description length is limited now.
- **Breaking:** Emoji API: changed methods and renamed routes.
- **Breaking:** Notification Settings API for suppressing notifications has been simplified down to `block_from_strangers`.
- **Breaking:** Notification Settings API option for hiding push notification contents has been renamed to `hide_notification_contents`.
- MastodonAPI: Allow removal of avatar, banner and background.
- Streaming: Repeats of a user's posts will no longer be pushed to the user's stream.
- Mastodon API: Added `pleroma.metadata.fields_limits` to /api/v1/instance
- Mastodon API: On deletion, returns the original post text.
- Mastodon API: Add `pleroma.unread_count` to the Marker entity.
- Mastodon API: Added `pleroma.metadata.post_formats` to /api/v1/instance
- Mastodon API (legacy): Allow query parameters for `/api/v1/domain_blocks`, e.g. `/api/v1/domain_blocks?domain=badposters.zone`
- Mastodon API: Make notifications about statuses from muted users and threads read automatically
- Pleroma API: `/api/pleroma/captcha` responses now include `seconds_valid` with an integer value.

</details>

<details>
  <summary>Admin API Changes</summary>

- **Breaking** Changed relay `/api/pleroma/admin/relay` endpoints response format.
- Status visibility stats: now can return stats per instance.
- Mix task to refresh counter cache (`mix pleroma.refresh_counter_cache`)

</details>

### Removed

- **Breaking:** removed `with_move` parameter from notifications timeline.

### Added

- Frontends: Add mix task to install frontends.
- Frontends: Add configurable frontends for primary and admin fe.
- Configuration: Added a blacklist for email servers.
- Chats: Added `accepts_chat_messages` field to user, exposed in APIs and federation.
- Chats: Added support for federated chats. For details, see the docs.
- ActivityPub: Added support for existing AP ids for instances migrated from Mastodon.
- Instance: Add `background_image` to configuration and `/api/v1/instance`
- Instance: Extend `/api/v1/instance` with Pleroma-specific information.
- NodeInfo: `pleroma:api/v1/notifications:include_types_filter` to the `features` list.
- NodeInfo: `pleroma_emoji_reactions` to the `features` list.
- Configuration: `:restrict_unauthenticated` setting, restrict access for unauthenticated users to timelines (public and federate), user profiles and statuses.
- Configuration: Add `:database_config_whitelist` setting to whitelist settings which can be configured from AdminFE.
- Configuration: `filename_display_max_length` option to set filename truncate limit, if filename display enabled (0 = no limit).
- New HTTP adapter [gun](https://github.com/ninenines/gun). Gun adapter requires minimum OTP version of 22.2 otherwise Pleroma won’t start. For hackney OTP update is not required.
- Mix task to create trusted OAuth App.
- Mix task to reset MFA for user accounts
- Notifications: Added `follow_request` notification type.
- Added `:reject_deletes` group to SimplePolicy
- MRF (`EmojiStealPolicy`): New MRF Policy which allows to automatically download emojis from remote instances
- Support pagination in emoji packs API (for packs and for files in pack)
- Support for viewing instances favicons next to posts and accounts
- Added Pleroma.Upload.Filter.Exiftool as an alternate EXIF stripping mechanism targeting GPS/location metadata.
- "By approval" registrations mode.
- Configuration: Added `:welcome` settings for the welcome message to newly registered users. You can send a welcome message as a direct message, chat or email.
- Ability to hide favourites and emoji reactions in the API with `[:instance, :show_reactions]` config.

<details>
  <summary>API Changes</summary>

- Mastodon API: Add pleroma.parent_visible field to statuses.
- Mastodon API: Extended `/api/v1/instance`.
- Mastodon API: Support for `include_types` in `/api/v1/notifications`.
- Mastodon API: Added `/api/v1/notifications/:id/dismiss` endpoint.
- Mastodon API: Add support for filtering replies in public and home timelines.
- Mastodon API: Support for `bot` field in `/api/v1/accounts/update_credentials`.
- Mastodon API: Support irreversible property for filters.
- Mastodon API: Add pleroma.favicon field to accounts.
- Admin API: endpoints for create/update/delete OAuth Apps.
- Admin API: endpoint for status view.
- OTP: Add command to reload emoji packs
</details>

### Fixed
- Fix list pagination and other list issues.
- Support pagination in conversations API
- **Breaking**: SimplePolicy `:reject` and `:accept` allow deletions again
- Fix follower/blocks import when nicknames starts with @
- Filtering of push notifications on activities from blocked domains
- Resolving Peertube accounts with Webfinger
- `blob:` urls not being allowed by connect-src CSP
- Mastodon API: fix `GET /api/v1/notifications` not returning the full result set
- Rich Media Previews for Twitter links
- Admin API: fix `GET /api/pleroma/admin/users/:nickname/credentials` returning 404 when getting the credentials of a remote user while `:instance, :limit_to_local_content` is set to `:unauthenticated`
- Fix CSP policy generation to include remote Captcha services
- Fix edge case where MediaProxy truncates media, usually caused when Caddy is serving content for the other Federated instance.
- Emoji Packs could not be listed when instance was set to `public: false`
- Fix whole_word always returning false on filter get requests
- Migrations not working on OTP releases if the database was connected over ssl
- Fix relay following

## [2.0.7] - 2020-06-13

### Security
- Fix potential DoSes exploiting atom leaks in rich media parser and the `UserAllowListPolicy` MRF policy

### Fixed
- CSP: not allowing images/media from every host when mediaproxy is disabled
- CSP: not adding mediaproxy base url to image/media hosts
- StaticFE missing the CSS file

### Upgrade notes

1. Restart Pleroma

## [2.0.6] - 2020-06-09

### Security
- CSP: harden `image-src` and `media-src` when MediaProxy is used

### Fixed
- AP C2S: Fix pagination in inbox/outbox
- Various compilation errors on OTP 23
- Mastodon API streaming: Repeats from muted threads not being filtered

### Changed
- Various database performance improvements

### Upgrade notes
1. Run database migrations (inside Pleroma directory):
  - OTP: `./bin/pleroma_ctl migrate`
  - From Source: `mix ecto.migrate`
2. Restart Pleroma

## [2.0.5] - 2020-05-13

### Security
- Fix possible private status leaks in Mastodon Streaming API

### Fixed
- Crashes when trying to block a user if block federation is disabled
- Not being able to start the instance without `erlang-eldap` installed
- Users with bios over the limit getting rejected
- Follower counters not being updated on incoming follow accepts

### Upgrade notes

1. Restart Pleroma

## [2.0.4] - 2020-05-10

### Security
- AP C2S: Fix a potential DoS by creating nonsensical objects that break timelines

### Fixed
- Peertube user lookups not working
- `InsertSkeletonsForDeletedUsers` migration failing on some instances
- Healthcheck reporting the number of memory currently used, rather than allocated in total
- LDAP not being usable in OTP releases
- Default apache configuration having tls chain issues

### Upgrade notes

#### Apache only

1. Remove the following line from your config:
```
    SSLCertificateFile      /etc/letsencrypt/live/${servername}/cert.pem
```

#### Everyone

1. Restart Pleroma

## [2.0.3] - 2020-05-02

### Security
- Disallow re-registration of previously deleted users, which allowed viewing direct messages addressed to them
- Mastodon API: Fix `POST /api/v1/follow_requests/:id/authorize` allowing to force a follow from a local user even if they didn't request to follow
- CSP: Sandbox uploads

### Fixed
- Notifications from blocked domains
- Potential federation issues with Mastodon versions before 3.0.0
- HTTP Basic Authentication permissions issue
- Follow/Block imports not being able to find the user if the nickname started with an `@`
- Instance stats counting internal users
- Inability to run a From Source release without git
- ObjectAgePolicy didn't filter out old messages
- `blob:` urls not being allowed by CSP

### Added
- NodeInfo: ObjectAgePolicy settings to the `federation` list.
- Follow request notifications
<details>
  <summary>API Changes</summary>
- Admin API: `GET /api/pleroma/admin/need_reboot`.
</details>

### Upgrade notes

1. Restart Pleroma
2. Run database migrations (inside Pleroma directory):
  - OTP: `./bin/pleroma_ctl migrate`
  - From Source: `mix ecto.migrate`
3. Reset status visibility counters (inside Pleroma directory):
  - OTP: `./bin/pleroma_ctl refresh_counter_cache`
  - From Source: `mix pleroma.refresh_counter_cache`


## [2.0.2] - 2020-04-08
### Added
- Support for Funkwhale's `Audio` activity
- Admin API: `PATCH /api/pleroma/admin/users/:nickname/update_credentials`

### Fixed
- Blocked/muted users still generating push notifications
- Input textbox for bio ignoring newlines
- OTP: Inability to use PostgreSQL databases with SSL
- `user delete_activities` breaking when trying to delete already deleted posts
- Incorrect URL for Funkwhale channels

### Upgrade notes
1. Restart Pleroma

## [2.0.1] - 2020-03-15
### Security
- Static-FE: Fix remote posts not being sanitized

### Fixed
- Rate limiter crashes when there is no explicitly specified ip in the config
- 500 errors when no `Accept` header is present if Static-FE is enabled
- Instance panel not being updated immediately due to wrong `Cache-Control` headers
- Statuses posted with BBCode/Markdown having unncessary newlines in Pleroma-FE
- OTP: Fix some settings not being migrated to in-database config properly
- No `Cache-Control` headers on attachment/media proxy requests
- Character limit enforcement being off by 1
- Mastodon Streaming API: hashtag timelines not working

### Changed
- BBCode and Markdown formatters will no longer return any `\n` and only use `<br/>` for newlines
- Mastodon API: Allow registration without email if email verification is not enabled

### Upgrade notes
#### Nginx only
1. Remove `proxy_ignore_headers Cache-Control;` and `proxy_hide_header  Cache-Control;` from your config.

#### Everyone
1. Run database migrations (inside Pleroma directory):
  - OTP: `./bin/pleroma_ctl migrate`
  - From Source: `mix ecto.migrate`
2. Restart Pleroma

## [2.0.0] - 2019-03-08
### Security
- Mastodon API: Fix being able to request enormous amount of statuses in timelines leading to DoS. Now limited to 40 per request.

### Removed
- **Breaking**: Removed 1.0+ deprecated configurations `Pleroma.Upload, :strip_exif` and `:instance, :dedupe_media`
- **Breaking**: OStatus protocol support
- **Breaking**: MDII uploader
- **Breaking**: Using third party engines for user recommendation
<details>
  <summary>API Changes</summary>

- **Breaking**: AdminAPI: migrate_from_db endpoint
</details>

### Changed
- **Breaking:** Pleroma won't start if it detects unapplied migrations
- **Breaking:** Elixir >=1.8 is now required (was >= 1.7)
- **Breaking:** `Pleroma.Plugs.RemoteIp` and `:rate_limiter` enabled by default. Please ensure your reverse proxy forwards the real IP!
- **Breaking:** attachment links (`config :pleroma, :instance, no_attachment_links` and `config :pleroma, Pleroma.Upload, link_name`) disabled by default
- **Breaking:** OAuth: defaulted `[:auth, :enforce_oauth_admin_scope_usage]` setting to `true` which demands `admin` OAuth scope to perform admin actions (in addition to `is_admin` flag on User); make sure to use bundled or newer versions of AdminFE & PleromaFE to access admin / moderator features.
- **Breaking:** Dynamic configuration has been rearchitected. The `:pleroma, :instance, dynamic_configuration` setting has been replaced with `config :pleroma, configurable_from_database`. Please backup your configuration to a file and run the migration task to ensure consistency with the new schema.
- **Breaking:** `:instance, no_attachment_links` has been replaced with `:instance, attachment_links` which still takes a boolean value but doesn't use double negative language.
- Replaced [pleroma_job_queue](https://git.pleroma.social/pleroma/pleroma_job_queue) and `Pleroma.Web.Federator.RetryQueue` with [Oban](https://github.com/sorentwo/oban) (see [`docs/config.md`](docs/config.md) on migrating customized worker / retry settings)
- Introduced [quantum](https://github.com/quantum-elixir/quantum-core) job scheduler
- Enabled `:instance, extended_nickname_format` in the default config
- Add `rel="ugc"` to all links in statuses, to prevent SEO spam
- Extract RSS functionality from OStatus
- MRF (Simple Policy): Also use `:accept`/`:reject` on the actors rather than only their activities
- OStatus: Extract RSS functionality
- Deprecated `User.Info` embedded schema (fields moved to `User`)
- Store status data inside Flag activity
- Deprecated (reorganized as `UserRelationship` entity) User fields with user AP IDs (`blocks`, `mutes`, `muted_reblogs`, `muted_notifications`, `subscribers`).
- Rate limiter is now disabled for localhost/socket (unless remoteip plug is enabled)
- Logger: default log level changed from `warn` to `info`.
- Config mix task `migrate_to_db` truncates `config` table before migrating the config file.
- Allow account registration without an email
- Default to `prepare: :unnamed` in the database configuration.
- Instance stats are now loaded on startup instead of being empty until next hourly job.
<details>
  <summary>API Changes</summary>

- **Breaking** EmojiReactions: Change endpoints and responses to align with Mastodon
- **Breaking** Admin API: `PATCH /api/pleroma/admin/users/:nickname/force_password_reset` is now `PATCH /api/pleroma/admin/users/force_password_reset` (accepts `nicknames` array in the request body)
- **Breaking:** Admin API: Return link alongside with token on password reset
- **Breaking:** Admin API: `PUT /api/pleroma/admin/reports/:id` is now `PATCH /api/pleroma/admin/reports`, see admin_api.md for details
- **Breaking:** `/api/pleroma/admin/users/invite_token` now uses `POST`, changed accepted params and returns full invite in json instead of only token string.
- **Breaking** replying to reports is now "report notes", endpoint changed from `POST /api/pleroma/admin/reports/:id/respond` to `POST /api/pleroma/admin/reports/:id/notes`
- Mastodon API: stopped sanitizing display names, field names and subject fields since they are supposed to be treated as plaintext
- Admin API: Return `total` when querying for reports
- Mastodon API: Return `pleroma.direct_conversation_id` when creating a direct message (`POST /api/v1/statuses`)
- Admin API: Return link alongside with token on password reset
- Admin API: Support authentication via `x-admin-token` HTTP header
- Mastodon API: Add `pleroma.direct_conversation_id` to the status endpoint (`GET /api/v1/statuses/:id`)
- Mastodon API: `pleroma.thread_muted` to the Status entity
- Mastodon API: Mark the direct conversation as read for the author when they send a new direct message
- Mastodon API, streaming: Add `pleroma.direct_conversation_id` to the `conversation` stream event payload.
- Admin API: Render whole status in grouped reports
- Mastodon API: User timelines will now respect blocks, unless you are getting the user timeline of somebody you blocked (which would be empty otherwise).
- Mastodon API: Favoriting / Repeating a post multiple times will now return the identical response every time. Before, executing that action twice would return an error ("already favorited") on the second try.
- Mastodon API: Limit timeline requests to 3 per timeline per 500ms per user/ip by default.
- Admin API: `PATCH /api/pleroma/admin/users/:nickname/credentials` and `GET /api/pleroma/admin/users/:nickname/credentials`
</details>

### Added
- `:chat_limit` option to limit chat characters.
- `cleanup_attachments` option to remove attachments along with statuses. Does not affect duplicate files and attachments without status. Enabling this will increase load to database when deleting statuses on larger instances.
- Refreshing poll results for remote polls
- Authentication: Added rate limit for password-authorized actions / login existence checks
- Static Frontend: Add the ability to render user profiles and notices server-side without requiring JS app.
- Mix task to re-count statuses for all users (`mix pleroma.count_statuses`)
- Mix task to list all users (`mix pleroma.user list`)
- Mix task to send a test email (`mix pleroma.email test`)
- Support for `X-Forwarded-For` and similar HTTP headers which used by reverse proxies to pass a real user IP address to the backend. Must not be enabled unless your instance is behind at least one reverse proxy (such as Nginx, Apache HTTPD or Varnish Cache).
- MRF: New module which handles incoming posts based on their age. By default, all incoming posts that are older than 2 days will be unlisted and not shown to their followers.
- User notification settings: Add `privacy_option` option.
- Support for custom Elixir modules (such as MRF policies)
- User settings: Add _This account is a_ option.
- A new users admin digest email
- OAuth: admin scopes support (relevant setting: `[:auth, :enforce_oauth_admin_scope_usage]`).
- Add an option `authorized_fetch_mode` to require HTTP signatures for AP fetches.
- ActivityPub: support for `replies` collection (output for outgoing federation & fetching on incoming federation).
- Mix task to refresh counter cache (`mix pleroma.refresh_counter_cache`)
<details>
  <summary>API Changes</summary>

- Job queue stats to the healthcheck page
- Admin API: Add ability to fetch reports, grouped by status `GET /api/pleroma/admin/grouped_reports`
- Admin API: Add ability to require password reset
- Mastodon API: Account entities now include `follow_requests_count` (planned Mastodon 3.x addition)
- Pleroma API: `GET /api/v1/pleroma/accounts/:id/scrobbles` to get a list of recently scrobbled items
- Pleroma API: `POST /api/v1/pleroma/scrobble` to scrobble a media item
- Mastodon API: Add `upload_limit`, `avatar_upload_limit`, `background_upload_limit`, and `banner_upload_limit` to `/api/v1/instance`
- Mastodon API: Add `pleroma.unread_conversation_count` to the Account entity
- OAuth: support for hierarchical permissions / [Mastodon 2.4.3 OAuth permissions](https://docs.joinmastodon.org/api/permissions/)
- Metadata Link: Atom syndication Feed
- Mix task to re-count statuses for all users (`mix pleroma.count_statuses`)
- Mastodon API: Add `exclude_visibilities` parameter to the timeline and notification endpoints
- Admin API: `/users/:nickname/toggle_activation` endpoint is now deprecated in favor of: `/users/activate`, `/users/deactivate`, both accept `nicknames` array
- Admin API: Multiple endpoints now require `nicknames` array, instead of singe `nickname`:
  - `POST/DELETE /api/pleroma/admin/users/:nickname/permission_group/:permission_group` are deprecated in favor of: `POST/DELETE /api/pleroma/admin/users/permission_group/:permission_group`
  - `DELETE /api/pleroma/admin/users` (`nickname` query param or `nickname` sent in JSON body) is deprecated in favor of: `DELETE /api/pleroma/admin/users` (`nicknames` query array param or `nicknames` sent in JSON body)
- Admin API: Add `GET /api/pleroma/admin/relay` endpoint - lists all followed relays
- Pleroma API: `POST /api/v1/pleroma/conversations/read` to mark all conversations as read
- ActivityPub: Support `Move` activities
- Mastodon API: Add `/api/v1/markers` for managing timeline read markers
- Mastodon API: Add the `recipients` parameter to `GET /api/v1/conversations`
- Configuration: `feed` option for user atom feed.
- Pleroma API: Add Emoji reactions
- Admin API: Add `/api/pleroma/admin/instances/:instance/statuses` - lists all statuses from a given instance
- Admin API: Add `/api/pleroma/admin/users/:nickname/statuses` - lists all statuses from a given user
- Admin API: `PATCH /api/pleroma/users/confirm_email` to confirm email for multiple users, `PATCH /api/pleroma/users/resend_confirmation_email` to resend confirmation email for multiple users
- ActivityPub: Configurable `type` field of the actors.
- Mastodon API: `/api/v1/accounts/:id` has `source/pleroma/actor_type` field.
- Mastodon API: `/api/v1/update_credentials` accepts `actor_type` field.
- Captcha: Support native provider
- Captcha: Enable by default
- Mastodon API: Add support for `account_id` param to filter notifications by the account
- Mastodon API: Add `emoji_reactions` property to Statuses
- Mastodon API: Change emoji reaction reply format
- Notifications: Added `pleroma:emoji_reaction` notification type
- Mastodon API: Change emoji reaction reply format once more
- Configuration: `feed.logo` option for tag feed.
- Tag feed: `/tags/:tag.rss` - list public statuses by hashtag.
- Mastodon API: Add `reacted` property to `emoji_reactions`
- Pleroma API: Add reactions for a single emoji.
- ActivityPub: `[:activitypub, :note_replies_output_limit]` setting sets the number of note self-replies to output on outgoing federation.
- Admin API: `GET /api/pleroma/admin/stats` to get status count by visibility scope
- Admin API: `GET /api/pleroma/admin/statuses` - list all statuses (accepts `godmode` and `local_only`)
</details>

### Fixed
- Report emails now include functional links to profiles of remote user accounts
- Not being able to log in to some third-party apps when logged in to MastoFE
- MRF: `Delete` activities being exempt from MRF policies
- OTP releases: Not being able to configure OAuth expired token cleanup interval
- OTP releases: Not being able to configure HTML sanitization policy
- OTP releases: Not being able to change upload limit (again)
- Favorites timeline now ordered by favorite date instead of post date
- Support for cancellation of a follow request
<details>
  <summary>API Changes</summary>

- Mastodon API: Fix private and direct statuses not being filtered out from the public timeline for an authenticated user (`GET /api/v1/timelines/public`)
- Mastodon API: Inability to get some local users by nickname in `/api/v1/accounts/:id_or_nickname`
- AdminAPI: If some status received reports both in the "new" format and "old" format it was considered reports on two different statuses (in the context of grouped reports)
- Admin API: Error when trying to update reports in the "old" format
- Mastodon API: Marking a conversation as read (`POST /api/v1/conversations/:id/read`) now no longer brings it to the top in the user's direct conversation list
</details>

## [1.1.9] - 2020-02-10
### Fixed
- OTP: Inability to set the upload limit (again)
- Not being able to pin polls
- Streaming API: incorrect handling of reblog mutes
- Rejecting the user when field length limit is exceeded
- OpenGraph provider: html entities in descriptions

## [1.1.8] - 2020-01-10
### Fixed
- Captcha generation issues
- Returned Kocaptcha endpoint to configuration
- Captcha validity is now 5 minutes

## [1.1.7] - 2019-12-13
### Fixed
- OTP: Inability to set the upload limit
- OTP: Inability to override node name/distribution type to run 2 Pleroma instances on the same machine

### Added
- Integrated captcha provider

### Changed
- Captcha enabled by default
- Default Captcha provider changed from `Pleroma.Captcha.Kocaptcha` to `Pleroma.Captcha.Native`
- Better `Cache-Control` header for static content

### Bundled Pleroma-FE Changes
#### Added
- Icons in the navigation panel

#### Fixed
- Improved support unauthenticated view of private instances

#### Removed
- Whitespace hack on empty post content

## [1.1.6] - 2019-11-19
### Fixed
- Not being able to log into to third party apps when the browser is logged into mastofe
- Email confirmation not being required even when enabled
- Mastodon API: conversations API crashing when one status is malformed

### Bundled Pleroma-FE Changes
#### Added
- About page
- Meme arrows

#### Fixed
- Image modal not closing unless clicked outside of image
- Attachment upload spinner not being centered
- Showing follow counters being 0 when they are actually hidden

## [1.1.5] - 2019-11-09
### Fixed
- Polls having different numbers in timelines/notifications/poll api endpoints due to cache desyncronization
- Pleroma API: OAuth token endpoint not being found when ".json" suffix is appended

### Changed
- Frontend bundle updated to [044c9ad0](https://git.pleroma.social/pleroma/pleroma-fe/commit/044c9ad0562af059dd961d50961a3880fca9c642)

## [1.1.4] - 2019-11-01
### Fixed
- Added a migration that fills up empty user.info fields to prevent breakage after previous unsafe migrations.
- Failure to migrate from pre-1.0.0 versions
- Mastodon API: Notification stream not including follow notifications

## [1.1.3] - 2019-10-25
### Fixed
- Blocked users showing up in notifications collapsed as if they were muted
- `pleroma_ctl` not working on Debian's default shell

## [1.1.2] - 2019-10-18
### Fixed
- `pleroma_ctl` trying to connect to a running instance when generating the config, which of course doesn't exist.

## [1.1.1] - 2019-10-18
### Fixed
- One of the migrations between 1.0.0 and 1.1.0 wiping user info of the relay user because of unexpected behavior of postgresql's `jsonb_set`, resulting in inability to post in the default configuration. If you were affected, please run the following query in postgres console, the relay user will be recreated automatically:
```
delete from users where ap_id = 'https://your.instance.hostname/relay';
```
- Bad user search matches

## [1.1.0] - 2019-10-14
**Breaking:** The stable branch has been changed from `master` to `stable`. If you want to keep using 1.0, the `release/1.0` branch will receive security updates for 6 months after 1.1 release.

**OTP Note:** `pleroma_ctl` in 1.0 defaults to `master` and doesn't support specifying arbitrary branches, making `./pleroma_ctl update` fail. To fix this, fetch a version of `pleroma_ctl` from 1.1 using the command below and proceed with the update normally:
```
curl -Lo ./bin/pleroma_ctl 'https://git.pleroma.social/pleroma/pleroma/raw/develop/rel/files/bin/pleroma_ctl'
```
### Security
- Mastodon API: respect post privacy in `/api/v1/statuses/:id/{favourited,reblogged}_by`

### Removed
- **Breaking:** GNU Social API with Qvitter extensions support
- Emoji: Remove longfox emojis.
- Remove `Reply-To` header from report emails for admins.
- ActivityPub: The `/objects/:uuid/likes` endpoint.

### Changed
- **Breaking:** Configuration: A setting to explicitly disable the mailer was added, defaulting to true, if you are using a mailer add `config :pleroma, Pleroma.Emails.Mailer, enabled: true` to your config
- **Breaking:** Configuration: `/media/` is now removed when `base_url` is configured, append `/media/` to your `base_url` config to keep the old behaviour if desired
- **Breaking:** `/api/pleroma/notifications/read` is moved to `/api/v1/pleroma/notifications/read` and now supports `max_id` and responds with Mastodon API entities.
- Configuration: added `config/description.exs`, from which `docs/config.md` is generated
- Configuration: OpenGraph and TwitterCard providers enabled by default
- Configuration: Filter.AnonymizeFilename added ability to retain file extension with custom text
- Federation: Return 403 errors when trying to request pages from a user's follower/following collections if they have `hide_followers`/`hide_follows` set
- NodeInfo: Return `skipThreadContainment` in `metadata` for the `skip_thread_containment` option
- NodeInfo: Return `mailerEnabled` in `metadata`
- Mastodon API: Unsubscribe followers when they unfollow a user
- Mastodon API: `pleroma.thread_muted` key in the Status entity
- AdminAPI: Add "godmode" while fetching user statuses (i.e. admin can see private statuses)
- Improve digest email template
– Pagination: (optional) return `total` alongside with `items` when paginating
- The `Pleroma.FlakeId` module has been replaced with the `flake_id` library.

### Fixed
- Following from Osada
- Favorites timeline doing database-intensive queries
- Metadata rendering errors resulting in the entire page being inaccessible
- `federation_incoming_replies_max_depth` option being ignored in certain cases
- Mastodon API: Handling of search timeouts (`/api/v1/search` and `/api/v2/search`)
- Mastodon API: Misskey's endless polls being unable to render
- Mastodon API: Embedded relationships not being properly rendered in the Account entity of Status entity
- Mastodon API: Notifications endpoint crashing if one notification failed to render
- Mastodon API: `exclude_replies` is correctly handled again.
- Mastodon API: Add `account_id`, `type`, `offset`, and `limit` to search API (`/api/v1/search` and `/api/v2/search`)
- Mastodon API, streaming: Fix filtering of notifications based on blocks/mutes/thread mutes
- Mastodon API: Fix private and direct statuses not being filtered out from the public timeline for an authenticated user (`GET /api/v1/timelines/public`)
- Mastodon API: Ensure the `account` field is not empty when rendering Notification entities.
- Mastodon API: Inability to get some local users by nickname in `/api/v1/accounts/:id_or_nickname`
- Mastodon API: Blocks are now treated consistently between the Streaming API and the Timeline APIs
- Rich Media: Parser failing when no TTL can be found by image TTL setters
- Rich Media: The crawled URL is now spliced into the rich media data.
- ActivityPub S2S: sharedInbox usage has been mostly aligned with the rules in the AP specification.
- ActivityPub C2S: follower/following collection pages being inaccessible even when authentifucated if `hide_followers`/ `hide_follows` was set
- ActivityPub: Deactivated user deletion
- ActivityPub: Fix `/users/:nickname/inbox` crashing without an authenticated user
- MRF: fix ability to follow a relay when AntiFollowbotPolicy was enabled
- ActivityPub: Correct addressing of Undo.
- ActivityPub: Correct addressing of profile update activities.
- ActivityPub: Polls are now refreshed when necessary.
- Report emails now include functional links to profiles of remote user accounts
- Existing user id not being preserved on insert conflict
- Pleroma.Upload base_url was not automatically whitelisted by MediaProxy. Now your custom CDN or file hosting will be accessed directly as expected.
- Report email not being sent to admins when the reporter is a remote user
- Reverse Proxy limiting `max_body_length` was incorrectly defined and only checked `Content-Length` headers which may not be sufficient in some circumstances

### Added
- Expiring/ephemeral activites. All activities can have expires_at value set, which controls when they should be deleted automatically.
- Mastodon API: in post_status, the expires_in parameter lets you set the number of seconds until an activity expires. It must be at least one hour.
- Mastodon API: all status JSON responses contain a `pleroma.expires_at` item which states when an activity will expire. The value is only shown to the user who created the activity. To everyone else it's empty.
- Configuration: `ActivityExpiration.enabled` controls whether expired activites will get deleted at the appropriate time. Enabled by default.
- Conversations: Add Pleroma-specific conversation endpoints and status posting extensions. Run the `bump_all_conversations` task again to create the necessary data.
- MRF: Support for priming the mediaproxy cache (`Pleroma.Web.ActivityPub.MRF.MediaProxyWarmingPolicy`)
- MRF: Support for excluding specific domains from Transparency.
- MRF: Support for filtering posts based on who they mention (`Pleroma.Web.ActivityPub.MRF.MentionPolicy`)
- Mastodon API: Support for the [`tagged` filter](https://github.com/tootsuite/mastodon/pull/9755) in [`GET /api/v1/accounts/:id/statuses`](https://docs.joinmastodon.org/api/rest/accounts/#get-api-v1-accounts-id-statuses)
- Mastodon API, streaming: Add support for passing the token in the `Sec-WebSocket-Protocol` header
- Mastodon API, extension: Ability to reset avatar, profile banner, and background
- Mastodon API: Add support for `fields_attributes` API parameter (setting custom fields)
- Mastodon API: Add support for categories for custom emojis by reusing the group feature. <https://github.com/tootsuite/mastodon/pull/11196>
- Mastodon API: Add support for muting/unmuting notifications
- Mastodon API: Add support for the `blocked_by` attribute in the relationship API (`GET /api/v1/accounts/relationships`). <https://github.com/tootsuite/mastodon/pull/10373>
- Mastodon API: Add support for the `domain_blocking` attribute in the relationship API (`GET /api/v1/accounts/relationships`).
- Mastodon API: Add `pleroma.deactivated` to the Account entity
- Mastodon API: added `/auth/password` endpoint for password reset with rate limit.
- Mastodon API: /api/v1/accounts/:id/statuses now supports nicknames or user id
- Mastodon API: Improve support for the user profile custom fields
- Mastodon API: Add support for `fields_attributes` API parameter (setting custom fields)
- Mastodon API: Added an endpoint to get multiple statuses by IDs (`GET /api/v1/statuses/?ids[]=1&ids[]=2`)
- Admin API: Return users' tags when querying reports
- Admin API: Return avatar and display name when querying users
- Admin API: Allow querying user by ID
- Admin API: Added support for `tuples`.
- Admin API: Added endpoints to run mix tasks pleroma.config migrate_to_db & pleroma.config migrate_from_db
- Added synchronization of following/followers counters for external users
- Configuration: `enabled` option for `Pleroma.Emails.Mailer`, defaulting to `false`.
- Configuration: Pleroma.Plugs.RateLimiter `bucket_name`, `params` options.
- Configuration: `user_bio_length` and `user_name_length` options.
- Addressable lists
- Twitter API: added rate limit for `/api/account/password_reset` endpoint.
- ActivityPub: Add an internal service actor for fetching ActivityPub objects.
- ActivityPub: Optional signing of ActivityPub object fetches.
- Admin API: Endpoint for fetching latest user's statuses
- Pleroma API: Add `/api/v1/pleroma/accounts/confirmation_resend?email=<email>` for resending account confirmation.
- Pleroma API: Email change endpoint.
- Admin API: Added moderation log
- Web response cache (currently, enabled for ActivityPub)
- Reverse Proxy: Do not retry failed requests to limit pressure on the peer

### Changed
- Configuration: Filter.AnonymizeFilename added ability to retain file extension with custom text
- Admin API: changed json structure for saving config settings.
- RichMedia: parsers and their order are configured in `rich_media` config.
- RichMedia: add the rich media ttl based on image expiration time.

## [1.0.7] - 2019-09-26
### Fixed
- Broken federation on Erlang 22 (previous versions of hackney http client were using an option that got deprecated)
### Changed
- ActivityPub: The first page in inboxes/outboxes is no longer embedded.

## [1.0.6] - 2019-08-14
### Fixed
- MRF: fix use of unserializable keyword lists in describe() implementations
- ActivityPub S2S: POST requests are now signed with `(request-target)` pseudo-header.

## [1.0.5] - 2019-08-13
### Fixed
- Mastodon API: follower/following counters not being nullified, when `hide_follows`/`hide_followers` is set
- Mastodon API: `muted` in the Status entity, using author's account to determine if the thread was muted
- Mastodon API: return the actual profile URL in the Account entity's `url` property when appropriate
- Templates: properly style anchor tags
- Objects being re-embedded to activities after being updated (e.g faved/reposted). Running 'mix pleroma.database prune_objects' again is advised.
- Not being able to access the Mastodon FE login page on private instances
- MRF: ensure that subdomain_match calls are case-insensitive
- Fix internal server error when using the healthcheck API.

### Added
- **Breaking:** MRF describe API, which adds support for exposing configuration information about MRF policies to NodeInfo.
  Custom modules will need to be updated by adding, at the very least, `def describe, do: {:ok, %{}}` to the MRF policy modules.
- Relays: Added a task to list relay subscriptions.
- MRF: Support for filtering posts based on ActivityStreams vocabulary (`Pleroma.Web.ActivityPub.MRF.VocabularyPolicy`)
- MRF (Simple Policy): Support for wildcard domains.
- Support for wildcard domains in user domain blocks setting.
- Configuration: `quarantined_instances` support wildcard domains.
- Mix Tasks: `mix pleroma.database fix_likes_collections`
- Configuration: `federation_incoming_replies_max_depth` option

### Removed
- Federation: Remove `likes` from objects.
- **Breaking:** ActivityPub: The `accept_blocks` configuration setting.

## [1.0.4] - 2019-08-01
### Fixed
- Invalid SemVer version generation, when the current branch does not have commits ahead of tag/checked out on a tag

## [1.0.3] - 2019-07-31
### Security
- OStatus: eliminate the possibility of a protocol downgrade attack.
- OStatus: prevent following locked accounts, bypassing the approval process.
- TwitterAPI: use CommonAPI to handle remote follows instead of OStatus.

## [1.0.2] - 2019-07-28
### Fixed
- Not being able to pin unlisted posts
- Mastodon API: represent poll IDs as strings
- MediaProxy: fix matching filenames
- MediaProxy: fix filename encoding
- Migrations: fix a sporadic migration failure
- Metadata rendering errors resulting in the entire page being inaccessible
- Federation/MediaProxy not working with instances that have wrong certificate order
- ActivityPub S2S: remote user deletions now work the same as local user deletions.

### Changed
- Configuration: OpenGraph and TwitterCard providers enabled by default
- Configuration: Filter.AnonymizeFilename added ability to retain file extension with custom text

## [1.0.1] - 2019-07-14
### Security
- OStatus: fix an object spoofing vulnerability.

## [1.0.0] - 2019-06-29
### Security
- Mastodon API: Fix display names not being sanitized
- Rich media: Do not crawl private IP ranges

### Added
- Digest email for inactive users
- Add a generic settings store for frontends / clients to use.
- Explicit addressing option for posting.
- Optional SSH access mode. (Needs `erlang-ssh` package on some distributions).
- [MongooseIM](https://github.com/esl/MongooseIM) http authentication support.
- LDAP authentication
- External OAuth provider authentication
- Support for building a release using [`mix release`](https://hexdocs.pm/mix/master/Mix.Tasks.Release.html)
- A [job queue](https://git.pleroma.social/pleroma/pleroma_job_queue) for federation, emails, web push, etc.
- [Prometheus](https://prometheus.io/) metrics
- Support for Mastodon's remote interaction
- Mix Tasks: `mix pleroma.database bump_all_conversations`
- Mix Tasks: `mix pleroma.database remove_embedded_objects`
- Mix Tasks: `mix pleroma.database update_users_following_followers_counts`
- Mix Tasks: `mix pleroma.user toggle_confirmed`
- Mix Tasks: `mix pleroma.config migrate_to_db`
- Mix Tasks: `mix pleroma.config migrate_from_db`
- Federation: Support for `Question` and `Answer` objects
- Federation: Support for reports
- Configuration: `poll_limits` option
- Configuration: `pack_extensions` option
- Configuration: `safe_dm_mentions` option
- Configuration: `link_name` option
- Configuration: `fetch_initial_posts` option
- Configuration: `notify_email` option
- Configuration: Media proxy `whitelist` option
- Configuration: `report_uri` option
- Configuration: `email_notifications` option
- Configuration: `limit_to_local_content` option
- Pleroma API: User subscriptions
- Pleroma API: Healthcheck endpoint
- Pleroma API: `/api/v1/pleroma/mascot` per-user frontend mascot configuration endpoints
- Admin API: Endpoints for listing/revoking invite tokens
- Admin API: Endpoints for making users follow/unfollow each other
- Admin API: added filters (role, tags, email, name) for users endpoint
- Admin API: Endpoints for managing reports
- Admin API: Endpoints for deleting and changing the scope of individual reported statuses
- Admin API: Endpoints to view and change config settings.
- AdminFE: initial release with basic user management accessible at /pleroma/admin/
- Mastodon API: Add chat token to `verify_credentials` response
- Mastodon API: Add background image setting to `update_credentials`
- Mastodon API: [Scheduled statuses](https://docs.joinmastodon.org/api/rest/scheduled-statuses/)
- Mastodon API: `/api/v1/notifications/destroy_multiple` (glitch-soc extension)
- Mastodon API: `/api/v1/pleroma/accounts/:id/favourites` (API extension)
- Mastodon API: [Reports](https://docs.joinmastodon.org/api/rest/reports/)
- Mastodon API: `POST /api/v1/accounts` (account creation API)
- Mastodon API: [Polls](https://docs.joinmastodon.org/api/rest/polls/)
- ActivityPub C2S: OAuth endpoints
- Metadata: RelMe provider
- OAuth: added support for refresh tokens
- Emoji packs and emoji pack manager
- Object pruning (`mix pleroma.database prune_objects`)
- OAuth: added job to clean expired access tokens
- MRF: Support for rejecting reports from specific instances (`mrf_simple`)
- MRF: Support for stripping avatars and banner images from specific instances (`mrf_simple`)
- MRF: Support for running subchains.
- Configuration: `skip_thread_containment` option
- Configuration: `rate_limit` option. See `Pleroma.Plugs.RateLimiter` documentation for details.
- MRF: Support for filtering out likely spam messages by rejecting posts from new users that contain links.
- Configuration: `ignore_hosts` option
- Configuration: `ignore_tld` option
- Configuration: default syslog tag "Pleroma" is now lowercased to "pleroma"

### Changed
- **Breaking:** bind to 127.0.0.1 instead of 0.0.0.0 by default
- **Breaking:** Configuration: move from Pleroma.Mailer to Pleroma.Emails.Mailer
- Thread containment / test for complete visibility will be skipped by default.
- Enforcement of OAuth scopes
- Add multiple use/time expiring invite token
- Restyled OAuth pages to fit with Pleroma's default theme
- Link/mention/hashtag detection is now handled by [auto_linker](https://git.pleroma.social/pleroma/auto_linker)
- NodeInfo: Return `safe_dm_mentions` feature flag
- Federation: Expand the audience of delete activities to all recipients of the deleted object
- Federation: Removed `inReplyToStatusId` from objects
- Configuration: Dedupe enabled by default
- Configuration: Default log level in `prod` environment is now set to `warn`
- Configuration: Added `extra_cookie_attrs` for setting non-standard cookie attributes. Defaults to ["SameSite=Lax"] so that remote follows work.
- Timelines: Messages involving people you have blocked will be excluded from the timeline in all cases instead of just repeats.
- Admin API: Move the user related API to `api/pleroma/admin/users`
- Admin API: `POST /api/pleroma/admin/users` will take list of users
- Pleroma API: Support for emoji tags in `/api/pleroma/emoji` resulting in a breaking API change
- Mastodon API: Support for `exclude_types`, `limit` and `min_id` in `/api/v1/notifications`
- Mastodon API: Add `languages` and `registrations` to `/api/v1/instance`
- Mastodon API: Provide plaintext versions of cw/content in the Status entity
- Mastodon API: Add `pleroma.conversation_id`, `pleroma.in_reply_to_account_acct` fields to the Status entity
- Mastodon API: Add `pleroma.tags`, `pleroma.relationship{}`, `pleroma.is_moderator`, `pleroma.is_admin`, `pleroma.confirmation_pending`, `pleroma.hide_followers`, `pleroma.hide_follows`, `pleroma.hide_favorites` fields to the User entity
- Mastodon API: Add `pleroma.show_role`, `pleroma.no_rich_text` fields to the Source subentity
- Mastodon API: Add support for updating `no_rich_text`, `hide_followers`, `hide_follows`, `hide_favorites`, `show_role` in `PATCH /api/v1/update_credentials`
- Mastodon API: Add `pleroma.is_seen` to the Notification entity
- Mastodon API: Add `pleroma.local` to the Status entity
- Mastodon API: Add `preview` parameter to `POST /api/v1/statuses`
- Mastodon API: Add `with_muted` parameter to timeline endpoints
- Mastodon API: Actual reblog hiding instead of a dummy
- Mastodon API: Remove attachment limit in the Status entity
- Mastodon API: Added support max_id & since_id for bookmark timeline endpoints.
- Deps: Updated Cowboy to 2.6
- Deps: Updated Ecto to 3.0.7
- Don't ship finmoji by default, they can be installed as an emoji pack
- Hide deactivated users and their statuses
- Posts which are marked sensitive or tagged nsfw no longer have link previews.
- HTTP connection timeout is now set to 10 seconds.
- Respond with a 404 Not implemented JSON error message when requested API is not implemented
- Rich Media: crawl only https URLs.

### Fixed
- Follow requests don't get 'stuck' anymore.
- Added an FTS index on objects. Running `vacuum analyze` and setting a larger `work_mem` is recommended.
- Followers counter not being updated when a follower is blocked
- Deactivated users being able to request an access token
- Limit on request body in rich media/relme parsers being ignored resulting in a possible memory leak
- Proper Twitter Card generation instead of a dummy
- Deletions failing for users with a large number of posts
- NodeInfo: Include admins in `staffAccounts`
- ActivityPub: Crashing when requesting empty local user's outbox
- Federation: Handling of objects without `summary` property
- Federation: Add a language tag to activities as required by ActivityStreams 2.0
- Federation: Do not federate avatar/banner if set to default allowing other servers/clients to use their defaults
- Federation: Cope with missing or explicitly nulled address lists
- Federation: Explicitly ensure activities addressed to `as:Public` become addressed to the followers collection
- Federation: Better cope with actors which do not declare a followers collection and use `as:Public` with these semantics
- Federation: Follow requests from remote users who have been blocked will be automatically rejected if appropriate
- MediaProxy: Parse name from content disposition headers even for non-whitelisted types
- MediaProxy: S3 link encoding
- Rich Media: Reject any data which cannot be explicitly encoded into JSON
- Pleroma API: Importing follows from Mastodon 2.8+
- Twitter API: Exposing default scope, `no_rich_text` of the user to anyone
- Twitter API: Returning the `role` object in user entity despite `show_role = false`
- Mastodon API: `/api/v1/favourites` serving only public activities
- Mastodon API: Reblogs having `in_reply_to_id` - `null` even when they are replies
- Mastodon API: Streaming API broadcasting wrong activity id
- Mastodon API: 500 errors when requesting a card for a private conversation
- Mastodon API: Handling of `reblogs` in `/api/v1/accounts/:id/follow`
- Mastodon API: Correct `reblogged`, `favourited`, and `bookmarked` values in the reblog status JSON
- Mastodon API: Exposing default scope of the user to anyone
- Mastodon API: Make `irreversible` field default to `false` [`POST /api/v1/filters`]
- Mastodon API: Replace missing non-nullable Card attributes with empty strings
- User-Agent is now sent correctly for all HTTP requests.
- MRF: Simple policy now properly delists imported or relayed statuses

## Removed
- Configuration: `config :pleroma, :fe` in favor of the more flexible `config :pleroma, :frontend_configurations`

## [0.9.99999] - 2019-05-31
### Security
- Mastodon API: Fix lists leaking private posts

## [0.9.9999] - 2019-04-05
### Security
- Mastodon API: Fix content warnings skipping HTML sanitization

## [0.9.999] - 2019-03-13
Frontend changes only.
### Added
- Added floating action button for posting status on mobile
### Changed
- Changed user-settings icon to a pencil
### Fixed
- Keyboard shortcuts activating when typing a message
- Gaps when scrolling down on a timeline after showing new

## [0.9.99] - 2019-03-08
### Changed
- Update the frontend to the 0.9.99 tag
### Fixed
- Sign the date header in federation to fix Mastodon federation.

## [0.9.9] - 2019-02-22
This is our first stable release.<|MERGE_RESOLUTION|>--- conflicted
+++ resolved
@@ -19,12 +19,9 @@
 ### Fixed
 
 - Try to save exported ConfigDB settings (migrate_from_db) in the system temp directory if default location is not writable.
-<<<<<<< HEAD
-- User login failures if their `notification_settings` were in a NULL state.
-=======
 - Uploading custom instance thumbnail via AdminAPI/AdminFE generated invalid URL to the image
 - Applying ConcurrentLimiter settings via AdminAPI
->>>>>>> 0ba8efc9
+- User login failures if their `notification_settings` were in a NULL state.
 
 ## [2.3.0] - 2020-03-01
 
